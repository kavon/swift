include(macCatalystUtils)
include(SwiftList)
include(SwiftXcodeSupport)
include(SwiftWindowsSupport)
include(SwiftAndroidSupport)

function(_swift_gyb_target_sources target scope)
  foreach(source ${ARGN})
    get_filename_component(generated ${source} NAME_WLE)
    get_filename_component(absolute ${source} REALPATH)

    add_custom_command(OUTPUT ${CMAKE_CURRENT_BINARY_DIR}/${generated}
      COMMAND
        $<TARGET_FILE:Python2::Interpreter> ${SWIFT_SOURCE_DIR}/utils/gyb -D CMAKE_SIZEOF_VOID_P=${CMAKE_SIZEOF_VOID_P} ${SWIFT_GYB_FLAGS} -o ${CMAKE_CURRENT_BINARY_DIR}/${generated}.tmp ${absolute}
      COMMAND
        ${CMAKE_COMMAND} -E copy_if_different ${CMAKE_CURRENT_BINARY_DIR}/${generated}.tmp ${CMAKE_CURRENT_BINARY_DIR}/${generated}
      COMMAND
        ${CMAKE_COMMAND} -E remove ${CMAKE_CURRENT_BINARY_DIR}/${generated}.tmp
      DEPENDS
        ${absolute})
    set_source_files_properties(${CMAKE_CURRENT_BINARY_DIR}/${generated} PROPERTIES
      GENERATED TRUE)
    target_sources(${target} ${scope}
      ${CMAKE_CURRENT_BINARY_DIR}/${generated})
  endforeach()
endfunction()

# SWIFTLIB_DIR is the directory in the build tree where Swift resource files
# should be placed.  Note that $CMAKE_CFG_INTDIR expands to "." for
# single-configuration builds.
set(SWIFTLIB_DIR
    "${CMAKE_BINARY_DIR}/${CMAKE_CFG_INTDIR}/lib/swift")
set(SWIFTSTATICLIB_DIR
    "${CMAKE_BINARY_DIR}/${CMAKE_CFG_INTDIR}/lib/swift_static")

function(_compute_lto_flag option out_var)
  string(TOLOWER "${option}" lowercase_option)
  if (lowercase_option STREQUAL "full")
    set(${out_var} "-flto=full" PARENT_SCOPE)
  elseif (lowercase_option STREQUAL "thin")
    set(${out_var} "-flto=thin" PARENT_SCOPE)
  endif()
endfunction()

function(_set_target_prefix_and_suffix target kind sdk)
  precondition(target MESSAGE "target is required")
  precondition(kind MESSAGE "kind is required")
  precondition(sdk MESSAGE "sdk is required")

  if(${sdk} STREQUAL ANDROID)
    if(${kind} STREQUAL STATIC)
      set_target_properties(${target} PROPERTIES PREFIX "lib" SUFFIX ".a")
    elseif(${kind} STREQUAL SHARED)
      set_target_properties(${target} PROPERTIES PREFIX "lib" SUFFIX ".so")
    endif()
  elseif(${sdk} STREQUAL WINDOWS)
    if(${kind} STREQUAL STATIC)
      set_target_properties(${target} PROPERTIES PREFIX "" SUFFIX ".lib")
    elseif(${kind} STREQUAL SHARED)
      set_target_properties(${target} PROPERTIES PREFIX "" SUFFIX ".dll")
    endif()
  endif()
endfunction()

function(is_darwin_based_sdk sdk_name out_var)
  if ("${sdk_name}" STREQUAL "OSX" OR
      "${sdk_name}" STREQUAL "IOS" OR
      "${sdk_name}" STREQUAL "IOS_SIMULATOR" OR
      "${sdk_name}" STREQUAL "TVOS" OR
      "${sdk_name}" STREQUAL "TVOS_SIMULATOR" OR
      "${sdk_name}" STREQUAL "WATCHOS" OR
      "${sdk_name}" STREQUAL "WATCHOS_SIMULATOR")
    set(${out_var} TRUE PARENT_SCOPE)
  else()
    set(${out_var} FALSE PARENT_SCOPE)
  endif()
endfunction()

# Usage:
# _add_host_variant_c_compile_link_flags(
#   ANALYZE_CODE_COVERAGE analyze_code_coverage
#   RESULT_VAR_NAME result_var_name
# )
function(_add_host_variant_c_compile_link_flags)
  set(oneValueArgs RESULT_VAR_NAME ANALYZE_CODE_COVERAGE)
  cmake_parse_arguments(CFLAGS
    ""
    "${oneValueArgs}"
    ""
    ${ARGN})

  get_maccatalyst_build_flavor(maccatalyst_build_flavor
    "${SWFIT_HOST_VARIANT_SDK}" "")

  set(result ${${CFLAGS_RESULT_VAR_NAME}})

  is_darwin_based_sdk("${SWIFT_HOST_VARIANT_SDK}" IS_DARWIN)
  if(IS_DARWIN)
    set(DEPLOYMENT_VERSION "${SWIFT_SDK_${SWIFT_HOST_VARIANT_SDK}_DEPLOYMENT_VERSION}")
  endif()

  # MSVC, clang-cl, gcc don't understand -target.
  if(CMAKE_C_COMPILER_ID MATCHES "Clang" AND NOT SWIFT_COMPILER_IS_MSVC_LIKE)
    get_target_triple(target target_variant "${SWIFT_HOST_VARIANT_SDK}" "${SWIFT_HOST_VARIANT_ARCH}"
      MACCATALYST_BUILD_FLAVOR "${maccatalyst_build_flavor}"
      DEPLOYMENT_VERSION "${DEPLOYMENT_VERSION}")
    list(APPEND result "-target" "${target}")
    if(target_variant)
      list(APPEND result "-target-variant" "${target_variant}")
    endif()
  endif()

  set(_sysroot
    "${SWIFT_SDK_${SWIFT_HOST_VARIANT_SDK}_ARCH_${SWIFT_HOST_VARIANT_ARCH}_PATH}")
  if(IS_DARWIN)
    list(APPEND result "-isysroot" "${_sysroot}")
  elseif(NOT SWIFT_COMPILER_IS_MSVC_LIKE AND NOT "${_sysroot}" STREQUAL "/")
    list(APPEND result "--sysroot=${_sysroot}")
  endif()

  if(SWIFT_HOST_VARIANT_SDK STREQUAL ANDROID)
    # lld can handle targeting the android build.  However, if lld is not
    # enabled, then fallback to the linker included in the android NDK.
    if(NOT SWIFT_ENABLE_LLD_LINKER)
      swift_android_tools_path(${SWIFT_HOST_VARIANT_ARCH} tools_path)
      list(APPEND result "-B" "${tools_path}")
    endif()
  endif()

  if(IS_DARWIN)
    # We collate -F with the framework path to avoid unwanted deduplication
    # of options by target_compile_options -- this way no undesired
    # side effects are introduced should a new search path be added.
    list(APPEND result
      "-arch" "${SWIFT_HOST_VARIANT_ARCH}"
      "-F${SWIFT_SDK_${SWIFT_HOST_VARIANT_ARCH}_PATH}/../../../Developer/Library/Frameworks")

    set(add_explicit_version TRUE)

    # iOS-like and zippered libraries get their deployment version from the
    # target triple
    if(maccatalyst_build_flavor STREQUAL "ios-like" OR
        maccatalyst_build_flavor STREQUAL "zippered")
      set(add_explicit_version FALSE)
    endif()

    if(add_explicit_version)
      list(APPEND result
        "-m${SWIFT_SDK_${SWIFT_HOST_VARIANT_SDK}_VERSION_MIN_NAME}-version-min=${DEPLOYMENT_VERSION}")
     endif()
  endif()

  if(CFLAGS_ANALYZE_CODE_COVERAGE)
    list(APPEND result "-fprofile-instr-generate"
                       "-fcoverage-mapping")
  endif()

  _compute_lto_flag("${SWIFT_TOOLS_ENABLE_LTO}" _lto_flag_out)
  if (_lto_flag_out)
    list(APPEND result "${_lto_flag_out}")
  endif()

  set("${CFLAGS_RESULT_VAR_NAME}" "${result}" PARENT_SCOPE)
endfunction()


function(_add_host_variant_c_compile_flags target)
  _add_host_variant_c_compile_link_flags(
    ANALYZE_CODE_COVERAGE FALSE
    RESULT_VAR_NAME result)
  target_compile_options(${target} PRIVATE
    ${result})

  is_build_type_optimized("${CMAKE_BUILD_TYPE}" optimized)
  if(optimized)
    target_compile_options(${target} PRIVATE -O2)

    # Omit leaf frame pointers on x86 production builds (optimized, no debug
    # info, and no asserts).
    is_build_type_with_debuginfo("${CMAKE_BUILD_TYPE}" debug)
    if(NOT debug AND NOT LLVM_ENABLE_ASSERTIONS)
      if(SWIFT_HOST_VARIANT_ARCH MATCHES "i?86")
        if(NOT SWIFT_COMPILER_IS_MSVC_LIKE)
          target_compile_options(${target} PRIVATE -momit-leaf-frame-pointer)
        else()
          target_compile_options(${target} PRIVATE /Oy)
        endif()
      endif()
    endif()
  else()
    if(NOT SWIFT_COMPILER_IS_MSVC_LIKE)
      target_compile_options(${target} PRIVATE -O0)
    else()
      target_compile_options(${target} PRIVATE /Od)
    endif()
  endif()

  # CMake automatically adds the flags for debug info if we use MSVC/clang-cl.
  if(NOT SWIFT_COMPILER_IS_MSVC_LIKE)
    is_build_type_with_debuginfo("${CMAKE_BUILD_TYPE}" debuginfo)
    if(debuginfo)
      _compute_lto_flag("${SWIFT_TOOLS_ENABLE_LTO}" _lto_flag_out)
      if(_lto_flag_out)
        target_compile_options(${target} PRIVATE -gline-tables-only)
      else()
        target_compile_options(${target} PRIVATE -g)
      endif()
    else()
      target_compile_options(${target} PRIVATE -g0)
    endif()
  endif()

  if(SWIFT_HOST_VARIANT_SDK STREQUAL WINDOWS)
    # MSVC/clang-cl don't support -fno-pic or -fms-compatibility-version.
    if(NOT SWIFT_COMPILER_IS_MSVC_LIKE)
      target_compile_options(${target} PRIVATE
        -fms-compatibility-version=1900
        -fno-pic)
    endif()

    target_compile_definitions(${target} PRIVATE
      LLVM_ON_WIN32
      _CRT_SECURE_NO_WARNINGS
      _CRT_NONSTDC_NO_WARNINGS)
    if(NOT "${CMAKE_C_COMPILER_ID}" STREQUAL "MSVC")
      target_compile_definitions(${target} PRIVATE
        _CRT_USE_BUILTIN_OFFSETOF)
    endif()
    # TODO(compnerd) permit building for different families
    target_compile_definitions(${target} PRIVATE
      _CRT_USE_WINAPI_FAMILY_DESKTOP_APP)
    if(SWIFT_HOST_VARIANT_ARCH MATCHES arm)
      target_compile_definitions(${target} PRIVATE
        _ARM_WINAPI_PARTITION_DESKTOP_SDK_AVAILABLE)
    endif()
    target_compile_definitions(${target} PRIVATE
      # TODO(compnerd) handle /MT
      _MD
      _DLL
      # NOTE: We assume that we are using VS 2015 U2+
      _ENABLE_ATOMIC_ALIGNMENT_FIX
      # NOTE: We use over-aligned values for the RefCount side-table
      # (see revision d913eefcc93f8c80d6d1a6de4ea898a2838d8b6f)
      # This is required to build with VS2017 15.8+
      _ENABLE_EXTENDED_ALIGNED_STORAGE=1)

    # msvcprt's std::function requires RTTI, but we do not want RTTI data.
    # Emulate /GR-.
    # TODO(compnerd) when moving up to VS 2017 15.3 and newer, we can disable
    # RTTI again
    if(SWIFT_COMPILER_IS_MSVC_LIKE)
      target_compile_options(${target} PRIVATE /GR-)
    else()
      target_compile_options(${target} PRIVATE
        -frtti
        "SHELL:-Xclang -fno-rtti-data")
    endif()

    # NOTE: VS 2017 15.3 introduced this to disable the static components of
    # RTTI as well.  This requires a newer SDK though and we do not have
    # guarantees on the SDK version currently.
    target_compile_definitions(${target} PRIVATE
      _HAS_STATIC_RTTI=0)

    # NOTE(compnerd) workaround LLVM invoking `add_definitions(-D_DEBUG)` which
    # causes failures for the runtime library when cross-compiling due to
    # undefined symbols from the standard library.
    if(NOT CMAKE_BUILD_TYPE STREQUAL Debug)
      target_compile_options(${target} PRIVATE
        -U_DEBUG)
    endif()
  endif()

  if(SWIFT_HOST_VARIANT_SDK STREQUAL ANDROID)
    if(SWIFT_HOST_VARIANT_ARCH STREQUAL x86_64)
      # NOTE(compnerd) Android NDK 21 or lower will generate library calls to
      # `__sync_val_compare_and_swap_16` rather than lowering to the CPU's
      # `cmpxchg16b` instruction as the `cx16` feature is disabled due to a bug
      # in Clang.  This is being fixed in the current master Clang and will
      # hopefully make it into Clang 9.0.  In the mean time, workaround this in
      # the build.
      if(CMAKE_C_COMPILER_ID MATCHES Clang AND CMAKE_C_COMPILER_VERSION
          VERSION_LESS 9.0.0)
        target_compile_options(${target} PRIVATE -mcx16)
      endif()
    endif()
  endif()

  if(LLVM_ENABLE_ASSERTIONS)
    target_compile_options(${target} PRIVATE -UNDEBUG)
  else()
    target_compile_definitions(${target} PRIVATE -DNDEBUG)
  endif()

  if(SWIFT_ENABLE_RUNTIME_FUNCTION_COUNTERS)
    target_compile_definitions(${target} PRIVATE
      SWIFT_ENABLE_RUNTIME_FUNCTION_COUNTERS)
  endif()

  if(SWIFT_ANALYZE_CODE_COVERAGE)
    target_compile_options(${target} PRIVATE
      -fprofile-instr-generate
      -fcoverage-mapping)
  endif()

  if((SWIFT_HOST_VARIANT_ARCH STREQUAL armv7 OR
      SWIFT_HOST_VARIANT_ARCH STREQUAL aarch64) AND
     (SWIFT_HOST_VARIANT_SDK STREQUAL LINUX OR
      SWIFT_HOST_VARIANT_SDK STREQUAL ANDROID))
    target_compile_options(${target} PRIVATE -funwind-tables)
  endif()

  if(SWIFT_HOST_VARIANT_SDK STREQUAL ANDROID)
    target_compile_options(${target} PRIVATE -nostdinc++)
    swift_android_libcxx_include_paths(CFLAGS_CXX_INCLUDES)
    swift_android_include_for_arch("${SWIFT_HOST_VARIANT_ARCH}"
      "${SWIFT_HOST_VARIANT_ARCH}_INCLUDE")
    target_include_directories(${target} SYSTEM PRIVATE
      ${CFLAGS_CXX_INCLUDES}
      ${${SWIFT_HOST_VARIANT_ARCH}_INCLUDE})
    target_compile_definitions(${target} PRIVATE
      __ANDROID_API__=${SWIFT_ANDROID_API_LEVEL})
  endif()

  if(SWIFT_HOST_VARIANT_SDK STREQUAL "LINUX")
    if(SWIFT_HOST_VARIANT_ARCH STREQUAL x86_64)
      # this is the minimum architecture that supports 16 byte CAS, which is
      # necessary to avoid a dependency to libatomic
      target_compile_options(${target} PRIVATE -march=core2)
    endif()
  endif()
endfunction()

function(_add_host_variant_link_flags target)
  _add_host_variant_c_compile_link_flags(
    ANALYZE_CODE_COVERAGE ${SWIFT_ANALYZE_CODE_COVERAGE}
    RESULT_VAR_NAME result)
  target_link_options(${target} PRIVATE
    ${result})

  if(SWIFT_HOST_VARIANT_SDK STREQUAL LINUX)
    target_link_libraries(${target} PRIVATE
      pthread
      dl)
  elseif(SWIFT_HOST_VARIANT_SDK STREQUAL FREEBSD)
    target_link_libraries(${target} PRIVATE
      pthread)
  elseif(SWIFT_HOST_VARIANT_SDK STREQUAL CYGWIN)
    # No extra libraries required.
  elseif(SWIFT_HOST_VARIANT_SDK STREQUAL WINDOWS)
    # We don't need to add -nostdlib using MSVC or clang-cl, as MSVC and
    # clang-cl rely on auto-linking entirely.
    if(NOT SWIFT_COMPILER_IS_MSVC_LIKE)
      # NOTE: we do not use "/MD" or "/MDd" and select the runtime via linker
      # options. This causes conflicts.
      target_link_options(${target} PRIVATE
        -nostdlib)
    endif()
    swift_windows_lib_for_arch(${SWIFT_HOST_VARIANT_ARCH}
      ${SWIFT_HOST_VARIANT_ARCH}_LIB)
    target_link_directories(${target} PRIVATE
      ${${SWIFT_HOST_VARIANT_ARCH}_LIB})

    # NOTE(compnerd) workaround incorrectly extensioned import libraries from
    # the Windows SDK on case sensitive file systems.
    target_link_directories(${target} PRIVATE
      ${CMAKE_BINARY_DIR}/winsdk_lib_${SWIFT_HOST_VARIANT_ARCH}_symlinks)
  elseif(SWIFT_HOST_VARIANT_SDK STREQUAL HAIKU)
    target_link_libraries(${target} PRIVATE
      atomic
      bsd)
    target_link_options(${target} PRIVATE
      "SHELL:-Xlinker -Bsymbolic")
  elseif(SWIFT_HOST_VARIANT_SDK STREQUAL ANDROID)
    target_link_libraries(${target} PRIVATE
      atomic
      dl
      log
      # We need to add the math library, which is linked implicitly by libc++
      m)

    # link against the custom C++ library
    swift_android_cxx_libraries_for_arch(${SWIFT_HOST_VARIANT_ARCH}
      cxx_link_libraries)
    target_link_libraries(${target} PRIVATE
      ${cxx_link_libraries})

    swift_android_lib_for_arch(${SWIFT_HOST_VARIANT_ARCH}
      ${SWIFT_HOST_VARIANT_ARCH}_LIB)
    target_link_directories(${target} PRIVATE
      ${${SWIFT_HOST_VARIANT_ARCH}_LIB})
  else()
    # If lto is enabled, we need to add the object path flag so that the LTO code
    # generator leaves the intermediate object file in a place where it will not
    # be touched. The reason why this must be done is that on OS X, debug info is
    # left in object files. So if the object file is removed when we go to
    # generate a dsym, the debug info is gone.
    if (SWIFT_TOOLS_ENABLE_LTO)
      target_link_options(${target} PRIVATE
        "SHELL:-Xlinker -object_path_lto"
        "SHELL:-Xlinker ${CMAKE_CURRENT_BINARY_DIR}/${CMAKE_CFG_INTDIR}/${target}-${SWIFT_HOST_VARIANT_SDK}-${SWIFT_HOST_VARIANT_ARCH}-lto${CMAKE_C_OUTPUT_EXTENSION}")
    endif()
  endif()

  if(NOT SWIFT_COMPILER_IS_MSVC_LIKE)
    # FIXME: On Apple platforms, find_program needs to look for "ld64.lld"
    find_program(LDLLD_PATH "ld.lld")
    if((SWIFT_ENABLE_LLD_LINKER AND LDLLD_PATH AND NOT APPLE) OR
       (SWIFT_HOST_VARIANT_SDK STREQUAL WINDOWS AND NOT CMAKE_SYSTEM_NAME STREQUAL WINDOWS))
      target_link_options(${target} PRIVATE -fuse-ld=lld)
    elseif(SWIFT_ENABLE_GOLD_LINKER AND
           "${SWIFT_SDK_${SWIFT_HOST_VARIANT_SDK}_OBJECT_FORMAT}" STREQUAL "ELF")
      if(CMAKE_HOST_SYSTEM_NAME STREQUAL Windows)
        target_link_options(${target} PRIVATE -fuse-ld=gold.exe)
      else()
        target_link_options(${target} PRIVATE -fuse-ld=gold)
      endif()
    endif()
  endif()

  # Enable dead stripping. Portions of this logic were copied from llvm's
  # `add_link_opts` function (which, perhaps, should have been used here in the
  # first place, but at this point it's hard to say whether that's feasible).
  #
  # TODO: Evaluate/enable -f{function,data}-sections --gc-sections for bfd,
  # gold, and lld.
  if(NOT CMAKE_BUILD_TYPE STREQUAL Debug)
    if(CMAKE_SYSTEM_NAME MATCHES Darwin)
      # See rdar://48283130: This gives 6MB+ size reductions for swift and
      # SourceKitService, and much larger size reductions for sil-opt etc.
      target_link_options(${target} PRIVATE
        "SHELL:-Xlinker -dead_strip")
    endif()
  endif()

  get_maccatalyst_build_flavor(maccatalyst_build_flavor
    "${SWIFT_HOST_VARIANT_SDK}" "")
endfunction()

# Add a single variant of a new Swift library.
#
# Usage:
#   _add_swift_host_library_single(
#     target
#     [SHARED]
#     [STATIC]
#     [LLVM_LINK_COMPONENTS comp1 ...]
# SWIFT_ENABLE_TENSORFLOW
#     [EXTRA_RPATHS rpath1 ...]
# END SWIFT_ENABLE_TENSORFLOW
#     source1 [source2 source3 ...])
#
# target
#   Name of the library (e.g., swiftParse).
#
# SHARED
#   Build a shared library.
#
# STATIC
#   Build a static library.
#
# LLVM_LINK_COMPONENTS
#   LLVM components this library depends on.
#
# SWIFT_ENABLE_TENSORFLOW
# EXTRA_RPATHS
#   List of directories to add to this library's RPATH.
# END SWIFT_ENABLE_TENSORFLOW
#
# source1 ...
#   Sources to add into this library
function(_add_swift_host_library_single target)
  set(options
        SHARED
        STATIC)
  set(single_parameter_options)
  set(multiple_parameter_options
<<<<<<< HEAD
        # SWIFT_ENABLE_TENSORFLOW
        EXTRA_RPATHS
        # END SWIFT_ENABLE_TENSORFLOW
        GYB_SOURCES
=======
>>>>>>> 6290d8c2
        LLVM_LINK_COMPONENTS)

  cmake_parse_arguments(ASHLS
                        "${options}"
                        "${single_parameter_options}"
                        "${multiple_parameter_options}"
                        ${ARGN})
  set(ASHLS_SOURCES ${ASHLS_UNPARSED_ARGUMENTS})

  translate_flags(ASHLS "${options}")

  if(NOT ASHLS_SHARED AND NOT ASHLS_STATIC)
    message(FATAL_ERROR "Either SHARED or STATIC must be specified")
  endif()

  # Include LLVM Bitcode slices for iOS, Watch OS, and Apple TV OS device libraries.
  set(embed_bitcode_arg)
  if(SWIFT_EMBED_BITCODE_SECTION)
    if(SWIFT_HOST_VARIANT_SDK MATCHES "(I|TV|WATCH)OS")
      list(APPEND ASHLS_C_COMPILE_FLAGS "-fembed-bitcode")
      set(embed_bitcode_arg EMBED_BITCODE)
    endif()
  endif()

  if(XCODE)
    string(REGEX MATCHALL "/[^/]+" split_path ${CMAKE_CURRENT_SOURCE_DIR})
    list(GET split_path -1 dir)
    file(GLOB_RECURSE ASHLS_HEADERS
      ${SWIFT_SOURCE_DIR}/include/swift${dir}/*.h
      ${SWIFT_SOURCE_DIR}/include/swift${dir}/*.def
      ${CMAKE_CURRENT_SOURCE_DIR}/*.def)

    file(GLOB_RECURSE ASHLS_TDS
      ${SWIFT_SOURCE_DIR}/include/swift${dir}/*.td)

    set_source_files_properties(${ASHLS_HEADERS} ${ASHLS_TDS}
      PROPERTIES
      HEADER_FILE_ONLY true)
    source_group("TableGen descriptions" FILES ${ASHLS_TDS})

    set(ASHLS_SOURCES ${ASHLS_SOURCES} ${ASHLS_HEADERS} ${ASHLS_TDS})
  endif()

  if(ASHLS_SHARED)
    set(libkind SHARED)
  elseif(ASHLS_STATIC)
    set(libkind STATIC)
  endif()

  add_library("${target}" ${libkind} ${ASHLS_SOURCES})
  _set_target_prefix_and_suffix("${target}" "${libkind}" "${SWIFT_HOST_VARIANT_SDK}")
  add_dependencies(${target} ${LLVM_COMMON_DEPENDS})

  if(SWIFT_HOST_VARIANT_SDK STREQUAL WINDOWS)
    swift_windows_include_for_arch(${SWIFT_HOST_VARIANT_ARCH} SWIFTLIB_INCLUDE)
    target_include_directories("${target}" SYSTEM PRIVATE ${SWIFTLIB_INCLUDE})
    set_target_properties(${target}
                          PROPERTIES
                            CXX_STANDARD 14)
  endif()

  if(SWIFT_HOST_VARIANT_SDK STREQUAL WINDOWS)
    set_property(TARGET "${target}" PROPERTY NO_SONAME ON)
  endif()

  llvm_update_compile_flags(${target})

  set_output_directory(${target}
      BINARY_DIR ${SWIFT_RUNTIME_OUTPUT_INTDIR}
      LIBRARY_DIR ${SWIFT_LIBRARY_OUTPUT_INTDIR})

  if(SWIFT_HOST_VARIANT_SDK IN_LIST SWIFT_APPLE_PLATFORMS)
    set_target_properties("${target}"
      PROPERTIES
      INSTALL_NAME_DIR "@rpath")
  elseif(SWIFT_HOST_VARIANT_SDK STREQUAL LINUX)
    set_target_properties("${target}"
      PROPERTIES
      INSTALL_RPATH "$ORIGIN:/usr/lib/swift/linux")
  elseif(SWIFT_HOST_VARIANT_SDK STREQUAL CYGWIN)
    set_target_properties("${target}"
      PROPERTIES
      INSTALL_RPATH "$ORIGIN:/usr/lib/swift/cygwin")
  elseif(SWIFT_HOST_VARIANT_SDK STREQUAL "ANDROID")
    set_target_properties("${target}"
      PROPERTIES
      INSTALL_RPATH "$ORIGIN")
  endif()

  # SWIFT_ENABLE_TENSORFLOW
  # Hande extra RPATHs.
  set(local_rpath "")
  if("${SWIFTLIB_SINGLE_SDK}" STREQUAL "LINUX" AND NOT "${SWIFTLIB_SINGLE_SDK}" STREQUAL "ANDROID")
    set(local_rpath "$ORIGIN:/usr/lib/swift/linux")
  elseif("${SWIFTLIB_SINGLE_SDK}" STREQUAL "CYGWIN")
    set(local_rpath "$ORIGIN:/usr/lib/swift/cygwin")
  endif()
  foreach(rpath_element ${SWIFTLIB_SINGLE_EXTRA_RPATHS})
    if("${local_rpath}" STREQUAL "")
      set(local_rpath "${rpath_element}")
    else()
      set(local_rpath "${local_rpath}:${rpath_element}")
    endif()
  endforeach()
  if(NOT "${local_rpath}" STREQUAL "")
    set_target_properties("${target}"
      PROPERTIES
      INSTALL_RPATH "${local_rpath}")
  endif()
  # END SWIFT_ENABLE_TENSORFLOW

  set_target_properties("${target}" PROPERTIES BUILD_WITH_INSTALL_RPATH YES)
  set_target_properties("${target}" PROPERTIES FOLDER "Swift libraries")

  # Call llvm_config() only for libraries that are part of the compiler.
  swift_common_llvm_config("${target}" ${ASHLS_LLVM_LINK_COMPONENTS})

  target_compile_options(${target} PRIVATE
    ${ASHLS_C_COMPILE_FLAGS})
  if(SWIFT_HOST_VARIANT_SDK STREQUAL WINDOWS)
    if(libkind STREQUAL SHARED)
      target_compile_definitions(${target} PRIVATE
        _WINDLL)
    endif()
  endif()

  _add_host_variant_c_compile_flags(${target})
  _add_host_variant_link_flags(${target})

  # Set compilation and link flags.
  if(SWIFT_HOST_VARIANT_SDK STREQUAL WINDOWS)
    swift_windows_include_for_arch(${SWIFT_HOST_VARIANT_ARCH}
      ${SWIFT_HOST_VARIANT_ARCH}_INCLUDE)
    target_include_directories(${target} SYSTEM PRIVATE
      ${${SWIFT_HOST_VARIANT_ARCH}_INCLUDE})

    if(NOT ${CMAKE_C_COMPILER_ID} STREQUAL MSVC)
      swift_windows_get_sdk_vfs_overlay(ASHLS_VFS_OVERLAY)
      target_compile_options(${target} PRIVATE
        "SHELL:-Xclang -ivfsoverlay -Xclang ${ASHLS_VFS_OVERLAY}")

      # MSVC doesn't support -Xclang. We don't need to manually specify
      # the dependent libraries as `cl` does so.
      target_compile_options(${target} PRIVATE
        "SHELL:-Xclang --dependent-lib=oldnames"
        # TODO(compnerd) handle /MT, /MTd
        "SHELL:-Xclang --dependent-lib=msvcrt$<$<CONFIG:Debug>:d>")
    endif()
  endif()

  if(${SWIFT_HOST_VARIANT_SDK} IN_LIST SWIFT_APPLE_PLATFORMS)
    target_link_options(${target} PRIVATE
      "LINKER:-compatibility_version,1")
    if(SWIFT_COMPILER_VERSION)
      target_link_options(${target} PRIVATE
        "LINKER:-current_version,${SWIFT_COMPILER_VERSION}")
    endif()
    # Include LLVM Bitcode slices for iOS, Watch OS, and Apple TV OS device libraries.
    if(SWIFT_EMBED_BITCODE_SECTION)
      if(${SWIFT_HOST_VARIANT_SDK} MATCHES "(I|TV|WATCH)OS")
        target_link_options(${target} PRIVATE
          "LINKER:-bitcode_bundle"
          "LINKER:-lto_library,${LLVM_LIBRARY_DIR}/libLTO.dylib")

        # Please note that using a generator expression to fit
        # this in a single target_link_options does not work
        # (at least in CMake 3.15 and 3.16),
        # since that seems not to allow the LINKER: prefix to be
        # evaluated (i.e. it will be added as-is to the linker parameters)
        if(SWIFT_EMBED_BITCODE_SECTION_HIDE_SYMBOLS)
          target_link_options(${target} PRIVATE
            "LINKER:-bitcode_hide_symbols")
        endif()
      endif()
    endif()
  endif()

  # Do not add code here.
endfunction()

# Add a new Swift host library.
#
# Usage:
#   add_swift_host_library(name
#     [SHARED]
#     [STATIC]
#     [LLVM_LINK_COMPONENTS comp1 ...]
#     source1 [source2 source3 ...])
#
# name
#   Name of the library (e.g., swiftParse).
#
# SHARED
#   Build a shared library.
#
# STATIC
#   Build a static library.
#
# LLVM_LINK_COMPONENTS
#   LLVM components this library depends on.
#
# source1 ...
#   Sources to add into this library.
function(add_swift_host_library name)
  set(options
        SHARED
        STATIC)
  set(single_parameter_options)
  set(multiple_parameter_options
        LLVM_LINK_COMPONENTS)

  cmake_parse_arguments(ASHL
                        "${options}"
                        "${single_parameter_options}"
                        "${multiple_parameter_options}"
                        ${ARGN})
  set(ASHL_SOURCES ${ASHL_UNPARSED_ARGUMENTS})

  translate_flags(ASHL "${options}")

  if(NOT ASHL_SHARED AND NOT ASHL_STATIC)
    message(FATAL_ERROR "Either SHARED or STATIC must be specified")
  endif()

  _add_swift_host_library_single(
    ${name}
    ${ASHL_SHARED_keyword}
    ${ASHL_STATIC_keyword}
    ${ASHL_SOURCES}
    LLVM_LINK_COMPONENTS ${ASHL_LLVM_LINK_COMPONENTS}
    )

  add_dependencies(dev ${name})
  if(NOT LLVM_INSTALL_TOOLCHAIN_ONLY)
    swift_install_in_component(TARGETS ${name}
      ARCHIVE DESTINATION lib${LLVM_LIBDIR_SUFFIX} COMPONENT dev
      LIBRARY DESTINATION lib${LLVM_LIBDIR_SUFFIX} COMPONENT dev
      RUNTIME DESTINATION bin COMPONENT dev)
  endif()

  swift_is_installing_component(dev is_installing)
  if(NOT is_installing)
    set_property(GLOBAL APPEND PROPERTY SWIFT_BUILDTREE_EXPORTS ${name})
  else()
    set_property(GLOBAL APPEND PROPERTY SWIFT_EXPORTS ${name})
  endif()
endfunction()

macro(add_swift_tool_subdirectory name)
  add_llvm_subdirectory(SWIFT TOOL ${name})
endmacro()

macro(add_swift_lib_subdirectory name)
  add_llvm_subdirectory(SWIFT LIB ${name})
endmacro()

function(add_swift_host_tool executable)
  set(options)
  set(single_parameter_options SWIFT_COMPONENT)
  set(multiple_parameter_options LLVM_LINK_COMPONENTS)

  cmake_parse_arguments(ASHT
    "${options}"
    "${single_parameter_options}"
    "${multiple_parameter_options}"
    ${ARGN})

  precondition(ASHT_SWIFT_COMPONENT
               MESSAGE "Swift Component is required to add a host tool")


  add_executable(${executable} ${ASHT_UNPARSED_ARGUMENTS})
  _add_host_variant_c_compile_flags(${executable})
  _add_host_variant_link_flags(${executable})
  target_link_directories(${executable} PRIVATE
    ${SWIFTLIB_DIR}/${SWIFT_SDK_${SWIFT_HOST_VARIANT_SDK}_LIB_SUBDIR})
  add_dependencies(${executable} ${LLVM_COMMON_DEPENDS})

  set_target_properties(${executable} PROPERTIES
    FOLDER "Swift executables")
  if(SWIFT_PARALLEL_LINK_JOBS)
    set_target_properties(${executable} PROPERTIES
      JOB_POOL_LINK swift_link_job_pool)
  endif()
  if(${SWIFT_HOST_VARIANT_SDK} IN_LIST SWIFT_APPLE_PLATFORMS)
    set_target_properties(${executable} PROPERTIES
      BUILD_WITH_INSTALL_RPATH YES
      INSTALL_RPATH "@executable_path/../lib/swift/${SWIFT_SDK_${SWIFT_HOST_VARIANT_SDK}_LIB_SUBDIR}")
  endif()

  llvm_update_compile_flags(${executable})
  swift_common_llvm_config(${executable} ${ASHT_LLVM_LINK_COMPONENTS})
  set_output_directory(${executable}
    BINARY_DIR ${SWIFT_RUNTIME_OUTPUT_INTDIR}
    LIBRARY_DIR ${SWIFT_LIBRARY_OUTPUT_INTDIR})

  if(SWIFT_HOST_VARIANT_SDK STREQUAL WINDOWS)
    swift_windows_include_for_arch(${SWIFT_HOST_VARIANT_ARCH}
      ${SWIFT_HOST_VARIANT_ARCH}_INCLUDE)
    target_include_directories(${executable} SYSTEM PRIVATE
      ${${SWIFT_HOST_VARIANT_ARCH}_INCLUDE})

    if(NOT ${CMAKE_C_COMPILER_ID} STREQUAL MSVC)
      # MSVC doesn't support -Xclang. We don't need to manually specify
      # the dependent libraries as `cl` does so.
      target_compile_options(${executable} PRIVATE
        "SHELL:-Xclang --dependent-lib=oldnames"
        # TODO(compnerd) handle /MT, /MTd
        "SHELL:-Xclang --dependent-lib=msvcrt$<$<CONFIG:Debug>:d>")
    endif()
  endif()

  add_dependencies(${ASHT_SWIFT_COMPONENT} ${executable})
  swift_install_in_component(TARGETS ${executable}
                             RUNTIME
                               DESTINATION bin
                               COMPONENT ${ASHT_SWIFT_COMPONENT})

  swift_is_installing_component(${ASHT_SWIFT_COMPONENT} is_installing)

  if(NOT is_installing)
    set_property(GLOBAL APPEND PROPERTY SWIFT_BUILDTREE_EXPORTS ${executable})
  else()
    set_property(GLOBAL APPEND PROPERTY SWIFT_EXPORTS ${executable})
  endif()
endfunction()

# This declares a swift host tool that links with libfuzzer.
function(add_swift_fuzzer_host_tool executable)
  # First create our target. We do not actually parse the argument since we do
  # not care about the arguments, we just pass them all through to
  # add_swift_host_tool.
  add_swift_host_tool(${executable} ${ARGN})

  # Then make sure that we pass the -fsanitize=fuzzer flag both on the cflags
  # and cxx flags line.
  target_compile_options(${executable} PRIVATE "-fsanitize=fuzzer")
  target_link_libraries(${executable} PRIVATE "-fsanitize=fuzzer")
endfunction()

macro(add_swift_tool_symlink name dest component)
  add_llvm_tool_symlink(${name} ${dest} ALWAYS_GENERATE)
  llvm_install_symlink(${name} ${dest} ALWAYS_GENERATE COMPONENT ${component})
endmacro()<|MERGE_RESOLUTION|>--- conflicted
+++ resolved
@@ -475,13 +475,9 @@
         STATIC)
   set(single_parameter_options)
   set(multiple_parameter_options
-<<<<<<< HEAD
         # SWIFT_ENABLE_TENSORFLOW
         EXTRA_RPATHS
         # END SWIFT_ENABLE_TENSORFLOW
-        GYB_SOURCES
-=======
->>>>>>> 6290d8c2
         LLVM_LINK_COMPONENTS)
 
   cmake_parse_arguments(ASHLS
