// RUN: %target-parse-verify-swift
protocol EmptyProtocol { }

protocol DefinitionsInProtocols {
  init() {} // expected-error {{protocol initializers may not have bodies}}
  deinit {} // expected-error {{deinitializers may only be declared within a class}}
}

// Protocol decl.
protocol Test {
  func setTitle(_: String)
  func erase() -> Bool

  var creator: String { get }
  var major : Int { get }
  var minor : Int { get }
  var subminor : Int  // expected-error {{property in protocol must have explicit { get } or { get set } specifier}}
  static var staticProperty: Int // expected-error{{property in protocol must have explicit { get } or { get set } specifier}}
}

protocol Test2 {
  var property: Int { get }

  var title: String = "The Art of War" { get } // expected-error{{initial value is not allowed here}} expected-error {{property in protocol must have explicit { get } or { get set } specifier}}
  static var title2: String = "The Art of War" // expected-error{{initial value is not allowed here}} expected-error {{property in protocol must have explicit { get } or { get set } specifier}}

  associatedtype mytype
  associatedtype mybadtype = Int
}

func test1() {
  var v1: Test
  var s: String 
  
  v1.setTitle(s)
  v1.creator = "Me"                   // expected-error {{cannot assign to property: 'creator' is a get-only property}}
}

protocol Bogus : Int {} // expected-error{{inheritance from non-protocol type 'Int'}}

// Explicit conformance checks (successful).
protocol Any { }

protocol CustomStringConvertible { func print() } // expected-note{{protocol requires function 'print()' with type '() -> ()'}} expected-note{{protocol requires}} expected-note{{protocol requires}} expected-note{{protocol requires}}

struct TestFormat { }
protocol FormattedPrintable : CustomStringConvertible {
  func print(format: TestFormat)
}

struct X0 : Any, CustomStringConvertible {
  func print() {}
}

class X1 : Any, CustomStringConvertible {
  func print() {}
}

enum X2 : Any { }

extension X2 : CustomStringConvertible {
  func print() {}
}

// Explicit conformance checks (unsuccessful)

struct NotPrintableS : Any, CustomStringConvertible {} // expected-error{{type 'NotPrintableS' does not conform to protocol 'CustomStringConvertible'}}

class NotPrintableC : CustomStringConvertible, Any {} // expected-error{{type 'NotPrintableC' does not conform to protocol 'CustomStringConvertible'}}

enum NotPrintableO : Any, CustomStringConvertible {} // expected-error{{type 'NotPrintableO' does not conform to protocol 'CustomStringConvertible'}}

struct NotFormattedPrintable : FormattedPrintable { // expected-error{{type 'NotFormattedPrintable' does not conform to protocol 'CustomStringConvertible'}}
  func print(format: TestFormat) {} // expected-note{{candidate has non-matching type '(format: TestFormat) -> ()'}}
}

// Circular protocols

protocol CircleMiddle : CircleStart { func circle_middle() } // expected-error {{circular protocol inheritance CircleMiddle}}
// expected-error @+1 {{circular protocol inheritance CircleStart}}
protocol CircleStart : CircleEnd { func circle_start() }
protocol CircleEnd : CircleMiddle { func circle_end()}

protocol CircleEntry : CircleTrivial { }
protocol CircleTrivial : CircleTrivial { } // expected-error{{circular protocol inheritance CircleTrivial}}

struct Circle {
  func circle_start() {}
  func circle_middle() {}
  func circle_end() {}
}

func testCircular(_ circle: Circle) {
  // FIXME: It would be nice if this failure were suppressed because the protocols
  // have circular definitions.
  _ = circle as CircleStart // expected-error{{'Circle' is not convertible to 'CircleStart'; did you mean to use 'as!' to force downcast?}} {{14-16=as!}}
}

// <rdar://problem/14750346>
protocol Q : C, H { }
protocol C : E { }
protocol H : E { }
protocol E { }

struct disallownonglobal { protocol P {} } // expected-error {{declaration is only valid at file scope}}

protocol disallownestp { protocol P {} } // expected-error {{type not allowed here}}
protocol disallownests { struct S {} } // expected-error {{type not allowed here}}
protocol disallownestc { class C {} } // expected-error {{type not allowed here}}
protocol disallownesto { enum O {} } // expected-error {{type not allowed here}}

//===----------------------------------------------------------------------===//
// Associated types
//===----------------------------------------------------------------------===//

protocol SimpleAssoc {
  associatedtype Associated // expected-note{{protocol requires nested type 'Associated'}}
}

struct IsSimpleAssoc : SimpleAssoc {
  struct Associated {}
}

struct IsNotSimpleAssoc : SimpleAssoc {} // expected-error{{type 'IsNotSimpleAssoc' does not conform to protocol 'SimpleAssoc'}}

protocol StreamWithAssoc {
  associatedtype Element
  func get() -> Element // expected-note{{protocol requires function 'get()' with type '() -> Element'}}
}

struct AnRange<Int> : StreamWithAssoc {
  typealias Element = Int
  func get() -> Int {}
}

// Okay: Word is a typealias for Int
struct AWordStreamType : StreamWithAssoc {
  typealias Element = Int
  func get() -> Int {}
}

struct NotAStreamType : StreamWithAssoc { // expected-error{{type 'NotAStreamType' does not conform to protocol 'StreamWithAssoc'}}
  typealias Element = Float
  func get() -> Int {} // expected-note{{candidate has non-matching type '() -> Int'}}
}

// Okay: Infers Element == Int
struct StreamTypeWithInferredAssociatedTypes : StreamWithAssoc {
  func get() -> Int {}
}

protocol SequenceViaStream {
  associatedtype SequenceStreamTypeType : IteratorProtocol // expected-note{{protocol requires nested type 'SequenceStreamTypeType'}}
  func makeIterator() -> SequenceStreamTypeType
}

struct IntIterator : IteratorProtocol /*, Sequence, ReplPrintable*/ {
  typealias Element = Int
  var min : Int
  var max : Int
  var stride : Int

  mutating func next() -> Int? {
    if min >= max { return .none }
    let prev = min
    min += stride
    return prev
  }

  typealias Generator = IntIterator
  func makeIterator() -> IntIterator {
    return self
  }
}

extension IntIterator : SequenceViaStream {
  typealias SequenceStreamTypeType = IntIterator
}

struct NotSequence : SequenceViaStream { // expected-error{{type 'NotSequence' does not conform to protocol 'SequenceViaStream'}}
  typealias SequenceStreamTypeType = Int // expected-note{{possibly intended match 'SequenceStreamTypeType' (aka 'Int') does not conform to 'IteratorProtocol'}}
  func makeIterator() -> Int {}
}

protocol GetATuple {
  associatedtype Tuple
  func getATuple() -> Tuple
}

struct IntStringGetter : GetATuple {
  typealias Tuple = (i: Int, s: String)
  func getATuple() -> Tuple {}
}

//===----------------------------------------------------------------------===//
// Default arguments
//===----------------------------------------------------------------------===//
// FIXME: Actually make use of default arguments, check substitutions, etc.
protocol ProtoWithDefaultArg {
  func increment(_ value: Int = 1) // expected-error{{default argument not permitted in a protocol method}}
}

struct HasNoDefaultArg : ProtoWithDefaultArg {
  func increment(_: Int) {}
}

//===----------------------------------------------------------------------===//
// Variadic function requirements
//===----------------------------------------------------------------------===//
protocol IntMaxable {
  func intmax(first: Int, rest: Int...) -> Int // expected-note 2{{protocol requires function 'intmax(first:rest:)' with type '(first: Int, rest: Int...) -> Int'}}
}

struct HasIntMax : IntMaxable {
  func intmax(first: Int, rest: Int...) -> Int {}
}

struct NotIntMax1 : IntMaxable  { // expected-error{{type 'NotIntMax1' does not conform to protocol 'IntMaxable'}}
  func intmax(first: Int, rest: [Int]) -> Int {} // expected-note{{candidate has non-matching type '(first: Int, rest: [Int]) -> Int'}}
}

struct NotIntMax2 : IntMaxable { // expected-error{{type 'NotIntMax2' does not conform to protocol 'IntMaxable'}}
  func intmax(first: Int, rest: Int) -> Int {} // expected-note{{candidate has non-matching type '(first: Int, rest: Int) -> Int'}}
}

//===----------------------------------------------------------------------===//
// 'Self' type
//===----------------------------------------------------------------------===//
protocol IsEqualComparable {
  func isEqual(other: Self) -> Bool // expected-note{{protocol requires function 'isEqual(other:)' with type '(other: WrongIsEqual) -> Bool'}}
}

struct HasIsEqual : IsEqualComparable {
  func isEqual(other: HasIsEqual) -> Bool {}
}

struct WrongIsEqual : IsEqualComparable { // expected-error{{type 'WrongIsEqual' does not conform to protocol 'IsEqualComparable'}}
  func isEqual(other: Int) -> Bool {}  // expected-note{{candidate has non-matching type '(other: Int) -> Bool'}}
}

//===----------------------------------------------------------------------===//
// Using values of existential type.
//===----------------------------------------------------------------------===//

<<<<<<< HEAD
func existentialSequence(e: Sequence) { // expected-error{{has Self or associated type requirements}}
  var x = e.makeIterator() // expected-error{{'Sequence' is not convertible to '<<error type>>'}}
=======
func existentialSequence(_ e: Sequence) { // expected-error{{has Self or associated type requirements}}
  var x = e.makeIterator() // expected-error{{type 'Sequence' does not conform to protocol 'IteratorProtocol'}}
>>>>>>> 510f29ab
  x.next()
  x.nonexistent()
}

protocol HasSequenceAndStream {
  associatedtype R : IteratorProtocol, Sequence
  func getR() -> R
}

func existentialSequenceAndStreamType(_ h: HasSequenceAndStream) { // expected-error{{has Self or associated type requirements}}
  // FIXME: Crummy diagnostics.
  var x = h.getR() // expected-error{{member 'getR' cannot be used on value of protocol type 'HasSequenceAndStream'; use a generic constraint instead}}
  x.makeIterator()
  x.next()

  x.nonexistent()
}

//===----------------------------------------------------------------------===//
// Subscripting
//===----------------------------------------------------------------------===//
protocol IntIntSubscriptable {
  subscript (i: Int) -> Int { get }
}

protocol IntSubscriptable {
  associatedtype Element
  subscript (i: Int) -> Element { get }
}

struct DictionaryIntInt {
  subscript (i: Int) -> Int {
    get {
      return i
    }
  }
}

func testSubscripting(_ iis: IntIntSubscriptable, i_s: IntSubscriptable) { // expected-error{{has Self or associated type requirements}}
  var i: Int = iis[17] 
  var i2 = i_s[17] // expected-error{{member 'subscript' cannot be used on value of protocol type 'IntSubscriptable'; use a generic constraint instead}}
}

//===----------------------------------------------------------------------===//
// Static methods
//===----------------------------------------------------------------------===//
protocol StaticP {
  static func f()
}
protocol InstanceP {
  func f() // expected-note{{protocol requires function 'f()' with type '() -> ()'}}
}
struct StaticS1 : StaticP {
  static func f() {}
}
struct StaticS2 : InstanceP { // expected-error{{type 'StaticS2' does not conform to protocol 'InstanceP'}}
  static func f() {} // expected-note{{candidate operates on a type, not an instance as required}}
}
struct StaticAndInstanceS : InstanceP {
  static func f() {}
  func f() {}
}
func StaticProtocolFunc() {
  let a: StaticP = StaticS1()
  a.f() // expected-error{{static member 'f' cannot be used on instance of type 'StaticP'}}
}
func StaticProtocolGenericFunc<t : StaticP>(_: t) {
  t.f()
}

//===----------------------------------------------------------------------===//
// Operators
//===----------------------------------------------------------------------===//
protocol Eq {
  func ==(lhs: Self, rhs: Self) -> Bool
}

extension Int : Eq { }

// Matching prefix/postfix.
prefix operator <> {}
postfix operator <> {}

protocol IndexValue {
  prefix func <> (_ max: Self) -> Int
  postfix func <> (min: Self) -> Int
}

prefix func <> (max: Int) -> Int  { return 0 }
postfix func <> (min: Int) -> Int  { return 0 }

extension Int : IndexValue {}

//===----------------------------------------------------------------------===//
// Class protocols
//===----------------------------------------------------------------------===//

protocol IntrusiveListNode : class {
  var next : Self { get }
}

final class ClassNode : IntrusiveListNode {
  var next : ClassNode = ClassNode()
}

struct StructNode : IntrusiveListNode { // expected-error{{non-class type 'StructNode' cannot conform to class protocol 'IntrusiveListNode'}}
  // expected-error@-1{{value type 'StructNode' cannot have a stored property that references itself}}
  var next : StructNode
}

final class ClassNodeByExtension { }
struct StructNodeByExtension { }

extension ClassNodeByExtension : IntrusiveListNode {
  var next : ClassNodeByExtension {
    get {
      return self
    }
    set {}
  }
}

extension StructNodeByExtension : IntrusiveListNode { // expected-error{{non-class type 'StructNodeByExtension' cannot conform to class protocol 'IntrusiveListNode'}}
  var next : StructNodeByExtension {
    get {
      return self
    }
    set {}
  }
}

final class GenericClassNode<T> : IntrusiveListNode {
  var next : GenericClassNode<T> = GenericClassNode()
}

struct GenericStructNode<T> : IntrusiveListNode { // expected-error{{non-class type 'GenericStructNode<T>' cannot conform to class protocol 'IntrusiveListNode'}}
  // expected-error@-1{{value type 'GenericStructNode<T>' cannot have a stored property that references itself}}
  var next : GenericStructNode<T>
}

// Refined protocols inherit class-ness
protocol IntrusiveDListNode : IntrusiveListNode {
  var prev : Self { get }
}

final class ClassDNode : IntrusiveDListNode {
  var prev : ClassDNode = ClassDNode()
  var next : ClassDNode = ClassDNode()
}

struct StructDNode : IntrusiveDListNode { // expected-error{{non-class type 'StructDNode' cannot conform to class protocol 'IntrusiveDListNode'}}
  // expected-error@-1{{non-class type 'StructDNode' cannot conform to class protocol 'IntrusiveListNode'}}
  // expected-error@-2{{value type 'StructDNode' cannot have a stored property that references itself}}
  var prev : StructDNode
  var next : StructDNode
}

@objc protocol ObjCProtocol {
  func foo() // expected-note{{protocol requires function 'foo()' with type '() -> ()'}}
}
protocol NonObjCProtocol : class { //expected-note{{protocol 'NonObjCProtocol' declared here}}
  func bar()
}

class DoesntConformToObjCProtocol : ObjCProtocol { // expected-error{{type 'DoesntConformToObjCProtocol' does not conform to protocol 'ObjCProtocol'}}
}

@objc protocol ObjCProtocolRefinement : ObjCProtocol { }

@objc protocol ObjCNonObjCProtocolRefinement : NonObjCProtocol { } //expected-error{{@objc protocol 'ObjCNonObjCProtocolRefinement' cannot refine non-@objc protocol 'NonObjCProtocol'}}


// <rdar://problem/16079878>
protocol P1 {
  associatedtype Assoc // expected-note 2{{protocol requires nested type 'Assoc'}}
}

protocol P2 {
}

struct X3<T : P1 where T.Assoc : P2> { }

struct X4 : P1 { // expected-error{{type 'X4' does not conform to protocol 'P1'}}
  func getX1() -> X3<X4> { return X3() }
}

protocol ShouldntCrash {
  // rdar://16109996
  let fullName: String { get }  // expected-error {{'let' declarations cannot be computed properties}}
  
  // <rdar://problem/17200672> Let in protocol causes unclear errors and crashes
  let fullName2: String  // expected-error {{immutable property requirement must be declared as 'var' with a '{ get }' specifier}}

  // <rdar://problem/16789886> Assert on protocol property requirement without a type
  var propertyWithoutType { get } // expected-error {{type annotation missing in pattern}} expected-error {{computed property must have an explicit type}}
}

// rdar://problem/18168866
protocol FirstProtocol {
    weak var delegate : SecondProtocol? { get } // expected-error{{'weak' may only be applied to class and class-bound protocol types, not 'SecondProtocol'}}
}

protocol SecondProtocol {
    func aMethod(_ object : FirstProtocol)
}

// <rdar://problem/19495341> Can't upcast to parent types of type constraints without forcing
class C1 : P2 {}
func f<T : C1>(_ x : T) {
  x as P2
}

class C2 {}
func g<T : C2>(_ x : T) {
  x as P2 // expected-error{{'T' is not convertible to 'P2'; did you mean to use 'as!' to force downcast?}} {{5-7=as!}}
}

class C3 : P1 {} // expected-error{{type 'C3' does not conform to protocol 'P1'}}
func h<T : C3>(_ x : T) {
  x as P1 // expected-error{{protocol 'P1' can only be used as a generic constraint because it has Self or associated type requirements}}
}



protocol P4 {
  associatedtype T // expected-note {{protocol requires nested type 'T'}}
}

class C4 : P4 { // expected-error {{type 'C4' does not conform to protocol 'P4'}}
  associatedtype T = Int  // expected-error {{associated types can only be defined in a protocol; define a type or introduce a 'typealias' to satisfy an associated type requirement}} {{3-17=typealias}}
}<|MERGE_RESOLUTION|>--- conflicted
+++ resolved
@@ -242,13 +242,8 @@
 // Using values of existential type.
 //===----------------------------------------------------------------------===//
 
-<<<<<<< HEAD
-func existentialSequence(e: Sequence) { // expected-error{{has Self or associated type requirements}}
+func existentialSequence(_ e: Sequence) { // expected-error{{has Self or associated type requirements}}
   var x = e.makeIterator() // expected-error{{'Sequence' is not convertible to '<<error type>>'}}
-=======
-func existentialSequence(_ e: Sequence) { // expected-error{{has Self or associated type requirements}}
-  var x = e.makeIterator() // expected-error{{type 'Sequence' does not conform to protocol 'IteratorProtocol'}}
->>>>>>> 510f29ab
   x.next()
   x.nonexistent()
 }
