[
  {
    key.kind: source.lang.swift.syntaxtype.keyword,
    key.offset: 0,
    key.length: 3
  },
  {
    key.kind: source.lang.swift.syntaxtype.identifier,
    key.offset: 4,
    key.length: 5
  },
  {
    key.kind: source.lang.swift.ref.struct,
    key.name: "Int",
    key.usr: "s:Si",
    key.offset: 11,
    key.length: 3
  },
  {
    key.kind: source.lang.swift.syntaxtype.keyword,
    key.offset: 16,
    key.length: 5
  },
  {
    key.kind: source.lang.swift.syntaxtype.identifier,
    key.offset: 22,
    key.length: 3
  },
  {
    key.kind: source.lang.swift.syntaxtype.keyword,
    key.offset: 30,
    key.length: 3
  },
  {
    key.kind: source.lang.swift.syntaxtype.identifier,
    key.offset: 34,
    key.length: 1
  },
  {
    key.kind: source.lang.swift.ref.struct,
    key.name: "Int",
    key.usr: "s:Si",
    key.offset: 37,
    key.length: 3
  },
  {
    key.kind: source.lang.swift.syntaxtype.number,
    key.offset: 43,
    key.length: 1
  },
  {
    key.kind: source.lang.swift.syntaxtype.keyword,
    key.offset: 47,
    key.length: 5
  },
  {
    key.kind: source.lang.swift.syntaxtype.identifier,
    key.offset: 53,
    key.length: 2
  },
  {
    key.kind: source.lang.swift.syntaxtype.keyword,
    key.offset: 60,
    key.length: 3
  },
  {
    key.kind: source.lang.swift.syntaxtype.identifier,
    key.offset: 64,
    key.length: 5
  },
  {
    key.kind: source.lang.swift.ref.class,
    key.name: "CC0",
    key.usr: "s:8__main__3CC0C",
    key.offset: 71,
    key.length: 3
  },
  {
    key.kind: source.lang.swift.syntaxtype.keyword,
    key.offset: 77,
    key.length: 4
  },
  {
    key.kind: source.lang.swift.syntaxtype.identifier,
    key.offset: 82,
    key.length: 4
  },
  {
    key.kind: source.lang.swift.syntaxtype.keyword,
    key.offset: 94,
    key.length: 4
  },
  {
    key.kind: source.lang.swift.syntaxtype.identifier,
    key.offset: 99,
    key.length: 13
  },
  {
    key.kind: source.lang.swift.syntaxtype.argument,
    key.offset: 113,
    key.length: 1
  },
  {
    key.kind: source.lang.swift.syntaxtype.parameter,
    key.offset: 115,
    key.length: 1
  },
  {
    key.kind: source.lang.swift.syntaxtype.identifier,
    key.offset: 115,
    key.length: 1
  },
  {
    key.kind: source.lang.swift.ref.struct,
    key.name: "Int",
    key.usr: "s:Si",
    key.offset: 118,
    key.length: 3
  },
  {
    key.kind: source.lang.swift.syntaxtype.parameter,
    key.offset: 123,
    key.length: 1
  },
  {
    key.kind: source.lang.swift.syntaxtype.identifier,
    key.offset: 123,
    key.length: 1
  },
  {
    key.kind: source.lang.swift.ref.struct,
    key.name: "Float",
    key.usr: "s:Sf",
    key.offset: 126,
    key.length: 5
  },
  {
    key.kind: source.lang.swift.ref.struct,
    key.name: "Int",
    key.usr: "s:Si",
    key.offset: 136,
    key.length: 3
  },
  {
    key.kind: source.lang.swift.syntaxtype.keyword,
    key.offset: 146,
    key.length: 6
  },
  {
    key.kind: source.lang.swift.syntaxtype.number,
    key.offset: 153,
    key.length: 1
  },
  {
    key.kind: source.lang.swift.syntaxtype.keyword,
    key.offset: 161,
    key.length: 4
  },
  {
    key.kind: source.lang.swift.syntaxtype.identifier,
    key.offset: 166,
    key.length: 13
  },
  {
    key.kind: source.lang.swift.syntaxtype.argument,
    key.offset: 180,
    key.length: 1
  },
  {
    key.kind: source.lang.swift.syntaxtype.parameter,
    key.offset: 182,
    key.length: 1
  },
  {
    key.kind: source.lang.swift.syntaxtype.identifier,
    key.offset: 180,
    key.length: 1
  },
  {
    key.kind: source.lang.swift.syntaxtype.identifier,
    key.offset: 182,
    key.length: 1
  },
  {
    key.kind: source.lang.swift.ref.struct,
    key.name: "Int",
    key.usr: "s:Si",
    key.offset: 185,
    key.length: 3
  },
  {
    key.kind: source.lang.swift.syntaxtype.argument,
    key.offset: 190,
    key.length: 1
  },
  {
    key.kind: source.lang.swift.syntaxtype.parameter,
    key.offset: 192,
    key.length: 1
  },
  {
    key.kind: source.lang.swift.syntaxtype.identifier,
    key.offset: 190,
    key.length: 1
  },
  {
    key.kind: source.lang.swift.syntaxtype.identifier,
    key.offset: 192,
    key.length: 1
  },
  {
    key.kind: source.lang.swift.ref.struct,
    key.name: "Float",
    key.usr: "s:Sf",
    key.offset: 195,
    key.length: 5
  },
  {
    key.kind: source.lang.swift.ref.struct,
    key.name: "Int",
    key.usr: "s:Si",
    key.offset: 205,
    key.length: 3
  },
  {
    key.kind: source.lang.swift.syntaxtype.keyword,
    key.offset: 215,
    key.length: 6
  },
  {
    key.kind: source.lang.swift.syntaxtype.number,
    key.offset: 222,
    key.length: 1
  },
  {
    key.kind: source.lang.swift.syntaxtype.keyword,
    key.offset: 230,
    key.length: 5
  },
  {
    key.kind: source.lang.swift.syntaxtype.keyword,
    key.offset: 236,
    key.length: 4
  },
  {
    key.kind: source.lang.swift.syntaxtype.identifier,
    key.offset: 241,
    key.length: 5
  },
  {
    key.kind: source.lang.swift.syntaxtype.keyword,
    key.offset: 254,
    key.length: 4
  },
  {
    key.kind: source.lang.swift.ref.var.instance,
    key.name: "instV",
    key.usr: "s:8__main__2CCC5instVAA3CC0Cv",
    key.offset: 267,
    key.length: 5
  },
  {
    key.kind: source.lang.swift.ref.function.constructor,
    key.name: "init()",
    key.usr: "s:8__main__3CC0CACycfc",
    key.offset: 275,
    key.length: 3
  },
  {
    key.kind: source.lang.swift.syntaxtype.keyword,
    key.offset: 288,
    key.length: 4
  },
  {
    key.kind: source.lang.swift.syntaxtype.parameter,
    key.offset: 295,
    key.length: 1
  },
  {
    key.kind: source.lang.swift.syntaxtype.identifier,
    key.offset: 295,
    key.length: 1
  },
  {
    key.kind: source.lang.swift.ref.class,
    key.name: "CC",
    key.usr: "s:8__main__2CCC",
    key.offset: 299,
    key.length: 2
  },
  {
    key.kind: source.lang.swift.syntaxtype.parameter,
    key.offset: 303,
    key.length: 1
  },
  {
    key.kind: source.lang.swift.syntaxtype.identifier,
    key.offset: 303,
    key.length: 1
  },
  {
    key.kind: source.lang.swift.ref.class,
    key.name: "CC0",
    key.usr: "s:8__main__3CC0C",
    key.offset: 306,
    key.length: 3
  },
  {
    key.kind: source.lang.swift.ref.class,
    key.name: "CC",
    key.usr: "s:8__main__2CCC",
    key.offset: 314,
    key.length: 2
  },
  {
    key.kind: source.lang.swift.syntaxtype.keyword,
    key.offset: 321,
    key.length: 6
  },
  {
    key.kind: source.lang.swift.ref.var.local,
    key.name: "a",
    key.offset: 328,
    key.length: 1
  },
  {
    key.kind: source.lang.swift.syntaxtype.keyword,
    key.offset: 333,
    key.length: 6
  },
  {
    key.kind: source.lang.swift.syntaxtype.identifier,
    key.offset: 340,
    key.length: 1
  },
  {
    key.kind: source.lang.swift.syntaxtype.keyword,
    key.offset: 346,
    key.length: 4
  },
  {
    key.kind: source.lang.swift.syntaxtype.identifier,
    key.offset: 351,
    key.length: 4
  },
  {
    key.kind: source.lang.swift.syntaxtype.keyword,
    key.offset: 363,
    key.length: 6
  },
  {
    key.kind: source.lang.swift.syntaxtype.keyword,
    key.offset: 370,
    key.length: 4
  },
  {
    key.kind: source.lang.swift.syntaxtype.identifier,
    key.offset: 375,
    key.length: 5
  },
  {
    key.kind: source.lang.swift.syntaxtype.keyword,
    key.offset: 389,
    key.length: 4
  },
  {
    key.kind: source.lang.swift.syntaxtype.identifier,
    key.offset: 394,
    key.length: 1
  },
  {
    key.kind: source.lang.swift.syntaxtype.keyword,
    key.offset: 400,
    key.length: 4
  },
  {
    key.kind: source.lang.swift.syntaxtype.identifier,
    key.offset: 405,
    key.length: 5
  },
  {
    key.kind: source.lang.swift.syntaxtype.keyword,
    key.offset: 414,
    key.length: 8
  },
  {
    key.kind: source.lang.swift.syntaxtype.identifier,
    key.offset: 423,
    key.length: 4
  },
  {
    key.kind: source.lang.swift.syntaxtype.keyword,
    key.offset: 432,
    key.length: 4
  },
  {
    key.kind: source.lang.swift.syntaxtype.identifier,
    key.offset: 437,
    key.length: 8
  },
  {
    key.kind: source.lang.swift.syntaxtype.argument,
    key.offset: 446,
    key.length: 1
  },
  {
    key.kind: source.lang.swift.syntaxtype.parameter,
    key.offset: 448,
    key.length: 1
  },
  {
    key.kind: source.lang.swift.syntaxtype.identifier,
    key.offset: 448,
    key.length: 1
  },
  {
    key.kind: source.lang.swift.ref.protocol,
    key.name: "Prot",
    key.usr: "s:8__main__4ProtP",
    key.offset: 451,
    key.length: 4
  },
  {
    key.kind: source.lang.swift.syntaxtype.keyword,
    key.offset: 460,
    key.length: 4
  },
  {
    key.kind: source.lang.swift.syntaxtype.identifier,
    key.offset: 465,
    key.length: 3
  },
  {
    key.kind: source.lang.swift.syntaxtype.argument,
    key.offset: 469,
    key.length: 1
  },
  {
    key.kind: source.lang.swift.syntaxtype.parameter,
    key.offset: 471,
    key.length: 1
  },
  {
    key.kind: source.lang.swift.syntaxtype.identifier,
    key.offset: 471,
    key.length: 1
  },
  {
    key.kind: source.lang.swift.ref.class,
    key.name: "CC",
    key.usr: "s:8__main__2CCC",
    key.offset: 474,
    key.length: 2
  },
  {
    key.kind: source.lang.swift.syntaxtype.parameter,
    key.offset: 478,
    key.length: 1
  },
  {
    key.kind: source.lang.swift.syntaxtype.identifier,
    key.offset: 478,
    key.length: 1
  },
  {
    key.kind: source.lang.swift.ref.enum,
    key.name: "E",
    key.usr: "s:8__main__1EO",
    key.offset: 481,
    key.length: 1
  },
  {
    key.kind: source.lang.swift.syntaxtype.keyword,
    key.offset: 488,
    key.length: 3
  },
  {
    key.kind: source.lang.swift.syntaxtype.identifier,
    key.offset: 492,
    key.length: 1
  },
  {
    key.kind: source.lang.swift.ref.var.local,
    key.name: "b",
    key.offset: 496,
    key.length: 1
  },
  {
    key.kind: source.lang.swift.syntaxtype.keyword,
    key.offset: 500,
    key.length: 1
  },
  {
    key.kind: source.lang.swift.ref.var.local,
    key.name: "b",
    key.offset: 504,
    key.length: 1
  },
  {
    key.kind: source.lang.swift.ref.var.global,
    key.name: "globV",
    key.usr: "s:8__main__5globVSiv",
    key.offset: 508,
    key.length: 5
  },
  {
    key.kind: source.lang.swift.syntaxtype.number,
    key.offset: 516,
    key.length: 1
  },
  {
    key.kind: source.lang.swift.syntaxtype.keyword,
    key.offset: 520,
    key.length: 1
  },
  {
    key.kind: source.lang.swift.ref.var.local,
    key.name: "a",
    key.offset: 524,
    key.length: 1
  },
  {
    key.kind: source.lang.swift.ref.function.operator.infix,
    key.name: "+(_:_:)",
    key.usr: "s:8__main__1poiAA2CCCAD_AA3CC0CtF",
    key.offset: 526,
    key.length: 1
  },
  {
    key.kind: source.lang.swift.ref.var.local,
    key.name: "a",
    key.offset: 528,
    key.length: 1
  },
  {
    key.kind: source.lang.swift.ref.var.instance,
    key.name: "instV",
    key.usr: "s:8__main__2CCC5instVAA3CC0Cv",
    key.offset: 530,
    key.length: 5
  },
  {
    key.kind: source.lang.swift.ref.var.local,
    key.name: "a",
    key.offset: 538,
    key.length: 1
  },
  {
    key.kind: source.lang.swift.ref.function.method.instance,
    key.name: "meth()",
    key.usr: "s:8__main__2CCC4methyyF",
    key.offset: 540,
    key.length: 4
  },
  {
    key.kind: source.lang.swift.ref.class,
    key.name: "CC",
    key.usr: "s:8__main__2CCC",
    key.offset: 549,
    key.length: 2
  },
  {
    key.kind: source.lang.swift.ref.function.method.class,
    key.name: "smeth()",
    key.usr: "s:8__main__2CCC5smethyyFZ",
    key.offset: 552,
    key.length: 5
  },
  {
    key.kind: source.lang.swift.ref.var.local,
    key.name: "b",
    key.offset: 562,
    key.length: 1
  },
  {
    key.kind: source.lang.swift.ref.enum,
    key.name: "E",
    key.usr: "s:8__main__1EO",
    key.offset: 566,
    key.length: 1
  },
  {
    key.kind: source.lang.swift.ref.enumelement,
    key.name: "EElem",
    key.usr: "s:8__main__1EO5EElemA2CmF",
    key.offset: 568,
    key.length: 5
  },
  {
    key.kind: source.lang.swift.syntaxtype.keyword,
    key.offset: 576,
    key.length: 3
  },
  {
    key.kind: source.lang.swift.syntaxtype.keyword,
    key.offset: 580,
    key.length: 1
  },
  {
    key.kind: source.lang.swift.ref.class,
    key.name: "CC",
    key.usr: "s:8__main__2CCC",
    key.offset: 583,
    key.length: 2
  },
  {
    key.kind: source.lang.swift.syntaxtype.keyword,
    key.offset: 588,
    key.length: 5
  },
  {
    key.kind: source.lang.swift.syntaxtype.identifier,
    key.offset: 594,
    key.length: 7
  },
  {
    key.kind: source.lang.swift.syntaxtype.keyword,
    key.offset: 607,
    key.length: 3
  },
  {
    key.kind: source.lang.swift.syntaxtype.keyword,
    key.offset: 611,
    key.length: 1
  },
  {
    key.kind: source.lang.swift.ref.class,
    key.name: "LocalCC",
    key.usr: "s:8__main__3fooyAA2CCC_AA1EO1btF05LocalC0L_C",
    key.offset: 614,
    key.length: 7
  },
  {
    key.kind: source.lang.swift.syntaxtype.keyword,
    key.offset: 625,
    key.length: 9
  },
  {
    key.kind: source.lang.swift.syntaxtype.identifier,
    key.offset: 635,
    key.length: 7
  },
  {
    key.kind: source.lang.swift.ref.class,
    key.name: "CC",
    key.usr: "s:8__main__2CCC",
    key.offset: 645,
    key.length: 2
  },
  {
    key.kind: source.lang.swift.syntaxtype.keyword,
    key.offset: 649,
    key.length: 9
  },
  {
    key.kind: source.lang.swift.ref.class,
    key.name: "CC",
    key.usr: "s:8__main__2CCC",
    key.offset: 659,
    key.length: 2
  },
  {
    key.kind: source.lang.swift.ref.protocol,
    key.name: "Prot",
    key.usr: "s:8__main__4ProtP",
    key.offset: 664,
    key.length: 4
  },
  {
    key.kind: source.lang.swift.syntaxtype.keyword,
    key.offset: 673,
    key.length: 4
  },
  {
    key.kind: source.lang.swift.syntaxtype.identifier,
    key.offset: 678,
    key.length: 5
  },
  {
    key.kind: source.lang.swift.syntaxtype.argument,
    key.offset: 684,
    key.length: 1
  },
  {
    key.kind: source.lang.swift.syntaxtype.parameter,
    key.offset: 686,
    key.length: 1
  },
  {
    key.kind: source.lang.swift.syntaxtype.identifier,
    key.offset: 686,
    key.length: 1
  },
  {
    key.kind: source.lang.swift.ref.typealias,
    key.name: "CCAlias",
    key.usr: "s:8__main__7CCAlias",
    key.offset: 689,
    key.length: 7
  },
  {
    key.kind: source.lang.swift.syntaxtype.keyword,
    key.offset: 703,
    key.length: 4
  },
  {
    key.kind: source.lang.swift.syntaxtype.identifier,
    key.offset: 708,
    key.length: 8
  },
  {
    key.kind: source.lang.swift.syntaxtype.argument,
    key.offset: 717,
    key.length: 1
  },
  {
    key.kind: source.lang.swift.syntaxtype.parameter,
    key.offset: 719,
    key.length: 1
  },
  {
    key.kind: source.lang.swift.syntaxtype.identifier,
    key.offset: 719,
    key.length: 1
  },
  {
    key.kind: source.lang.swift.ref.protocol,
    key.name: "Prot",
    key.usr: "s:8__main__4ProtP",
    key.offset: 722,
    key.length: 4
  },
  {
    key.kind: source.lang.swift.syntaxtype.keyword,
    key.offset: 733,
    key.length: 3
  },
  {
    key.kind: source.lang.swift.syntaxtype.identifier,
    key.offset: 737,
    key.length: 4
  },
  {
    key.kind: source.lang.swift.ref.struct,
    key.name: "Int",
    key.usr: "s:Si",
    key.offset: 744,
    key.length: 3
  },
  {
    key.kind: source.lang.swift.syntaxtype.keyword,
    key.offset: 750,
    key.length: 6
  },
  {
    key.kind: source.lang.swift.syntaxtype.number,
    key.offset: 757,
    key.length: 1
  },
  {
    key.kind: source.lang.swift.syntaxtype.keyword,
    key.offset: 764,
    key.length: 5
  },
  {
    key.kind: source.lang.swift.syntaxtype.identifier,
    key.offset: 770,
    key.length: 5
  },
  {
    key.kind: source.lang.swift.ref.class,
    key.name: "CC",
    key.usr: "s:8__main__2CCC",
    key.offset: 778,
    key.length: 2
  },
  {
    key.kind: source.lang.swift.syntaxtype.keyword,
    key.offset: 785,
    key.length: 3
  },
  {
    key.kind: source.lang.swift.syntaxtype.identifier,
    key.offset: 789,
    key.length: 6
  },
  {
    key.kind: source.lang.swift.ref.class,
    key.name: "SubCC",
    key.usr: "s:8__main__5SubCCC",
    key.offset: 797,
    key.length: 5
  },
  {
    key.kind: source.lang.swift.syntaxtype.keyword,
    key.offset: 804,
    key.length: 5
  },
  {
    key.kind: source.lang.swift.syntaxtype.identifier,
    key.offset: 810,
    key.length: 16
  },
  {
    key.kind: source.lang.swift.syntaxtype.keyword,
    key.offset: 831,
    key.length: 3
  },
  {
    key.kind: source.lang.swift.syntaxtype.identifier,
    key.offset: 835,
    key.length: 5
  },
  {
    key.kind: source.lang.swift.ref.struct,
    key.name: "Int",
    key.usr: "s:Si",
    key.offset: 843,
    key.length: 3
  },
  {
    key.kind: source.lang.swift.syntaxtype.keyword,
    key.offset: 853,
    key.length: 3
  },
  {
    key.kind: source.lang.swift.syntaxtype.keyword,
    key.offset: 865,
    key.length: 3
  },
  {
    key.kind: source.lang.swift.syntaxtype.identifier,
    key.offset: 869,
    key.length: 6
  },
  {
    key.kind: source.lang.swift.syntaxtype.number,
    key.offset: 878,
    key.length: 1
  },
  {
    key.kind: source.lang.swift.syntaxtype.keyword,
    key.offset: 886,
    key.length: 6
  },
  {
    key.kind: source.lang.swift.ref.var.local,
    key.name: "result",
    key.offset: 893,
    key.length: 6
  },
  {
    key.kind: source.lang.swift.syntaxtype.keyword,
    key.offset: 910,
    key.length: 3
  },
  {
    key.kind: source.lang.swift.syntaxtype.parameter,
    key.offset: 914,
    key.length: 6
  },
  {
    key.kind: source.lang.swift.syntaxtype.identifier,
    key.offset: 914,
    key.length: 6
  },
  {
    key.kind: source.lang.swift.syntaxtype.comment,
    key.offset: 930,
    key.length: 25
  },
  {
    key.kind: source.lang.swift.syntaxtype.keyword,
    key.offset: 968,
    key.length: 3
  },
  {
    key.kind: source.lang.swift.syntaxtype.identifier,
    key.offset: 972,
    key.length: 8
  },
  {
    key.kind: source.lang.swift.ref.struct,
    key.name: "Int",
    key.usr: "s:Si",
    key.offset: 983,
    key.length: 3
  },
  {
    key.kind: source.lang.swift.syntaxtype.keyword,
    key.offset: 989,
    key.length: 6
  },
  {
    key.kind: source.lang.swift.syntaxtype.number,
    key.offset: 996,
    key.length: 1
  },
  {
    key.kind: source.lang.swift.syntaxtype.keyword,
    key.offset: 1003,
    key.length: 5
  },
  {
    key.kind: source.lang.swift.syntaxtype.identifier,
    key.offset: 1009,
    key.length: 3
  },
  {
    key.kind: source.lang.swift.syntaxtype.keyword,
    key.offset: 1017,
    key.length: 4
  },
  {
    key.kind: source.lang.swift.syntaxtype.identifier,
    key.offset: 1022,
    key.length: 8
  },
  {
    key.kind: source.lang.swift.syntaxtype.argument,
    key.offset: 1031,
    key.length: 1
  },
  {
    key.kind: source.lang.swift.syntaxtype.parameter,
    key.offset: 1033,
    key.length: 1
  },
  {
    key.kind: source.lang.swift.syntaxtype.identifier,
    key.offset: 1033,
    key.length: 1
  },
  {
    key.kind: source.lang.swift.ref.protocol,
    key.name: "Prot",
    key.usr: "s:8__main__4ProtP",
    key.offset: 1036,
    key.length: 4
  },
  {
    key.kind: source.lang.swift.syntaxtype.keyword,
    key.offset: 1047,
    key.length: 5
  },
  {
    key.kind: source.lang.swift.syntaxtype.identifier,
    key.offset: 1053,
    key.length: 5
  },
  {
    key.kind: source.lang.swift.ref.class,
    key.name: "BC2",
    key.usr: "s:8__main__3BC2C",
    key.offset: 1061,
    key.length: 3
  },
  {
    key.kind: source.lang.swift.ref.protocol,
    key.name: "Prot",
    key.usr: "s:8__main__4ProtP",
    key.offset: 1066,
    key.length: 4
  },
  {
    key.kind: source.lang.swift.syntaxtype.attribute.builtin,
    key.offset: 1075,
    key.length: 8
  },
  {
    key.kind: source.lang.swift.syntaxtype.keyword,
    key.offset: 1084,
    key.length: 4
  },
  {
    key.kind: source.lang.swift.syntaxtype.identifier,
    key.offset: 1089,
    key.length: 8
  },
  {
    key.kind: source.lang.swift.syntaxtype.argument,
    key.offset: 1098,
    key.length: 1
  },
  {
    key.kind: source.lang.swift.syntaxtype.parameter,
    key.offset: 1100,
    key.length: 1
  },
  {
    key.kind: source.lang.swift.syntaxtype.identifier,
    key.offset: 1100,
    key.length: 1
  },
  {
    key.kind: source.lang.swift.ref.protocol,
    key.name: "Prot",
    key.usr: "s:8__main__4ProtP",
    key.offset: 1103,
    key.length: 4
  },
  {
    key.kind: source.lang.swift.syntaxtype.keyword,
    key.offset: 1115,
    key.length: 5
  },
  {
    key.kind: source.lang.swift.syntaxtype.identifier,
    key.offset: 1121,
    key.length: 3
  },
  {
    key.kind: source.lang.swift.syntaxtype.keyword,
    key.offset: 1129,
    key.length: 9
  },
  {
    key.kind: source.lang.swift.syntaxtype.parameter,
    key.offset: 1140,
    key.length: 1
  },
  {
    key.kind: source.lang.swift.syntaxtype.identifier,
    key.offset: 1140,
    key.length: 1
  },
  {
    key.kind: source.lang.swift.ref.struct,
    key.name: "Int",
    key.usr: "s:Si",
    key.offset: 1144,
    key.length: 3
  },
  {
    key.kind: source.lang.swift.ref.struct,
    key.name: "Int",
    key.usr: "s:Si",
    key.offset: 1152,
    key.length: 3
  },
  {
    key.kind: source.lang.swift.syntaxtype.keyword,
    key.offset: 1162,
    key.length: 3
  },
  {
    key.kind: source.lang.swift.syntaxtype.keyword,
    key.offset: 1174,
    key.length: 6
  },
  {
    key.kind: source.lang.swift.ref.var.local,
    key.name: "i",
    key.offset: 1181,
    key.length: 1
  },
  {
    key.kind: source.lang.swift.syntaxtype.keyword,
    key.offset: 1193,
    key.length: 3
  },
  {
    key.kind: source.lang.swift.syntaxtype.parameter,
    key.offset: 1197,
    key.length: 3
  },
  {
    key.kind: source.lang.swift.syntaxtype.identifier,
    key.offset: 1197,
    key.length: 3
  },
  {
    key.kind: source.lang.swift.syntaxtype.keyword,
    key.offset: 1210,
    key.length: 1
  },
  {
    key.kind: source.lang.swift.ref.var.local,
    key.name: "vvv",
    key.offset: 1214,
    key.length: 3
  },
  {
    key.kind: source.lang.swift.ref.function.operator.infix,
    key.name: "+(_:_:)",
<<<<<<< HEAD
    key.usr: "s:ZFSioi1pFTSiSi_Si",
=======
    key.usr: "s:s1poiS2i_SitF",
>>>>>>> 81ed11cc
    key.offset: 1217,
    key.length: 1
  },
  {
    key.kind: source.lang.swift.syntaxtype.number,
    key.offset: 1218,
    key.length: 1
  },
  {
    key.kind: source.lang.swift.syntaxtype.keyword,
    key.offset: 1233,
    key.length: 4
  },
  {
    key.kind: source.lang.swift.syntaxtype.identifier,
    key.offset: 1238,
    key.length: 5
  },
  {
    key.kind: source.lang.swift.syntaxtype.argument,
    key.offset: 1244,
    key.length: 1
  },
  {
    key.kind: source.lang.swift.syntaxtype.parameter,
    key.offset: 1246,
    key.length: 2
  },
  {
    key.kind: source.lang.swift.syntaxtype.identifier,
    key.offset: 1246,
    key.length: 2
  },
  {
    key.kind: source.lang.swift.ref.class,
    key.name: "ComputedProperty",
    key.usr: "s:8__main__16ComputedPropertyC",
    key.offset: 1250,
    key.length: 16
  },
  {
    key.kind: source.lang.swift.syntaxtype.parameter,
    key.offset: 1268,
    key.length: 3
  },
  {
    key.kind: source.lang.swift.syntaxtype.identifier,
    key.offset: 1268,
    key.length: 3
  },
  {
    key.kind: source.lang.swift.ref.class,
    key.name: "CC2",
    key.usr: "s:8__main__3CC2C",
    key.offset: 1273,
    key.length: 3
  },
  {
    key.kind: source.lang.swift.syntaxtype.keyword,
    key.offset: 1282,
    key.length: 3
  },
  {
    key.kind: source.lang.swift.syntaxtype.identifier,
    key.offset: 1286,
    key.length: 1
  },
  {
    key.kind: source.lang.swift.ref.var.local,
    key.name: "cp",
    key.offset: 1290,
    key.length: 2
  },
  {
    key.kind: source.lang.swift.ref.var.instance,
    key.name: "value",
    key.usr: "s:8__main__16ComputedPropertyC5valueSiv",
    key.offset: 1293,
    key.length: 5
  },
  {
    key.kind: source.lang.swift.ref.var.local,
    key.name: "x",
    key.offset: 1301,
    key.length: 1
  },
  {
    key.kind: source.lang.swift.ref.var.local,
    key.name: "cp",
    key.offset: 1305,
    key.length: 2
  },
  {
    key.kind: source.lang.swift.ref.var.instance,
    key.name: "readOnly",
    key.usr: "s:8__main__16ComputedPropertyC8readOnlySiv",
    key.offset: 1308,
    key.length: 8
  },
  {
    key.kind: source.lang.swift.ref.var.local,
    key.name: "cp",
    key.offset: 1319,
    key.length: 2
  },
  {
    key.kind: source.lang.swift.ref.var.instance,
    key.name: "value",
    key.usr: "s:8__main__16ComputedPropertyC5valueSiv",
    key.offset: 1322,
    key.length: 5
  },
  {
    key.kind: source.lang.swift.ref.var.local,
    key.name: "x",
    key.offset: 1330,
    key.length: 1
  },
  {
    key.kind: source.lang.swift.ref.var.local,
    key.name: "cp",
    key.offset: 1334,
    key.length: 2
  },
  {
    key.kind: source.lang.swift.ref.var.instance,
    key.name: "value",
    key.usr: "s:8__main__16ComputedPropertyC5valueSiv",
    key.offset: 1337,
    key.length: 5
  },
  {
    key.kind: source.lang.swift.ref.function.operator.infix,
    key.name: "+=(_:_:)",
<<<<<<< HEAD
    key.usr: "s:ZFSioi2peFTRSiSi_T_",
=======
    key.usr: "s:s2peoiySiz_SitF",
>>>>>>> 81ed11cc
    key.offset: 1343,
    key.length: 2
  },
  {
    key.kind: source.lang.swift.syntaxtype.number,
    key.offset: 1346,
    key.length: 1
  },
  {
    key.kind: source.lang.swift.ref.var.local,
    key.name: "x",
    key.offset: 1350,
    key.length: 1
  },
  {
    key.kind: source.lang.swift.ref.var.local,
    key.name: "sub",
    key.offset: 1354,
    key.length: 3
  },
  {
    key.kind: source.lang.swift.ref.function.subscript,
    key.name: "subscript(_:)",
    key.usr: "s:8__main__3CC2C9subscriptS2ici",
    key.offset: 1357,
    key.length: 1
  },
  {
    key.kind: source.lang.swift.syntaxtype.number,
    key.offset: 1358,
    key.length: 1
  },
  {
    key.kind: source.lang.swift.ref.function.subscript,
    key.name: "subscript(_:)",
    key.usr: "s:8__main__3CC2C9subscriptS2ici",
    key.offset: 1359,
    key.length: 1
  },
  {
    key.kind: source.lang.swift.ref.var.local,
    key.name: "sub",
    key.offset: 1363,
    key.length: 3
  },
  {
    key.kind: source.lang.swift.ref.function.subscript,
    key.name: "subscript(_:)",
    key.usr: "s:8__main__3CC2C9subscriptS2ici",
    key.offset: 1366,
    key.length: 1
  },
  {
    key.kind: source.lang.swift.syntaxtype.number,
    key.offset: 1367,
    key.length: 1
  },
  {
    key.kind: source.lang.swift.ref.function.subscript,
    key.name: "subscript(_:)",
    key.usr: "s:8__main__3CC2C9subscriptS2ici",
    key.offset: 1368,
    key.length: 1
  },
  {
    key.kind: source.lang.swift.ref.var.local,
    key.name: "x",
    key.offset: 1372,
    key.length: 1
  },
  {
    key.kind: source.lang.swift.ref.var.local,
    key.name: "sub",
    key.offset: 1376,
    key.length: 3
  },
  {
    key.kind: source.lang.swift.ref.function.subscript,
    key.name: "subscript(_:)",
    key.usr: "s:8__main__3CC2C9subscriptS2ici",
    key.offset: 1379,
    key.length: 1
  },
  {
    key.kind: source.lang.swift.syntaxtype.number,
    key.offset: 1380,
    key.length: 1
  },
  {
    key.kind: source.lang.swift.ref.function.subscript,
    key.name: "subscript(_:)",
    key.usr: "s:8__main__3CC2C9subscriptS2ici",
    key.offset: 1381,
    key.length: 1
  },
  {
    key.kind: source.lang.swift.ref.function.operator.infix,
    key.name: "+=(_:_:)",
<<<<<<< HEAD
    key.usr: "s:ZFSioi2peFTRSiSi_T_",
=======
    key.usr: "s:s2peoiySiz_SitF",
>>>>>>> 81ed11cc
    key.offset: 1383,
    key.length: 2
  },
  {
    key.kind: source.lang.swift.syntaxtype.number,
    key.offset: 1386,
    key.length: 1
  },
  {
    key.kind: source.lang.swift.syntaxtype.keyword,
    key.offset: 1391,
    key.length: 6
  },
  {
    key.kind: source.lang.swift.syntaxtype.identifier,
    key.offset: 1398,
    key.length: 2
  },
  {
    key.kind: source.lang.swift.syntaxtype.keyword,
    key.offset: 1405,
    key.length: 4
  },
  {
    key.kind: source.lang.swift.syntaxtype.identifier,
    key.offset: 1410,
    key.length: 4
  },
  {
    key.kind: source.lang.swift.syntaxtype.keyword,
    key.offset: 1423,
    key.length: 3
  },
  {
    key.kind: source.lang.swift.syntaxtype.identifier,
    key.offset: 1427,
    key.length: 12
  },
  {
    key.kind: source.lang.swift.ref.struct,
    key.name: "S2",
    key.usr: "s:8__main__2S2V",
    key.offset: 1442,
    key.length: 2
  },
  {
    key.kind: source.lang.swift.syntaxtype.keyword,
    key.offset: 1449,
    key.length: 3
  },
  {
    key.kind: source.lang.swift.syntaxtype.keyword,
    key.offset: 1459,
    key.length: 6
  },
  {
    key.kind: source.lang.swift.ref.function.constructor,
    key.name: "init()",
    key.usr: "s:8__main__2S2VACycfc",
    key.offset: 1466,
    key.length: 2
  },
  {
    key.kind: source.lang.swift.syntaxtype.keyword,
    key.offset: 1479,
    key.length: 4
  },
  {
    key.kind: source.lang.swift.syntaxtype.identifier,
    key.offset: 1484,
    key.length: 5
  },
  {
    key.kind: source.lang.swift.ref.var.global,
    key.name: "globReadOnly",
    key.usr: "s:8__main__12globReadOnlyAA2S2Vv",
    key.offset: 1496,
    key.length: 12
  },
  {
    key.kind: source.lang.swift.ref.function.method.instance,
    key.name: "sfoo()",
    key.usr: "s:8__main__2S2V4sfooyyF",
    key.offset: 1509,
    key.length: 4
  },
  {
    key.kind: source.lang.swift.syntaxtype.keyword,
    key.offset: 1519,
    key.length: 5
  },
  {
    key.kind: source.lang.swift.syntaxtype.identifier,
    key.offset: 1525,
    key.length: 2
  },
  {
    key.kind: source.lang.swift.syntaxtype.keyword,
    key.offset: 1532,
    key.length: 4
  },
  {
    key.kind: source.lang.swift.syntaxtype.identifier,
    key.offset: 1537,
    key.length: 3
  },
  {
    key.kind: source.lang.swift.syntaxtype.keyword,
    key.offset: 1549,
    key.length: 5
  },
  {
    key.kind: source.lang.swift.syntaxtype.identifier,
    key.offset: 1555,
    key.length: 3
  },
  {
    key.kind: source.lang.swift.ref.class,
    key.name: "B1",
    key.usr: "s:8__main__2B1C",
    key.offset: 1561,
    key.length: 2
  },
  {
    key.kind: source.lang.swift.syntaxtype.attribute.builtin,
    key.offset: 1568,
    key.length: 8
  },
  {
    key.kind: source.lang.swift.syntaxtype.keyword,
    key.offset: 1577,
    key.length: 4
  },
  {
    key.kind: source.lang.swift.syntaxtype.identifier,
    key.offset: 1582,
    key.length: 3
  },
  {
    key.kind: source.lang.swift.ref.function.method.instance,
    key.name: "foo()",
    key.usr: "s:8__main__3SB1C3fooyyF",
    key.offset: 1594,
    key.length: 3
  },
  {
    key.kind: source.lang.swift.ref.var.local,
    key.name: "self",
    key.offset: 1604,
    key.length: 4
  },
  {
    key.kind: source.lang.swift.ref.function.method.instance,
    key.name: "foo()",
    key.usr: "s:8__main__3SB1C3fooyyF",
    key.offset: 1609,
    key.length: 3
  },
  {
    key.kind: source.lang.swift.syntaxtype.keyword,
    key.offset: 1619,
    key.length: 5
  },
  {
    key.kind: source.lang.swift.ref.function.method.instance,
    key.name: "foo()",
    key.usr: "s:8__main__2B1C3fooyyF",
    key.offset: 1625,
    key.length: 3
  },
  {
    key.kind: source.lang.swift.syntaxtype.keyword,
    key.offset: 1638,
    key.length: 4
  },
  {
    key.kind: source.lang.swift.syntaxtype.identifier,
    key.offset: 1643,
    key.length: 5
  },
  {
    key.kind: source.lang.swift.syntaxtype.argument,
    key.offset: 1649,
    key.length: 1
  },
  {
    key.kind: source.lang.swift.syntaxtype.parameter,
    key.offset: 1651,
    key.length: 1
  },
  {
    key.kind: source.lang.swift.syntaxtype.identifier,
    key.offset: 1651,
    key.length: 1
  },
  {
    key.kind: source.lang.swift.ref.class,
    key.name: "SB1",
    key.usr: "s:8__main__3SB1C",
    key.offset: 1654,
    key.length: 3
  },
  {
    key.kind: source.lang.swift.syntaxtype.parameter,
    key.offset: 1659,
    key.length: 1
  },
  {
    key.kind: source.lang.swift.syntaxtype.identifier,
    key.offset: 1659,
    key.length: 1
  },
  {
    key.kind: source.lang.swift.ref.struct,
    key.name: "S2",
    key.usr: "s:8__main__2S2V",
    key.offset: 1662,
    key.length: 2
  },
  {
    key.kind: source.lang.swift.ref.function.free,
    key.name: "test2()",
    key.usr: "s:8__main__5test2yyF",
    key.offset: 1670,
    key.length: 5
  },
  {
    key.kind: source.lang.swift.ref.var.local,
    key.name: "c",
    key.offset: 1680,
    key.length: 1
  },
  {
    key.kind: source.lang.swift.ref.function.method.instance,
    key.name: "foo()",
    key.usr: "s:8__main__3SB1C3fooyyF",
    key.offset: 1682,
    key.length: 3
  },
  {
    key.kind: source.lang.swift.ref.var.local,
    key.name: "s",
    key.offset: 1690,
    key.length: 1
  },
  {
    key.kind: source.lang.swift.ref.function.method.instance,
    key.name: "sfoo()",
    key.usr: "s:8__main__2S2V4sfooyyF",
    key.offset: 1692,
    key.length: 4
  },
  {
    key.kind: source.lang.swift.syntaxtype.keyword,
    key.offset: 1702,
    key.length: 4
  },
  {
    key.kind: source.lang.swift.syntaxtype.identifier,
    key.offset: 1707,
    key.length: 5
  },
  {
    key.kind: source.lang.swift.syntaxtype.argument,
    key.offset: 1713,
    key.length: 1
  },
  {
    key.kind: source.lang.swift.syntaxtype.parameter,
    key.offset: 1715,
    key.length: 1
  },
  {
    key.kind: source.lang.swift.syntaxtype.identifier,
    key.offset: 1715,
    key.length: 1
  },
  {
    key.kind: source.lang.swift.syntaxtype.keyword,
    key.offset: 1718,
    key.length: 5
  },
  {
    key.kind: source.lang.swift.ref.struct,
    key.name: "Int",
    key.usr: "s:Si",
    key.offset: 1724,
    key.length: 3
  },
  {
    key.kind: source.lang.swift.syntaxtype.keyword,
    key.offset: 1733,
    key.length: 8
  },
  {
    key.kind: source.lang.swift.syntaxtype.identifier,
    key.offset: 1742,
    key.length: 5
  },
  {
    key.kind: source.lang.swift.syntaxtype.keyword,
    key.offset: 1752,
    key.length: 14
  },
  {
    key.kind: source.lang.swift.syntaxtype.identifier,
    key.offset: 1767,
    key.length: 7
  },
  {
    key.kind: source.lang.swift.syntaxtype.keyword,
    key.offset: 1777,
    key.length: 3
  },
  {
    key.kind: source.lang.swift.syntaxtype.identifier,
    key.offset: 1781,
    key.length: 1
  },
  {
    key.kind: source.lang.swift.ref.struct,
    key.name: "Int",
    key.usr: "s:Si",
    key.offset: 1785,
    key.length: 3
  },
  {
    key.kind: source.lang.swift.syntaxtype.keyword,
    key.offset: 1791,
    key.length: 3
  },
  {
    key.kind: source.lang.swift.syntaxtype.keyword,
    key.offset: 1799,
    key.length: 4
  },
  {
    key.kind: source.lang.swift.syntaxtype.identifier,
    key.offset: 1804,
    key.length: 3
  },
  {
    key.kind: source.lang.swift.syntaxtype.keyword,
    key.offset: 1813,
    key.length: 6
  },
  {
    key.kind: source.lang.swift.syntaxtype.identifier,
    key.offset: 1820,
    key.length: 2
  },
  {
    key.kind: source.lang.swift.ref.protocol,
    key.name: "Prot2",
    key.usr: "s:8__main__5Prot2P",
    key.offset: 1825,
    key.length: 5
  },
  {
    key.kind: source.lang.swift.syntaxtype.keyword,
    key.offset: 1835,
    key.length: 9
  },
  {
    key.kind: source.lang.swift.syntaxtype.identifier,
    key.offset: 1845,
    key.length: 7
  },
  {
    key.kind: source.lang.swift.ref.struct,
    key.name: "Int",
    key.usr: "s:Si",
    key.offset: 1855,
    key.length: 3
  },
  {
    key.kind: source.lang.swift.syntaxtype.keyword,
    key.offset: 1861,
    key.length: 3
  },
  {
    key.kind: source.lang.swift.syntaxtype.identifier,
    key.offset: 1865,
    key.length: 1
  },
  {
    key.kind: source.lang.swift.ref.struct,
    key.name: "Int",
    key.usr: "s:Si",
    key.offset: 1869,
    key.length: 3
  },
  {
    key.kind: source.lang.swift.syntaxtype.number,
    key.offset: 1875,
    key.length: 1
  },
  {
    key.kind: source.lang.swift.syntaxtype.keyword,
    key.offset: 1879,
    key.length: 4
  },
  {
    key.kind: source.lang.swift.syntaxtype.identifier,
    key.offset: 1884,
    key.length: 3
  },
  {
    key.kind: source.lang.swift.syntaxtype.keyword,
    key.offset: 1896,
    key.length: 4
  },
  {
    key.kind: source.lang.swift.syntaxtype.identifier,
    key.offset: 1901,
    key.length: 6
  },
  {
    key.kind: source.lang.swift.syntaxtype.identifier,
    key.offset: 1908,
    key.length: 1
  },
  {
    key.kind: source.lang.swift.ref.protocol,
    key.name: "Prot2",
    key.usr: "s:8__main__5Prot2P",
    key.offset: 1912,
    key.length: 5
  },
  {
    key.kind: source.lang.swift.syntaxtype.keyword,
    key.offset: 1919,
    key.length: 1
  },
  {
    key.kind: source.lang.swift.syntaxtype.identifier,
    key.offset: 1921,
    key.length: 1
  },
  {
    key.kind: source.lang.swift.syntaxtype.identifier,
    key.offset: 1924,
    key.length: 1
  },
  {
    key.kind: source.lang.swift.syntaxtype.keyword,
    key.offset: 1927,
    key.length: 5
  },
  {
    key.kind: source.lang.swift.ref.generic_type_param,
    key.name: "T",
    key.usr: "s:8__main__6genfooyxAA5Prot2RzSi7ElementRtzlF1TL_xmfp",
    key.offset: 1933,
    key.length: 1
  },
  {
    key.kind: source.lang.swift.ref.associatedtype,
    key.name: "Element",
    key.usr: "s:8__main__5Prot2P7Element",
    key.offset: 1935,
    key.length: 7
  },
  {
    key.kind: source.lang.swift.syntaxtype.argument,
    key.offset: 1919,
    key.length: 1
  },
  {
    key.kind: source.lang.swift.syntaxtype.parameter,
    key.offset: 1921,
    key.length: 1
  },
  {
    key.kind: source.lang.swift.ref.struct,
    key.name: "Int",
    key.usr: "s:Si",
    key.offset: 1946,
    key.length: 3
  },
  {
    key.kind: source.lang.swift.ref.generic_type_param,
    key.name: "T",
    key.usr: "s:8__main__6genfooyxAA5Prot2RzSi7ElementRtzlF1TL_xmfp",
    key.offset: 1924,
    key.length: 1
  },
  {
    key.kind: source.lang.swift.syntaxtype.keyword,
    key.offset: 1954,
    key.length: 8
  },
  {
    key.kind: source.lang.swift.syntaxtype.identifier,
    key.offset: 1963,
    key.length: 5
  },
  {
    key.kind: source.lang.swift.syntaxtype.keyword,
    key.offset: 1973,
    key.length: 6
  },
  {
    key.kind: source.lang.swift.syntaxtype.keyword,
    key.offset: 1980,
    key.length: 4
  },
  {
    key.kind: source.lang.swift.syntaxtype.parameter,
    key.offset: 1987,
    key.length: 1
  },
  {
    key.kind: source.lang.swift.syntaxtype.identifier,
    key.offset: 1987,
    key.length: 1
  },
  {
    key.kind: source.lang.swift.ref.generic_type_param,
    key.name: "Self",
    key.usr: "s:8__main__5Prot3P4Selfxmfp",
    key.offset: 1990,
    key.length: 4
  },
  {
    key.kind: source.lang.swift.syntaxtype.parameter,
    key.offset: 1996,
    key.length: 1
  },
  {
    key.kind: source.lang.swift.syntaxtype.identifier,
    key.offset: 1996,
    key.length: 1
  },
  {
    key.kind: source.lang.swift.ref.generic_type_param,
    key.name: "Self",
    key.usr: "s:8__main__5Prot3P4Selfxmfp",
    key.offset: 1999,
    key.length: 4
  }
]
[
  {
    key.kind: source.lang.swift.decl.var.global,
    key.name: "globV",
    key.usr: "s:8__main__5globVSiv",
    key.fully_annotated_decl: "<decl.var.global><syntaxtype.keyword>var</syntaxtype.keyword> <decl.name>globV</decl.name>: <decl.var.type><ref.struct usr=\"s:Si\">Int</ref.struct></decl.var.type></decl.var.global>"
  },
  {
    key.kind: source.lang.swift.decl.class,
    key.name: "CC0",
    key.usr: "s:8__main__3CC0C",
    key.offset: 16,
    key.length: 29,
    key.fully_annotated_decl: "<decl.class><syntaxtype.keyword>class</syntaxtype.keyword> <decl.name>CC0</decl.name></decl.class>",
    key.entities: [
      {
        key.kind: source.lang.swift.decl.var.instance,
        key.name: "x",
        key.usr: "s:8__main__3CC0C1xSiv",
        key.fully_annotated_decl: "<decl.var.instance><syntaxtype.keyword>var</syntaxtype.keyword> <decl.name>x</decl.name>: <decl.var.type><ref.struct usr=\"s:Si\">Int</ref.struct></decl.var.type></decl.var.instance>"
      }
    ]
  },
  {
    key.kind: source.lang.swift.decl.class,
    key.name: "CC",
    key.usr: "s:8__main__2CCC",
    key.offset: 47,
    key.length: 238,
    key.fully_annotated_decl: "<decl.class><syntaxtype.keyword>class</syntaxtype.keyword> <decl.name>CC</decl.name></decl.class>",
    key.entities: [
      {
        key.kind: source.lang.swift.decl.var.instance,
        key.name: "instV",
        key.usr: "s:8__main__2CCC5instVAA3CC0Cv",
        key.fully_annotated_decl: "<decl.var.instance><syntaxtype.keyword>var</syntaxtype.keyword> <decl.name>instV</decl.name>: <decl.var.type><ref.class usr=\"s:8__main__3CC0C\">CC0</ref.class></decl.var.type></decl.var.instance>"
      },
      {
        key.kind: source.lang.swift.decl.function.method.instance,
        key.name: "meth()",
        key.usr: "s:8__main__2CCC4methyyF",
        key.offset: 77,
        key.length: 13,
        key.fully_annotated_decl: "<decl.function.method.instance><syntaxtype.keyword>func</syntaxtype.keyword> <decl.name>meth</decl.name>()</decl.function.method.instance>"
      },
      {
        key.kind: source.lang.swift.decl.function.method.instance,
        key.name: "instanceFunc0(_:b:)",
        key.usr: "s:8__main__2CCC13instanceFunc0S2i_Sf1btF",
        key.offset: 94,
        key.length: 63,
        key.fully_annotated_decl: "<decl.function.method.instance><syntaxtype.keyword>func</syntaxtype.keyword> <decl.name>instanceFunc0</decl.name>(<decl.var.parameter><decl.var.parameter.argument_label>_</decl.var.parameter.argument_label> <decl.var.parameter.name>a</decl.var.parameter.name>: <decl.var.parameter.type><ref.struct usr=\"s:Si\">Int</ref.struct></decl.var.parameter.type></decl.var.parameter>, <decl.var.parameter><decl.var.parameter.argument_label>b</decl.var.parameter.argument_label>: <decl.var.parameter.type><ref.struct usr=\"s:Sf\">Float</ref.struct></decl.var.parameter.type></decl.var.parameter>) -&gt; <decl.function.returntype><ref.struct usr=\"s:Si\">Int</ref.struct></decl.function.returntype></decl.function.method.instance>",
        key.entities: [
          {
            key.kind: source.lang.swift.decl.var.local,
            key.keyword: "_",
            key.name: "a",
            key.offset: 118,
            key.length: 3
          },
          {
            key.kind: source.lang.swift.decl.var.local,
            key.keyword: "b",
            key.name: "b",
            key.offset: 126,
            key.length: 5
          }
        ]
      },
      {
        key.kind: source.lang.swift.decl.function.method.instance,
        key.name: "instanceFunc1(a:b:)",
        key.usr: "s:8__main__2CCC13instanceFunc1S2i1a_Sf1btF",
        key.offset: 161,
        key.length: 65,
        key.fully_annotated_decl: "<decl.function.method.instance><syntaxtype.keyword>func</syntaxtype.keyword> <decl.name>instanceFunc1</decl.name>(<decl.var.parameter><decl.var.parameter.argument_label>a</decl.var.parameter.argument_label> <decl.var.parameter.name>x</decl.var.parameter.name>: <decl.var.parameter.type><ref.struct usr=\"s:Si\">Int</ref.struct></decl.var.parameter.type></decl.var.parameter>, <decl.var.parameter><decl.var.parameter.argument_label>b</decl.var.parameter.argument_label> <decl.var.parameter.name>y</decl.var.parameter.name>: <decl.var.parameter.type><ref.struct usr=\"s:Sf\">Float</ref.struct></decl.var.parameter.type></decl.var.parameter>) -&gt; <decl.function.returntype><ref.struct usr=\"s:Si\">Int</ref.struct></decl.function.returntype></decl.function.method.instance>",
        key.entities: [
          {
            key.kind: source.lang.swift.decl.var.local,
            key.keyword: "a",
            key.name: "x",
            key.offset: 185,
            key.length: 3
          },
          {
            key.kind: source.lang.swift.decl.var.local,
            key.keyword: "b",
            key.name: "y",
            key.offset: 195,
            key.length: 5
          }
        ]
      },
      {
        key.kind: source.lang.swift.decl.function.method.class,
        key.name: "smeth()",
        key.usr: "s:8__main__2CCC5smethyyFZ",
        key.offset: 230,
        key.length: 20,
        key.fully_annotated_decl: "<decl.function.method.class><syntaxtype.keyword>class</syntaxtype.keyword> <syntaxtype.keyword>func</syntaxtype.keyword> <decl.name>smeth</decl.name>()</decl.function.method.class>"
      },
      {
        key.kind: source.lang.swift.decl.function.constructor,
        key.name: "init()",
        key.usr: "s:8__main__2CCCACycfc",
        key.offset: 254,
        key.length: 29,
        key.fully_annotated_decl: "<decl.function.constructor><syntaxtype.keyword>init</syntaxtype.keyword>()</decl.function.constructor>"
      }
    ]
  },
  {
    key.kind: source.lang.swift.decl.function.operator.infix,
    key.name: "+(_:_:)",
    key.usr: "s:8__main__1poiAA2CCCAD_AA3CC0CtF",
    key.offset: 288,
    key.length: 42,
    key.fully_annotated_decl: "<decl.function.operator.infix><syntaxtype.keyword>func</syntaxtype.keyword> <decl.name>+</decl.name>(<decl.var.parameter><decl.var.parameter.name>a</decl.var.parameter.name>: <decl.var.parameter.type><ref.class usr=\"s:8__main__2CCC\">CC</ref.class></decl.var.parameter.type></decl.var.parameter>, <decl.var.parameter><decl.var.parameter.name>b</decl.var.parameter.name>: <decl.var.parameter.type><ref.class usr=\"s:8__main__3CC0C\">CC0</ref.class></decl.var.parameter.type></decl.var.parameter>) -&gt; <decl.function.returntype><ref.class usr=\"s:8__main__2CCC\">CC</ref.class></decl.function.returntype></decl.function.operator.infix>",
    key.entities: [
      {
        key.kind: source.lang.swift.decl.var.local,
        key.keyword: "_",
        key.name: "a",
        key.offset: 299,
        key.length: 2
      },
      {
        key.kind: source.lang.swift.decl.var.local,
        key.keyword: "_",
        key.name: "b",
        key.offset: 306,
        key.length: 3
      }
    ]
  },
  {
    key.kind: source.lang.swift.decl.struct,
    key.name: "S",
    key.usr: "s:8__main__1SV",
    key.offset: 333,
    key.length: 53,
    key.fully_annotated_decl: "<decl.struct><syntaxtype.keyword>struct</syntaxtype.keyword> <decl.name>S</decl.name></decl.struct>",
    key.entities: [
      {
        key.kind: source.lang.swift.decl.function.method.instance,
        key.name: "meth()",
        key.usr: "s:8__main__1SV4methyyF",
        key.offset: 346,
        key.length: 13,
        key.fully_annotated_decl: "<decl.function.method.instance><syntaxtype.keyword>func</syntaxtype.keyword> <decl.name>meth</decl.name>()</decl.function.method.instance>"
      },
      {
        key.kind: source.lang.swift.decl.function.method.static,
        key.name: "smeth()",
        key.usr: "s:8__main__1SV5smethyyFZ",
        key.offset: 363,
        key.length: 21,
        key.fully_annotated_decl: "<decl.function.method.static><syntaxtype.keyword>static</syntaxtype.keyword> <syntaxtype.keyword>func</syntaxtype.keyword> <decl.name>smeth</decl.name>()</decl.function.method.static>"
      }
    ]
  },
  {
    key.kind: source.lang.swift.decl.enum,
    key.name: "E",
    key.usr: "s:8__main__1EO",
    key.offset: 389,
    key.length: 22,
    key.fully_annotated_decl: "<decl.enum><syntaxtype.keyword>enum</syntaxtype.keyword> <decl.name>E</decl.name></decl.enum>",
    key.entities: [
      {
        key.kind: source.lang.swift.decl.enumelement,
        key.name: "EElem",
        key.usr: "s:8__main__1EO5EElemA2CmF",
        key.fully_annotated_decl: "<decl.enumelement><syntaxtype.keyword>case</syntaxtype.keyword> <decl.name>EElem</decl.name></decl.enumelement>"
      }
    ]
  },
  {
    key.kind: source.lang.swift.decl.protocol,
    key.name: "Prot",
    key.usr: "s:8__main__4ProtP",
    key.offset: 414,
    key.length: 43,
    key.fully_annotated_decl: "<decl.protocol><syntaxtype.keyword>protocol</syntaxtype.keyword> <decl.name>Prot</decl.name></decl.protocol>",
    key.entities: [
      {
        key.kind: source.lang.swift.decl.function.method.instance,
        key.name: "protMeth(_:)",
        key.usr: "s:8__main__4ProtP8protMethyAaB_pF",
        key.offset: 432,
        key.length: 23,
        key.fully_annotated_decl: "<decl.function.method.instance><syntaxtype.keyword>func</syntaxtype.keyword> <decl.name>protMeth</decl.name>(<decl.var.parameter><decl.var.parameter.argument_label>_</decl.var.parameter.argument_label> <decl.var.parameter.name>a</decl.var.parameter.name>: <decl.var.parameter.type><ref.protocol usr=\"s:8__main__4ProtP\">Prot</ref.protocol></decl.var.parameter.type></decl.var.parameter>)</decl.function.method.instance>",
        key.entities: [
          {
            key.kind: source.lang.swift.decl.var.local,
            key.keyword: "_",
            key.name: "a",
            key.offset: 451,
            key.length: 4
          }
        ]
      }
    ]
  },
  {
    key.kind: source.lang.swift.decl.function.free,
    key.name: "foo(_:b:)",
    key.usr: "s:8__main__3fooyAA2CCC_AA1EO1btF",
    key.offset: 460,
    key.length: 162,
    key.fully_annotated_decl: "<decl.function.free><syntaxtype.keyword>func</syntaxtype.keyword> <decl.name>foo</decl.name>(<decl.var.parameter><decl.var.parameter.argument_label>_</decl.var.parameter.argument_label> <decl.var.parameter.name>a</decl.var.parameter.name>: <decl.var.parameter.type><ref.class usr=\"s:8__main__2CCC\">CC</ref.class></decl.var.parameter.type></decl.var.parameter>, <decl.var.parameter><decl.var.parameter.argument_label>b</decl.var.parameter.argument_label>: <decl.var.parameter.type><ref.enum usr=\"s:8__main__1EO\">E</ref.enum></decl.var.parameter.type></decl.var.parameter>)</decl.function.free>",
    key.entities: [
      {
        key.kind: source.lang.swift.decl.var.local,
        key.keyword: "_",
        key.name: "a",
        key.offset: 474,
        key.length: 2
      },
      {
        key.kind: source.lang.swift.decl.var.local,
        key.keyword: "b",
        key.name: "b",
        key.offset: 481,
        key.length: 1
      }
    ]
  },
  {
    key.kind: source.lang.swift.decl.typealias,
    key.name: "CCAlias",
    key.usr: "s:8__main__7CCAlias",
    key.offset: 625,
    key.length: 20,
    key.fully_annotated_decl: "<decl.typealias><syntaxtype.keyword>typealias</syntaxtype.keyword> <decl.name>CCAlias</decl.name> = <ref.class usr=\"s:8__main__2CCC\">CC</ref.class></decl.typealias>"
  },
  {
    key.kind: source.lang.swift.decl.extension.class,
    key.offset: 649,
    key.length: 112,
    key.conforms: [
      {
        key.kind: source.lang.swift.ref.protocol,
        key.name: "Prot",
        key.usr: "s:8__main__4ProtP"
      }
    ],
    key.extends: {
      key.kind: source.lang.swift.ref.class,
      key.name: "CC",
      key.usr: "s:8__main__2CCC"
    },
    key.entities: [
      {
        key.kind: source.lang.swift.decl.function.method.instance,
        key.name: "meth2(_:)",
        key.usr: "s:8__main__2CCC5meth2yACF",
        key.offset: 673,
        key.length: 26,
        key.fully_annotated_decl: "<decl.function.method.instance><syntaxtype.keyword>func</syntaxtype.keyword> <decl.name>meth2</decl.name>(<decl.var.parameter><decl.var.parameter.argument_label>_</decl.var.parameter.argument_label> <decl.var.parameter.name>x</decl.var.parameter.name>: <decl.var.parameter.type><ref.typealias usr=\"s:8__main__7CCAlias\">CCAlias</ref.typealias></decl.var.parameter.type></decl.var.parameter>)</decl.function.method.instance>",
        key.entities: [
          {
            key.kind: source.lang.swift.decl.var.local,
            key.keyword: "_",
            key.name: "x",
            key.offset: 689,
            key.length: 7
          }
        ]
      },
      {
        key.kind: source.lang.swift.decl.function.method.instance,
        key.name: "protMeth(_:)",
        key.usr: "s:8__main__2CCC8protMethyAA4Prot_pF",
        key.offset: 703,
        key.length: 26,
        key.fully_annotated_decl: "<decl.function.method.instance><syntaxtype.keyword>func</syntaxtype.keyword> <decl.name>protMeth</decl.name>(<decl.var.parameter><decl.var.parameter.argument_label>_</decl.var.parameter.argument_label> <decl.var.parameter.name>a</decl.var.parameter.name>: <decl.var.parameter.type><ref.protocol usr=\"s:8__main__4ProtP\">Prot</ref.protocol></decl.var.parameter.type></decl.var.parameter>)</decl.function.method.instance>",
        key.conforms: [
          {
            key.kind: source.lang.swift.ref.function.method.instance,
            key.name: "protMeth(_:)",
            key.usr: "s:8__main__4ProtP8protMethyAaB_pF"
          }
        ],
        key.entities: [
          {
            key.kind: source.lang.swift.decl.var.local,
            key.keyword: "_",
            key.name: "a",
            key.offset: 722,
            key.length: 4
          }
        ]
      },
      {
        key.kind: source.lang.swift.decl.var.instance,
        key.name: "extV",
        key.usr: "s:8__main__2CCC4extVSiv",
        key.fully_annotated_decl: "<decl.var.instance><syntaxtype.keyword>var</syntaxtype.keyword> <decl.name>extV</decl.name>: <decl.var.type><ref.struct usr=\"s:Si\">Int</ref.struct></decl.var.type> { <syntaxtype.keyword>get</syntaxtype.keyword> }</decl.var.instance>"
      },
      {
        key.kind: source.lang.swift.decl.function.accessor.getter,
        key.usr: "s:8__main__2CCC4extVSifg",
        key.offset: 748,
        key.length: 11,
        key.fully_annotated_decl: "<decl.function.accessor.getter><decl.name>get</decl.name> {}</decl.function.accessor.getter>"
      }
    ]
  },
  {
    key.kind: source.lang.swift.decl.class,
    key.name: "SubCC",
    key.usr: "s:8__main__5SubCCC",
    key.offset: 764,
    key.length: 18,
    key.fully_annotated_decl: "<decl.class><syntaxtype.keyword>class</syntaxtype.keyword> <decl.name>SubCC</decl.name> : <ref.class usr=\"s:8__main__2CCC\">CC</ref.class></decl.class>",
    key.inherits: [
      {
        key.kind: source.lang.swift.ref.class,
        key.name: "CC",
        key.usr: "s:8__main__2CCC"
      }
    ]
  },
  {
    key.kind: source.lang.swift.decl.var.global,
    key.name: "globV2",
    key.usr: "s:8__main__6globV2AA5SubCCCv",
    key.fully_annotated_decl: "<decl.var.global><syntaxtype.keyword>var</syntaxtype.keyword> <decl.name>globV2</decl.name>: <decl.var.type><ref.class usr=\"s:8__main__5SubCCC\">SubCC</ref.class></decl.var.type></decl.var.global>"
  },
  {
    key.kind: source.lang.swift.decl.class,
    key.name: "ComputedProperty",
    key.usr: "s:8__main__16ComputedPropertyC",
    key.offset: 804,
    key.length: 196,
    key.fully_annotated_decl: "<decl.class><syntaxtype.keyword>class</syntaxtype.keyword> <decl.name>ComputedProperty</decl.name></decl.class>",
    key.entities: [
      {
        key.kind: source.lang.swift.decl.var.instance,
        key.name: "value",
        key.usr: "s:8__main__16ComputedPropertyC5valueSiv",
        key.fully_annotated_decl: "<decl.var.instance><syntaxtype.keyword>var</syntaxtype.keyword> <decl.name>value</decl.name>: <decl.var.type><ref.struct usr=\"s:Si\">Int</ref.struct></decl.var.type> { <syntaxtype.keyword>get</syntaxtype.keyword> <syntaxtype.keyword>set</syntaxtype.keyword> }</decl.var.instance>"
      },
      {
        key.kind: source.lang.swift.decl.function.accessor.getter,
        key.usr: "s:8__main__16ComputedPropertyC5valueSifg",
        key.offset: 853,
        key.length: 51,
        key.fully_annotated_decl: "<decl.function.accessor.getter><decl.name>get</decl.name> {}</decl.function.accessor.getter>"
      },
      {
        key.kind: source.lang.swift.decl.function.accessor.setter,
        key.usr: "s:8__main__16ComputedPropertyC5valueSifs",
        key.offset: 910,
        key.length: 49,
        key.fully_annotated_decl: "<decl.function.accessor.setter><decl.name>set(newVal)</decl.name> {}</decl.function.accessor.setter>",
        key.entities: [
          {
            key.kind: source.lang.swift.decl.var.local,
            key.name: "newVal",
            key.offset: 843,
            key.length: 3
          }
        ]
      },
      {
        key.kind: source.lang.swift.decl.var.instance,
        key.name: "readOnly",
        key.usr: "s:8__main__16ComputedPropertyC8readOnlySiv",
        key.fully_annotated_decl: "<decl.var.instance><syntaxtype.keyword>var</syntaxtype.keyword> <decl.name>readOnly</decl.name>: <decl.var.type><ref.struct usr=\"s:Si\">Int</ref.struct></decl.var.type> { <syntaxtype.keyword>get</syntaxtype.keyword> }</decl.var.instance>"
      },
      {
        key.kind: source.lang.swift.decl.function.accessor.getter,
        key.usr: "s:8__main__16ComputedPropertyC8readOnlySifg",
        key.offset: 987,
        key.length: 11,
        key.fully_annotated_decl: "<decl.function.accessor.getter><decl.name>get</decl.name> {}</decl.function.accessor.getter>"
      }
    ]
  },
  {
    key.kind: source.lang.swift.decl.class,
    key.name: "BC2",
    key.usr: "s:8__main__3BC2C",
    key.offset: 1003,
    key.length: 42,
    key.fully_annotated_decl: "<decl.class><syntaxtype.keyword>class</syntaxtype.keyword> <decl.name>BC2</decl.name></decl.class>",
    key.entities: [
      {
        key.kind: source.lang.swift.decl.function.method.instance,
        key.name: "protMeth(_:)",
        key.usr: "s:8__main__3BC2C8protMethyAA4Prot_pF",
        key.offset: 1017,
        key.length: 26,
        key.fully_annotated_decl: "<decl.function.method.instance><syntaxtype.keyword>func</syntaxtype.keyword> <decl.name>protMeth</decl.name>(<decl.var.parameter><decl.var.parameter.argument_label>_</decl.var.parameter.argument_label> <decl.var.parameter.name>a</decl.var.parameter.name>: <decl.var.parameter.type><ref.protocol usr=\"s:8__main__4ProtP\">Prot</ref.protocol></decl.var.parameter.type></decl.var.parameter>)</decl.function.method.instance>",
        key.entities: [
          {
            key.kind: source.lang.swift.decl.var.local,
            key.keyword: "_",
            key.name: "a",
            key.offset: 1036,
            key.length: 4
          }
        ]
      }
    ]
  },
  {
    key.kind: source.lang.swift.decl.class,
    key.name: "SubC2",
    key.usr: "s:8__main__5SubC2C",
    key.offset: 1047,
    key.length: 65,
    key.fully_annotated_decl: "<decl.class><syntaxtype.keyword>class</syntaxtype.keyword> <decl.name>SubC2</decl.name> : <ref.class usr=\"s:8__main__3BC2C\">BC2</ref.class>, <ref.protocol usr=\"s:8__main__4ProtP\">Prot</ref.protocol></decl.class>",
    key.inherits: [
      {
        key.kind: source.lang.swift.ref.class,
        key.name: "BC2",
        key.usr: "s:8__main__3BC2C"
      }
    ],
    key.conforms: [
      {
        key.kind: source.lang.swift.ref.protocol,
        key.name: "Prot",
        key.usr: "s:8__main__4ProtP"
      }
    ],
    key.entities: [
      {
        key.kind: source.lang.swift.decl.function.method.instance,
        key.name: "protMeth(_:)",
        key.usr: "s:8__main__5SubC2C8protMethyAA4Prot_pF",
        key.offset: 1084,
        key.length: 26,
        key.fully_annotated_decl: "<decl.function.method.instance><syntaxtype.keyword>override</syntaxtype.keyword> <syntaxtype.keyword>func</syntaxtype.keyword> <decl.name>protMeth</decl.name>(<decl.var.parameter><decl.var.parameter.argument_label>_</decl.var.parameter.argument_label> <decl.var.parameter.name>a</decl.var.parameter.name>: <decl.var.parameter.type><ref.protocol usr=\"s:8__main__4ProtP\">Prot</ref.protocol></decl.var.parameter.type></decl.var.parameter>)</decl.function.method.instance>",
        key.inherits: [
          {
            key.kind: source.lang.swift.ref.function.method.instance,
            key.name: "protMeth(_:)",
            key.usr: "s:8__main__3BC2C8protMethyAA4Prot_pF"
          }
        ],
        key.conforms: [
          {
            key.kind: source.lang.swift.ref.function.method.instance,
            key.name: "protMeth(_:)",
            key.usr: "s:8__main__4ProtP8protMethyAaB_pF"
          }
        ],
        key.entities: [
          {
            key.kind: source.lang.swift.decl.var.local,
            key.keyword: "_",
            key.name: "a",
            key.offset: 1103,
            key.length: 4
          }
        ]
      }
    ]
  },
  {
    key.kind: source.lang.swift.decl.class,
    key.name: "CC2",
    key.usr: "s:8__main__3CC2C",
    key.offset: 1115,
    key.length: 115,
    key.fully_annotated_decl: "<decl.class><syntaxtype.keyword>class</syntaxtype.keyword> <decl.name>CC2</decl.name></decl.class>",
    key.entities: [
      {
        key.kind: source.lang.swift.decl.function.subscript,
        key.name: "subscript(_:)",
        key.usr: "s:8__main__3CC2C9subscriptS2ici",
        key.offset: 1129,
        key.length: 99,
        key.fully_annotated_decl: "<decl.function.subscript><syntaxtype.keyword>subscript</syntaxtype.keyword>(<decl.var.parameter><decl.var.parameter.name>i</decl.var.parameter.name>: <decl.var.parameter.type><ref.struct usr=\"s:Si\">Int</ref.struct></decl.var.parameter.type></decl.var.parameter>) -&gt; <decl.function.returntype><ref.struct usr=\"s:Si\">Int</ref.struct></decl.function.returntype> { <syntaxtype.keyword>get</syntaxtype.keyword> <syntaxtype.keyword>set</syntaxtype.keyword> }</decl.function.subscript>",
        key.entities: [
          {
            key.kind: source.lang.swift.decl.var.local,
            key.keyword: "_",
            key.name: "i",
            key.offset: 1144,
            key.length: 3
          }
        ]
      },
      {
        key.kind: source.lang.swift.decl.function.accessor.getter,
        key.usr: "s:8__main__3CC2C9subscriptS2icfg",
        key.offset: 1162,
        key.length: 25,
        key.fully_annotated_decl: "<decl.function.accessor.getter><decl.name>get</decl.name> {}</decl.function.accessor.getter>",
        key.entities: [
          {
            key.kind: source.lang.swift.decl.var.local,
            key.name: "i",
            key.offset: 1144,
            key.length: 3
          }
        ]
      },
      {
        key.kind: source.lang.swift.decl.function.accessor.setter,
        key.usr: "s:8__main__3CC2C9subscriptS2icfs",
        key.offset: 1193,
        key.length: 31,
        key.fully_annotated_decl: "<decl.function.accessor.setter><decl.name>set(vvv)</decl.name> {}</decl.function.accessor.setter>",
        key.entities: [
          {
            key.kind: source.lang.swift.decl.var.local,
            key.name: "vvv",
            key.offset: 1152,
            key.length: 3
          },
          {
            key.kind: source.lang.swift.decl.var.local,
            key.name: "i",
            key.offset: 1144,
            key.length: 3
          }
        ]
      }
    ]
  },
  {
    key.kind: source.lang.swift.decl.function.free,
    key.name: "test1(_:sub:)",
    key.usr: "s:8__main__5test1yAA16ComputedPropertyC_AA3CC2C3subtF",
    key.offset: 1233,
    key.length: 155,
    key.fully_annotated_decl: "<decl.function.free><syntaxtype.keyword>func</syntaxtype.keyword> <decl.name>test1</decl.name>(<decl.var.parameter><decl.var.parameter.argument_label>_</decl.var.parameter.argument_label> <decl.var.parameter.name>cp</decl.var.parameter.name>: <decl.var.parameter.type><ref.class usr=\"s:8__main__16ComputedPropertyC\">ComputedProperty</ref.class></decl.var.parameter.type></decl.var.parameter>, <decl.var.parameter><decl.var.parameter.argument_label>sub</decl.var.parameter.argument_label>: <decl.var.parameter.type><ref.class usr=\"s:8__main__3CC2C\">CC2</ref.class></decl.var.parameter.type></decl.var.parameter>)</decl.function.free>",
    key.entities: [
      {
        key.kind: source.lang.swift.decl.var.local,
        key.keyword: "_",
        key.name: "cp",
        key.offset: 1250,
        key.length: 16
      },
      {
        key.kind: source.lang.swift.decl.var.local,
        key.keyword: "sub",
        key.name: "sub",
        key.offset: 1273,
        key.length: 3
      }
    ]
  },
  {
    key.kind: source.lang.swift.decl.struct,
    key.name: "S2",
    key.usr: "s:8__main__2S2V",
    key.offset: 1391,
    key.length: 29,
    key.fully_annotated_decl: "<decl.struct><syntaxtype.keyword>struct</syntaxtype.keyword> <decl.name>S2</decl.name></decl.struct>",
    key.entities: [
      {
        key.kind: source.lang.swift.decl.function.method.instance,
        key.name: "sfoo()",
        key.usr: "s:8__main__2S2V4sfooyyF",
        key.offset: 1405,
        key.length: 13,
        key.fully_annotated_decl: "<decl.function.method.instance><syntaxtype.keyword>func</syntaxtype.keyword> <decl.name>sfoo</decl.name>()</decl.function.method.instance>"
      }
    ]
  },
  {
    key.kind: source.lang.swift.decl.var.global,
    key.name: "globReadOnly",
    key.usr: "s:8__main__12globReadOnlyAA2S2Vv",
    key.fully_annotated_decl: "<decl.var.global><syntaxtype.keyword>var</syntaxtype.keyword> <decl.name>globReadOnly</decl.name>: <decl.var.type><ref.struct usr=\"s:8__main__2S2V\">S2</ref.struct></decl.var.type> { <syntaxtype.keyword>get</syntaxtype.keyword> }</decl.var.global>"
  },
  {
    key.kind: source.lang.swift.decl.function.accessor.getter,
    key.usr: "s:8__main__12globReadOnlyAA2S2Vfg",
    key.offset: 1449,
    key.length: 25,
    key.fully_annotated_decl: "<decl.function.accessor.getter><decl.name>get</decl.name> {}</decl.function.accessor.getter>"
  },
  {
    key.kind: source.lang.swift.decl.function.free,
    key.name: "test2()",
    key.usr: "s:8__main__5test2yyF",
    key.offset: 1479,
    key.length: 37,
    key.fully_annotated_decl: "<decl.function.free><syntaxtype.keyword>func</syntaxtype.keyword> <decl.name>test2</decl.name>()</decl.function.free>"
  },
  {
    key.kind: source.lang.swift.decl.class,
    key.name: "B1",
    key.usr: "s:8__main__2B1C",
    key.offset: 1519,
    key.length: 27,
    key.fully_annotated_decl: "<decl.class><syntaxtype.keyword>class</syntaxtype.keyword> <decl.name>B1</decl.name></decl.class>",
    key.entities: [
      {
        key.kind: source.lang.swift.decl.function.method.instance,
        key.name: "foo()",
        key.usr: "s:8__main__2B1C3fooyyF",
        key.offset: 1532,
        key.length: 12,
        key.fully_annotated_decl: "<decl.function.method.instance><syntaxtype.keyword>func</syntaxtype.keyword> <decl.name>foo</decl.name>()</decl.function.method.instance>"
      }
    ]
  },
  {
    key.kind: source.lang.swift.decl.class,
    key.name: "SB1",
    key.usr: "s:8__main__3SB1C",
    key.offset: 1549,
    key.length: 86,
    key.fully_annotated_decl: "<decl.class><syntaxtype.keyword>class</syntaxtype.keyword> <decl.name>SB1</decl.name> : <ref.class usr=\"s:8__main__2B1C\">B1</ref.class></decl.class>",
    key.inherits: [
      {
        key.kind: source.lang.swift.ref.class,
        key.name: "B1",
        key.usr: "s:8__main__2B1C"
      }
    ],
    key.entities: [
      {
        key.kind: source.lang.swift.decl.function.method.instance,
        key.name: "foo()",
        key.usr: "s:8__main__3SB1C3fooyyF",
        key.offset: 1577,
        key.length: 56,
        key.fully_annotated_decl: "<decl.function.method.instance><syntaxtype.keyword>override</syntaxtype.keyword> <syntaxtype.keyword>func</syntaxtype.keyword> <decl.name>foo</decl.name>()</decl.function.method.instance>",
        key.inherits: [
          {
            key.kind: source.lang.swift.ref.function.method.instance,
            key.name: "foo()",
            key.usr: "s:8__main__2B1C3fooyyF"
          }
        ]
      }
    ]
  },
  {
    key.kind: source.lang.swift.decl.function.free,
    key.name: "test3(_:s:)",
    key.usr: "s:8__main__5test3yAA3SB1C_AA2S2V1stF",
    key.offset: 1638,
    key.length: 61,
    key.fully_annotated_decl: "<decl.function.free><syntaxtype.keyword>func</syntaxtype.keyword> <decl.name>test3</decl.name>(<decl.var.parameter><decl.var.parameter.argument_label>_</decl.var.parameter.argument_label> <decl.var.parameter.name>c</decl.var.parameter.name>: <decl.var.parameter.type><ref.class usr=\"s:8__main__3SB1C\">SB1</ref.class></decl.var.parameter.type></decl.var.parameter>, <decl.var.parameter><decl.var.parameter.argument_label>s</decl.var.parameter.argument_label>: <decl.var.parameter.type><ref.struct usr=\"s:8__main__2S2V\">S2</ref.struct></decl.var.parameter.type></decl.var.parameter>)</decl.function.free>",
    key.entities: [
      {
        key.kind: source.lang.swift.decl.var.local,
        key.keyword: "_",
        key.name: "c",
        key.offset: 1654,
        key.length: 3
      },
      {
        key.kind: source.lang.swift.decl.var.local,
        key.keyword: "s",
        key.name: "s",
        key.offset: 1662,
        key.length: 2
      }
    ]
  },
  {
    key.kind: source.lang.swift.decl.function.free,
    key.name: "test4(_:)",
    key.usr: "s:8__main__5test4ySizF",
    key.offset: 1702,
    key.length: 28,
    key.fully_annotated_decl: "<decl.function.free><syntaxtype.keyword>func</syntaxtype.keyword> <decl.name>test4</decl.name>(<decl.var.parameter><decl.var.parameter.argument_label>_</decl.var.parameter.argument_label> <decl.var.parameter.name>a</decl.var.parameter.name>: <decl.var.parameter.type><syntaxtype.keyword>inout</syntaxtype.keyword> <ref.struct usr=\"s:Si\">Int</ref.struct></decl.var.parameter.type></decl.var.parameter>)</decl.function.free>",
    key.entities: [
      {
        key.kind: source.lang.swift.decl.var.local,
        key.keyword: "_",
        key.name: "a",
        key.offset: 1724,
        key.length: 3
      }
    ]
  },
  {
    key.kind: source.lang.swift.decl.protocol,
    key.name: "Prot2",
    key.usr: "s:8__main__5Prot2P",
    key.offset: 1733,
    key.length: 77,
    key.fully_annotated_decl: "<decl.protocol><syntaxtype.keyword>protocol</syntaxtype.keyword> <decl.name>Prot2</decl.name></decl.protocol>",
    key.entities: [
      {
        key.kind: source.lang.swift.decl.associatedtype,
        key.name: "Element",
        key.usr: "s:8__main__5Prot2P7Element",
        key.offset: 1752,
        key.length: 15,
        key.fully_annotated_decl: "<decl.associatedtype><syntaxtype.keyword>associatedtype</syntaxtype.keyword> <decl.name>Element</decl.name></decl.associatedtype>"
      },
      {
        key.kind: source.lang.swift.decl.var.instance,
        key.name: "p",
        key.usr: "s:8__main__5Prot2P1pSiv",
        key.fully_annotated_decl: "<decl.var.instance><syntaxtype.keyword>var</syntaxtype.keyword> <decl.name>p</decl.name>: <decl.var.type><ref.struct usr=\"s:Si\">Int</ref.struct></decl.var.type> { <syntaxtype.keyword>get</syntaxtype.keyword> }</decl.var.instance>"
      },
      {
        key.kind: source.lang.swift.decl.function.accessor.getter,
        key.usr: "s:8__main__5Prot2P1pSifg",
        key.fully_annotated_decl: "<decl.function.accessor.getter><decl.name>get</decl.name> {}</decl.function.accessor.getter>"
      },
      {
        key.kind: source.lang.swift.decl.function.method.instance,
        key.name: "foo()",
        key.usr: "s:8__main__5Prot2P3fooyyF",
        key.offset: 1799,
        key.length: 9,
        key.fully_annotated_decl: "<decl.function.method.instance><syntaxtype.keyword>func</syntaxtype.keyword> <decl.name>foo</decl.name>()</decl.function.method.instance>"
      }
    ]
  },
  {
    key.kind: source.lang.swift.decl.struct,
    key.name: "S1",
    key.usr: "s:8__main__2S1V",
    key.offset: 1813,
    key.length: 80,
    key.fully_annotated_decl: "<decl.struct><syntaxtype.keyword>struct</syntaxtype.keyword> <decl.name>S1</decl.name> : <ref.protocol usr=\"s:8__main__5Prot2P\">Prot2</ref.protocol></decl.struct>",
    key.conforms: [
      {
        key.kind: source.lang.swift.ref.protocol,
        key.name: "Prot2",
        key.usr: "s:8__main__5Prot2P"
      }
    ],
    key.entities: [
      {
        key.kind: source.lang.swift.decl.typealias,
        key.name: "Element",
        key.usr: "s:8__main__2S1V7Element",
        key.offset: 1835,
        key.length: 20,
        key.fully_annotated_decl: "<decl.typealias><syntaxtype.keyword>typealias</syntaxtype.keyword> <decl.name>Element</decl.name> = <ref.struct usr=\"s:Si\">Int</ref.struct></decl.typealias>",
        key.conforms: [
          {
            key.kind: source.lang.swift.ref.protocol,
<<<<<<< HEAD
            key.name: "FixedWidthInteger",
            key.usr: "s:Ps17FixedWidthInteger"
          },
          {
            key.kind: source.lang.swift.ref.protocol,
            key.name: "SignedInteger",
            key.usr: "s:Ps13SignedInteger"
          },
          {
            key.kind: source.lang.swift.ref.protocol,
            key.name: "_ExpressibleByBuiltinIntegerLiteral",
            key.usr: "s:Ps35_ExpressibleByBuiltinIntegerLiteral"
=======
            key.name: "SignedInteger",
            key.usr: "s:s13SignedIntegerP"
          },
          {
            key.kind: source.lang.swift.ref.protocol,
            key.name: "Comparable",
            key.usr: "s:s10ComparableP"
          },
          {
            key.kind: source.lang.swift.ref.protocol,
            key.name: "Equatable",
            key.usr: "s:s9EquatableP"
>>>>>>> 81ed11cc
          }
        ]
      },
      {
        key.kind: source.lang.swift.decl.var.instance,
        key.name: "p",
        key.usr: "s:8__main__2S1V1pSiv",
        key.fully_annotated_decl: "<decl.var.instance><syntaxtype.keyword>var</syntaxtype.keyword> <decl.name>p</decl.name>: <decl.var.type><ref.struct usr=\"s:Si\">Int</ref.struct></decl.var.type></decl.var.instance>",
        key.conforms: [
          {
            key.kind: source.lang.swift.ref.var.instance,
            key.name: "p",
            key.usr: "s:8__main__5Prot2P1pSiv"
          }
        ]
      },
      {
        key.kind: source.lang.swift.decl.function.method.instance,
        key.name: "foo()",
        key.usr: "s:8__main__2S1V3fooyyF",
        key.offset: 1879,
        key.length: 12,
        key.fully_annotated_decl: "<decl.function.method.instance><syntaxtype.keyword>func</syntaxtype.keyword> <decl.name>foo</decl.name>()</decl.function.method.instance>",
        key.conforms: [
          {
            key.kind: source.lang.swift.ref.function.method.instance,
            key.name: "foo()",
            key.usr: "s:8__main__5Prot2P3fooyyF"
          }
        ]
      }
    ]
  },
  {
    key.kind: source.lang.swift.decl.function.free,
    key.name: "genfoo(_:)",
    key.usr: "s:8__main__6genfooyxAA5Prot2RzSi7ElementRtzlF",
    key.generic_params: [
      {
        key.name: "T"
      }
    ],
    key.generic_requirements: [
      {
        key.description: "T : Prot2"
      },
      {
        key.description: "T.Element == Int"
      }
    ],
    key.offset: 1896,
    key.length: 55,
    key.fully_annotated_decl: "<decl.function.free><syntaxtype.keyword>func</syntaxtype.keyword> <decl.name>genfoo</decl.name>&lt;<decl.generic_type_param usr=\"s:8__main__6genfooyxAA5Prot2RzSi7ElementRtzlF1TL_xmfp\"><decl.generic_type_param.name>T</decl.generic_type_param.name></decl.generic_type_param>&gt;(<decl.var.parameter><decl.var.parameter.argument_label>_</decl.var.parameter.argument_label> <decl.var.parameter.name>x</decl.var.parameter.name>: <decl.var.parameter.type><ref.generic_type_param usr=\"s:8__main__6genfooyxAA5Prot2RzSi7ElementRtzlF1TL_xmfp\">T</ref.generic_type_param></decl.var.parameter.type></decl.var.parameter>) <syntaxtype.keyword>where</syntaxtype.keyword> <decl.generic_type_requirement>T : <ref.protocol usr=\"s:8__main__5Prot2P\">Prot2</ref.protocol></decl.generic_type_requirement>, <decl.generic_type_requirement>T.Element == <ref.struct usr=\"s:Si\">Int</ref.struct></decl.generic_type_requirement></decl.function.free>",
    key.entities: [
      {
        key.kind: source.lang.swift.decl.var.local,
        key.keyword: "_",
        key.name: "x",
        key.offset: 1924,
        key.length: 1
      }
    ]
  },
  {
    key.kind: source.lang.swift.decl.protocol,
    key.name: "Prot3",
    key.usr: "s:8__main__5Prot3P",
    key.offset: 1954,
    key.length: 51,
    key.fully_annotated_decl: "<decl.protocol><syntaxtype.keyword>protocol</syntaxtype.keyword> <decl.name>Prot3</decl.name></decl.protocol>",
    key.entities: [
      {
        key.kind: source.lang.swift.decl.function.operator.infix,
        key.name: "+(_:_:)",
        key.usr: "s:8__main__5Prot3P1poiyx_xtFZ",
        key.offset: 1973,
        key.length: 30,
        key.fully_annotated_decl: "<decl.function.operator.infix><syntaxtype.keyword>static</syntaxtype.keyword> <syntaxtype.keyword>func</syntaxtype.keyword> <decl.name>+</decl.name>(<decl.var.parameter><decl.var.parameter.name>x</decl.var.parameter.name>: <decl.var.parameter.type><ref.generic_type_param usr=\"s:8__main__5Prot3P4Selfxmfp\">Self</ref.generic_type_param></decl.var.parameter.type></decl.var.parameter>, <decl.var.parameter><decl.var.parameter.name>y</decl.var.parameter.name>: <decl.var.parameter.type><ref.generic_type_param usr=\"s:8__main__5Prot3P4Selfxmfp\">Self</ref.generic_type_param></decl.var.parameter.type></decl.var.parameter>)</decl.function.operator.infix>",
        key.entities: [
          {
            key.kind: source.lang.swift.decl.var.local,
            key.keyword: "_",
            key.name: "x",
            key.offset: 1990,
            key.length: 4
          },
          {
            key.kind: source.lang.swift.decl.var.local,
            key.keyword: "_",
            key.name: "y",
            key.offset: 1999,
            key.length: 4
          }
        ]
      }
    ]
  }
]<|MERGE_RESOLUTION|>--- conflicted
+++ resolved
@@ -1083,11 +1083,7 @@
   {
     key.kind: source.lang.swift.ref.function.operator.infix,
     key.name: "+(_:_:)",
-<<<<<<< HEAD
-    key.usr: "s:ZFSioi1pFTSiSi_Si",
-=======
-    key.usr: "s:s1poiS2i_SitF",
->>>>>>> 81ed11cc
+    key.usr: "s:Si1poiS2i_SitFZ",
     key.offset: 1217,
     key.length: 1
   },
@@ -1222,11 +1218,7 @@
   {
     key.kind: source.lang.swift.ref.function.operator.infix,
     key.name: "+=(_:_:)",
-<<<<<<< HEAD
-    key.usr: "s:ZFSioi2peFTRSiSi_T_",
-=======
-    key.usr: "s:s2peoiySiz_SitF",
->>>>>>> 81ed11cc
+    key.usr: "s:Si2peoiySiz_SitFZ",
     key.offset: 1343,
     key.length: 2
   },
@@ -1325,11 +1317,7 @@
   {
     key.kind: source.lang.swift.ref.function.operator.infix,
     key.name: "+=(_:_:)",
-<<<<<<< HEAD
-    key.usr: "s:ZFSioi2peFTRSiSi_T_",
-=======
-    key.usr: "s:s2peoiySiz_SitF",
->>>>>>> 81ed11cc
+    key.usr: "s:Si2peoiySiz_SitFZ",
     key.offset: 1383,
     key.length: 2
   },
@@ -2614,33 +2602,18 @@
         key.conforms: [
           {
             key.kind: source.lang.swift.ref.protocol,
-<<<<<<< HEAD
             key.name: "FixedWidthInteger",
-            key.usr: "s:Ps17FixedWidthInteger"
+            key.usr: "s:s17FixedWidthIntegerP"
           },
           {
             key.kind: source.lang.swift.ref.protocol,
-            key.name: "SignedInteger",
-            key.usr: "s:Ps13SignedInteger"
-          },
-          {
-            key.kind: source.lang.swift.ref.protocol,
-            key.name: "_ExpressibleByBuiltinIntegerLiteral",
-            key.usr: "s:Ps35_ExpressibleByBuiltinIntegerLiteral"
-=======
             key.name: "SignedInteger",
             key.usr: "s:s13SignedIntegerP"
           },
           {
             key.kind: source.lang.swift.ref.protocol,
-            key.name: "Comparable",
-            key.usr: "s:s10ComparableP"
-          },
-          {
-            key.kind: source.lang.swift.ref.protocol,
-            key.name: "Equatable",
-            key.usr: "s:s9EquatableP"
->>>>>>> 81ed11cc
+            key.name: "_ExpressibleByBuiltinIntegerLiteral",
+            key.usr: "s:s35_ExpressibleByBuiltinIntegerLiteralP"
           }
         ]
       },
