// RUN: %sourcekitd-test -req=track-compiles == -req=sema %s -- %s | %FileCheck %s -check-prefix=NODIAGS
// REQUIRES: no_asan

// NODIAGS: key.notification: source.notification.compile-did-finish
// NODIAGS-NEXT: key.diagnostics: [
// NODIAGS-NEXT: ]

// RUN: %sourcekitd-test -req=track-compiles == -req=sema %S/Inputs/parse-error.swift -- %S/Inputs/parse-error.swift | %FileCheck %s -check-prefix=PARSE
// PARSE: key.notification: source.notification.compile-did-finish
// PARSE-NEXT: key.diagnostics: [
// PARSE-NEXT:   {
// PARSE-NEXT:     key.line: 1
// PARSE-NEXT:     key.column: 6
// PARSE-NEXT:     key.filepath: "{{.*}}parse-error.swift"
// PARSE-NEXT:     key.severity: source.diagnostic.severity.error
// PARSE-NEXT:     key.id: "number_cant_start_decl_name"
// PARSE-NEXT:     key.description: "function name
// PARSE-NEXT:   }
// PARSE-NEXT: ]

// RUN: %sourcekitd-test -req=track-compiles == -req=sema %S/Inputs/parse-error-with-sourceLocation.swift -- %S/Inputs/parse-error-with-sourceLocation.swift | %FileCheck %s -check-prefix=PARSE-WITH-SOURCELOCATION
// PARSE-WITH-SOURCELOCATION: key.notification: source.notification.compile-did-finish
// PARSE-WITH-SOURCELOCATION-NEXT: key.diagnostics: [
// PARSE-WITH-SOURCELOCATION-NEXT:   {
// PARSE-WITH-SOURCELOCATION-NEXT:     key.line: 2000
// PARSE-WITH-SOURCELOCATION-NEXT:     key.column: 6
// PARSE-WITH-SOURCELOCATION-NEXT:     key.filepath: "custom.swuft"
// PARSE-WITH-SOURCELOCATION-NEXT:     key.severity: source.diagnostic.severity.error
// PARSE-WITH-SOURCELOCATION-NEXT:     key.id: "number_cant_start_decl_name"
// PARSE-WITH-SOURCELOCATION-NEXT:     key.description: "function name
// PARSE-WITH-SOURCELOCATION-NEXT:   }
// PARSE-WITH-SOURCELOCATION-NEXT: ]

// Diagnostic from other file.
// RUN: %sourcekitd-test -req=track-compiles == -req=sema %s -- %s %S/Inputs/parse-error.swift | %FileCheck %s -check-prefix=PARSE

// RUN: %sourcekitd-test -req=track-compiles == -req=sema %S/Inputs/sema-error.swift -- %S/Inputs/sema-error.swift | %FileCheck %s -check-prefix=SEMA
// SEMA: key.notification: source.notification.compile-did-finish
// SEMA-NEXT: key.diagnostics: [
// SEMA-NEXT:   {
// SEMA-NEXT:     key.line: 1
// SEMA-NEXT:     key.column: 5
// SEMA-NEXT:     key.filepath: "{{.*}}sema-error.swift"
// SEMA-NEXT:     key.severity: source.diagnostic.severity.error
// SEMA-NEXT:     key.id: "cannot_find_in_scope"
// SEMA-NEXT:     key.description: "cannot find '{{.*}}' in scope
// SEMA-NEXT:     key.ranges: [

// RUN: %sourcekitd-test -req=track-compiles == -req=sema %s -- %s -Xcc -include -Xcc /doesnotexist | %FileCheck %s -check-prefix=CLANG_IMPORTER
// CLANG_IMPORTER: key.notification: source.notification.compile-did-finish,
// CLANG_IMPORTER-NEXT: key.diagnostics: [
// CLANG_IMPORTER-NEXT:   {
// CLANG_IMPORTER-NEXT:     key.line:
// CLANG_IMPORTER-NEXT:     key.column:
// CLANG_IMPORTER-NEXT:     key.filepath: "<{{.*}}>"
// CLANG_IMPORTER-NEXT:     key.severity: source.diagnostic.severity.error,
// CLANG_IMPORTER-NEXT:     key.id: "error_from_clang"
// CLANG_IMPORTER-NEXT:     key.description: {{.*}}not found

// RUN: %sourcekitd-test -req=track-compiles == -req=sema %s -- %s -Xcc -ivfsoverlay -Xcc /doesnotexist | %FileCheck %s -check-prefix=CLANG_IMPORTER_UNKNOWN
// CLANG_IMPORTER_UNKNOWN: key.notification: source.notification.compile-did-finish,
// CLANG_IMPORTER_UNKNOWN-NEXT: key.diagnostics: [
// CLANG_IMPORTER_UNKNOWN-NEXT:   {
// CLANG_IMPORTER_UNKNOWN-NEXT:     key.filepath: "<unknown>"
// CLANG_IMPORTER_UNKNOWN-NEXT:     key.severity: source.diagnostic.severity.error,
// CLANG_IMPORTER_UNKNOWN-NEXT:     key.offset: 0
// CLANG_IMPORTER_UNKNOWN-NEXT:     key.id: "error_from_clang"
// CLANG_IMPORTER_UNKNOWN-NEXT:     key.description: "virtual filesystem{{.*}}not found

// Note: we're missing the "compiler is in code completion mode" diagnostic,
// which is probably just as well.
// RUN: %sourcekitd-test -req=track-compiles == -req=complete -offset=0 %s -- %s | %FileCheck %s -check-prefix=NODIAGS
// RUN: %sourcekitd-test -req=track-compiles == -req=complete -pos=2:1 %S/Inputs/sema-error.swift -- %S/Inputs/sema-error.swift | %FileCheck %s -check-prefix=NODIAGS

// FIXME: invalid arguments cause us to early-exit and not send the notifications
// RUN_DISABLED: %sourcekitd-test -req=track-compiles == -req=sema %s -- %s -invalid-arg | %FileCheck %s -check-prefix=INVALID_ARG

// RUN: %sourcekitd-test -req=track-compiles == -req=sema %s -- %s -Xcc -invalid-arg | %FileCheck %s -check-prefix=INVALID_ARG
// INVALID_ARG: key.notification: source.notification.compile-did-finish,
// INVALID_ARG-NEXT: key.diagnostics: [
// INVALID_ARG-NEXT:   {
// INVALID_ARG-NEXT:     key.filepath: "<unknown>"
// INVALID_ARG-NEXT:     key.severity: source.diagnostic.severity.error,
// INVALID_ARG-NEXT:     key.offset: 0
// INVALID_ARG-NEXT:     key.id: "{{error_from_clang|error_unknown_arg}}"
// INVALID_ARG-NEXT:     key.description: "unknown argument

// Ignore the spurious -wmo + -enable-batch-mode warning.
// RUN: %sourcekitd-test -req=track-compiles == -req=sema %s -- %s -enable-batch-mode | %FileCheck %s -check-prefix=NODIAGS
// RUN: %sourcekitd-test -req=track-compiles == -req=complete -offset=0 %s -- %s -enable-batch-mode | %FileCheck %s -check-prefix=NODIAGS

// Report syntactic-only requests that have arguments.
// RUN: %sourcekitd-test -req=track-compiles == -req=syntax-map %s -- %s -invalid-arg | %FileCheck %s -check-prefix=INVALID_ARG
// But ignore syntactic-only requests with no arguments.
// RUN: %sourcekitd-test -req=track-compiles == -req=syntax-map %s | %FileCheck %s -check-prefix=SYNTACTIC
// SYNTACTIC: key.syntaxmap:

<<<<<<< HEAD
// TODO: Is this correct?
=======
// TODO: Is this correct?  this correct? rdar://102092136
>>>>>>> 355d1625
// SYNTACTIC: key.notification: source.notification.compile-did-finish<|MERGE_RESOLUTION|>--- conflicted
+++ resolved
@@ -95,9 +95,5 @@
 // RUN: %sourcekitd-test -req=track-compiles == -req=syntax-map %s | %FileCheck %s -check-prefix=SYNTACTIC
 // SYNTACTIC: key.syntaxmap:
 
-<<<<<<< HEAD
-// TODO: Is this correct?
-=======
 // TODO: Is this correct?  this correct? rdar://102092136
->>>>>>> 355d1625
 // SYNTACTIC: key.notification: source.notification.compile-did-finish