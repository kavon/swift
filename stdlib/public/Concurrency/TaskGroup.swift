//===----------------------------------------------------------------------===//
//
// This source file is part of the Swift.org open source project
//
// Copyright (c) 2020 Apple Inc. and the Swift project authors
// Licensed under Apache License v2.0 with Runtime Library Exception
//
// See https://swift.org/LICENSE.txt for license information
// See https://swift.org/CONTRIBUTORS.txt for the list of Swift project authors
//
//===----------------------------------------------------------------------===//

import Swift
@_implementationOnly import _SwiftConcurrencyShims

// ==== TaskGroup --------------------------------------------------------------

@available(SwiftStdlib 5.5, *)
extension Task {
  @available(*, deprecated, message: "`Task.Group` was replaced by `ThrowingTaskGroup` and `TaskGroup` and will be removed shortly.")
  public typealias Group<TaskResult> = ThrowingTaskGroup<TaskResult, Error>

  @available(*, deprecated, message: "`Task.withGroup` was replaced by `withThrowingTaskGroup` and `withTaskGroup` and will be removed shortly.")
  public static func withGroup<TaskResult, BodyResult>(
      resultType: TaskResult.Type,
      returning returnType: BodyResult.Type = BodyResult.self,
      body: (inout Task.Group<TaskResult>) async throws -> BodyResult
  ) async rethrows -> BodyResult {
    try await withThrowingTaskGroup(of: resultType) { group in
      try await body(&group)
    }
  }
}


/// Starts a new scope in which a dynamic number of tasks can be spawned.
///
/// When the group returns,
/// it implicitly waits for all spawned tasks to complete.
/// The tasks are canceled only if `cancelAll()` was invoked before returning,
/// if the group's task was canceled.
///
/// After this method returns, the task group is guaranteed to be empty.
///
/// To collect the results of tasks that were added to the group,
/// you can use the following pattern:
///
///     var sum = 0
///     for await result in group {
///         sum += result
///     }
///
/// If you need more control or only a few results,
/// you can use a pattern like the following:
///
///     guard let first = await group.next() {
///         group.cancelAll()
///         return 0
///     }
///     let second = await group.next() ?? 0
///     group.cancelAll()
///     return first + second
///
/// Task Group Cancellation
/// =======================
///
/// Canceling the task in which the group is running
/// also cancels the group and all of its child tasks.
///
/// If you call `spawn(priority:operation:)` to create a new task in a canceled group,
/// that task is immediately canceled after creation.
/// Alternatively, you can call `spawnUnlessCancelled(priority:operation:)`,
/// which doesn't spawn the task if the group has already been canceled
/// Choosing between these two functions
/// lets you control how to react to cancellation within a group:
/// some child tasks need to run regardless of cancellation
/// and others are better not even being spawned
/// knowing they can't produce useful results.
///
<<<<<<< HEAD
/// Because the tasks you add to a group with this method are nonthrowing,
/// those tasks can't respond to cancellation by throwing `CancellationError`.
/// The tasks must handle cancellation in some other way,
/// such as returning the work completed so far, returning an empty result, or returning `nil`.
/// For tasks that need to handle cancellation by throwing an error,
/// use the `withThrowingTaskGroup(of:returning:body:)` method instead.
@available(macOS 9999, iOS 9999, watchOS 9999, tvOS 9999, *)
=======
/// This is achieved in the following way:
/// - if the body returns normally:
///   - the group will await any not yet complete tasks,
///   - once the `withTaskGroup` returns the group is guaranteed to be empty.
@available(SwiftStdlib 5.5, *)
>>>>>>> 0912fa29
@inlinable
public func withTaskGroup<ChildTaskResult, GroupResult>(
  of childTaskResultType: ChildTaskResult.Type,
  returning returnType: GroupResult.Type = GroupResult.self,
  body: (inout TaskGroup<ChildTaskResult>) async -> GroupResult
) async -> GroupResult {
  #if compiler(>=5.5) && $BuiltinTaskGroup

  let _group = Builtin.createTaskGroup()
  var group = TaskGroup<ChildTaskResult>(group: _group)

  // Run the withTaskGroup body.
  let result = await body(&group)

  await group.awaitAllRemainingTasks()

  Builtin.destroyTaskGroup(_group)
  return result

  #else
  fatalError("Swift compiler is incompatible with this SDK version")
  #endif
}

/// Starts a new scope in which a dynamic number of throwing tasks can be spawned.
///
/// When the group returns,
/// it implicitly waits for all spawned tasks to complete.
/// The tasks are canceled only if `cancelAll()` was invoked before returning,
/// if the group's task was canceled,
/// or if the group's body throws an error.
///
/// After this method returns, the task group is guaranteed to be empty.
///
/// To collect the results of tasks that were added to the group,
/// you can use the following pattern:
///
///     var sum = 0
///     for await result in group {
///         sum += result
///     }
///
/// If you need more control or only a few results,
/// you can use a pattern like the following:
///
///     guard let first = await group.next() {
///         group.cancelAll()
///         return 0
///     }
///     let second = await group.next() ?? 0
///     group.cancelAll()
///     return first + second
///
/// Task Group Cancellation
/// =======================
///
/// Canceling the task in which the group is running
/// also cancels the group and all of its child tasks.
///
/// If you call `spawn(priority:operation:)` to create a new task in a canceled group,
/// that task is is immediately canceled after being created.
/// Alternatively, you can call `spawnUnlessCancelled(priority:operation:)`,
/// which doesn't spawn the task if the group has already been canceled
/// Choosing between these two functions
/// lets you control how to react to cancellation within a group:
/// some child tasks need to run regardless of cancellation
/// and others are better not even being spawned
/// knowing they can't produce useful results.
///
/// Throwing an error in one of the tasks of a task group
/// doesn't immediately cancel the other tasks in that group.
/// However,
/// if you call `next()` in the task group and propogate its error,
/// all other tasks are canceled.
/// For example, in the code below,
/// nothing is canceled and the group doesn't throw an error:
///
<<<<<<< HEAD
///     withThrowingTaskGroup { group in
///         group.spawn { throw SomeError() }
///     }
///
/// In contrast, this example throws `SomeError`
/// and cancels all of the tasks in the group:
///
///     withThrowingTaskGroup { group in
///         group.spawn { throw SomeError() }
///         try group.next()
///     }
///
/// An individual task throws its error
/// in the corresponding call to `Group.next()`,
/// which gives you a chance to handle individual error
/// or to let the error be rethrown by the group.
@available(macOS 9999, iOS 9999, watchOS 9999, tvOS 9999, *)
=======
/// This is achieved in the following way:
/// - if the body returns normally:
///   - the group will await any not yet complete tasks,
///     - if any of those tasks throws, the remaining tasks will be cancelled,
///   - once the `withTaskGroup` returns the group is guaranteed to be empty.
/// - if the body throws:
///   - all tasks remaining in the group will be automatically cancelled.
@available(SwiftStdlib 5.5, *)
>>>>>>> 0912fa29
@inlinable
public func withThrowingTaskGroup<ChildTaskResult, GroupResult>(
  of childTaskResultType: ChildTaskResult.Type,
  returning returnType: GroupResult.Type = GroupResult.self,
  body: (inout ThrowingTaskGroup<ChildTaskResult, Error>) async throws -> GroupResult
) async rethrows -> GroupResult {
  #if compiler(>=5.5) && $BuiltinTaskGroup

  let _group = Builtin.createTaskGroup()
  var group = ThrowingTaskGroup<ChildTaskResult, Error>(group: _group)

  do {
    // Run the withTaskGroup body.
    let result = try await body(&group)

    await group.awaitAllRemainingTasks()
    Builtin.destroyTaskGroup(_group)

    return result
  } catch {
    group.cancelAll()

    await group.awaitAllRemainingTasks()
    Builtin.destroyTaskGroup(_group)

    throw error
  }

  #else
  fatalError("Swift compiler is incompatible with this SDK version")
  #endif
}

/// A task group serves as storage for dynamically spawned child tasks.
///
/// To create a task group,
/// call the `withTaskGroup(of:returning:body:)` method.
///
<<<<<<< HEAD
/// A task group must be used only within the task where it was created.
/// In most cases,
/// the Swift type system prevents a task group from escaping like that
/// because adding a child task is a mutating operation,
/// and mutation operations can't be performed
/// from concurrent execution contexts likes child tasks.
@available(macOS 9999, iOS 9999, watchOS 9999, tvOS 9999, *)
=======
/// It is created by the `withTaskGroup` function.
@available(SwiftStdlib 5.5, *)
>>>>>>> 0912fa29
@frozen
public struct TaskGroup<ChildTaskResult> {

  /// Group task into which child tasks offer their results,
  /// and the `next()` function polls those results from.
  @usableFromInline
  internal let _group: Builtin.RawPointer

  // No public initializers
  @inlinable
  init(group: Builtin.RawPointer) {
    self._group = group
  }

  @available(*, deprecated, message: "`Task.Group.add` has been replaced by `TaskGroup.spawn` or `TaskGroup.spawnUnlessCancelled` and will be removed shortly.")
  public mutating func add(
      priority: Task.Priority = .unspecified,
      operation: __owned @Sendable @escaping () async -> ChildTaskResult
  ) async -> Bool {
    return self.spawnUnlessCancelled(priority: priority) {
      await operation()
    }
  }

  // Historical entry point, maintained for ABI compatibility
  @usableFromInline
  mutating func spawn(
    priority: Task.Priority,
    operation: __owned @Sendable @escaping () async -> ChildTaskResult
  ) {
    let optPriority: Task.Priority? = priority
    spawn(priority: optPriority, operation: operation)
  }

  /// Adds a child task to the group.
  ///
  /// - Parameters:
  ///   - overridingPriority: The priority of the operation task.
  ///     Omit this parameter or pass `.unspecified`
  ///     to set the child task's priority to the priority of the group.
  ///   - operation: The operation to execute as part of the task group.
  @_alwaysEmitIntoClient
  public mutating func async(
    priority: Task.Priority? = nil,
    operation: __owned @Sendable @escaping () async -> ChildTaskResult
  ) {
    spawn(priority: priority, operation: operation)
  }

  /// Adds a child task to the group.
  ///
  /// - Parameters:
  ///   - overridingPriority: The priority of the operation task.
  ///     Omit this parameter or pass `.unspecified`
  ///     to set the child task's priority to the priority of the group.
  ///   - operation: The operation to execute as part of the task group.
  public mutating func spawn(
    priority: Task.Priority? = nil,
    operation: __owned @Sendable @escaping () async -> ChildTaskResult
  ) {
    _ = _taskGroupAddPendingTask(group: _group, unconditionally: true)

    // Set up the job flags for a new task.
    var flags = Task.JobFlags()
    flags.kind = .task
    flags.priority = priority
    flags.isFuture = true
    flags.isChildTask = true
    flags.isGroupChildTask = true
    
    // Create the asynchronous task future.
    let (childTask, _) = Builtin.createAsyncTaskGroupFuture(
      flags.bits, _group, operation)
    
    // Attach it to the group's task record in the current task.
    _ = _taskGroupAttachChild(group: _group, child: childTask)
    
    // Enqueue the resulting job.
    _enqueueJobGlobal(Builtin.convertTaskToJob(childTask))
  }

    // Historical entry point, maintained for ABI compatibility
  @usableFromInline
  mutating func spawnUnlessCancelled(
    priority: Task.Priority = .unspecified,
    operation: __owned @Sendable @escaping () async -> ChildTaskResult
  ) -> Bool {
    let optPriority: Task.Priority? = priority
    return spawnUnlessCancelled(priority: optPriority, operation: operation)
  }

  /// Adds a child task to the group, unless the group has been canceled.
  ///
  /// - Parameters:
  ///   - overridingPriority: The priority of the operation task.
  ///     Omit this parameter or pass `.unspecified`
  ///     to set the child task's priority to the priority of the group.
  ///   - operation: The operation to execute as part of the task group.
  /// - Returns: `true` if the operation was added to the group successfully;
  ///   otherwise; `false`.
  @_alwaysEmitIntoClient
  public mutating func asyncUnlessCancelled(
    priority: Task.Priority? = nil,
    operation: __owned @Sendable @escaping () async -> ChildTaskResult
  ) -> Bool {
    spawnUnlessCancelled(priority: priority, operation: operation)
  }

  /// Adds a child task to the group, unless the group has been canceled.
  ///
  /// - Parameters:
  ///   - overridingPriority: The priority of the operation task.
  ///     Omit this parameter or pass `.unspecified`
  ///     to set the child task's priority to the priority of the group.
  ///   - operation: The operation to execute as part of the task group.
  /// - Returns: `true` if the operation was added to the group successfully;
  ///   otherwise; `false`.
  public mutating func spawnUnlessCancelled(
    priority: Task.Priority? = nil,
    operation: __owned @Sendable @escaping () async -> ChildTaskResult
  ) -> Bool {
    let canAdd = _taskGroupAddPendingTask(group: _group, unconditionally: false)

    guard canAdd else {
      // the group is cancelled and is not accepting any new work
      return false
    }

    // Set up the job flags for a new task.
    var flags = Task.JobFlags()
    flags.kind = .task
    flags.priority = priority
    flags.isFuture = true
    flags.isChildTask = true
    flags.isGroupChildTask = true

    // Create the asynchronous task future.
    let (childTask, _) = Builtin.createAsyncTaskGroupFuture(
      flags.bits, _group, operation)

    // Attach it to the group's task record in the current task.
    _ = _taskGroupAttachChild(group: _group, child: childTask)

    // Enqueue the resulting job.
    _enqueueJobGlobal(Builtin.convertTaskToJob(childTask))

    return true
  }

  /// Wait for the next child task to complete,
  /// and return the value it returned.
  ///
  /// The values returned by successive calls to this method
  /// appear in the order that the tasks *completed*,
  /// not in the order that those tasks were added to the task group.
  /// For example:
  ///
  ///     group.spawn { 1 }
  ///     group.spawn { 2 }
  ///
  ///     print(await group.next())
  ///     // Prints either "2" or "1".
  ///
  /// If there aren't any pending tasks in the task group,
  /// this method returns `nil`,
  /// which lets you write the following
  /// to wait for a single task to complete:
  ///
  ///     if let first = try await group.next() {
  ///        return first
  ///     }
  ///
  /// Wait and collect all group child task completions:
  ///
  ///     while let first = try await group.next() {
  ///        collected += value
  ///     }
  ///     return collected
  ///
  /// Awaiting on an empty group
  /// immediate returns `nil` without suspending.
  ///
  /// It's also possible to use `for await` to collect results of a task groups:
  ///
  ///     for await try value in group {
  ///         collected += value
  ///     }
  ///
  /// Don't call this method from outside the task
  /// where this task group was created.
  /// In most cases, the Swift type system prevents this mistake;
  /// for example, because the `add(priority:operation:)` method is mutating,
  /// that method can't be called from a concurrent execution context like a child task.
  ///
  /// - Returns: The value returned by the next child task that completes.
  public mutating func next() async -> ChildTaskResult? {
    // try!-safe because this function only exists for Failure == Never,
    // and as such, it is impossible to spawn a throwing child task.
    return try! await _taskGroupWaitNext(group: _group)
  }

  /// Await all of the remaining tasks on this group.
  @usableFromInline
  internal mutating func awaitAllRemainingTasks() async {
    while let _ = await next() {}
  }
  
  /// A Boolean value that indicates whether the group has any remaining tasks.
  ///
  /// At the start of the body of a `withTaskGroup(of:returning:body:)` call,
  /// the task group is always empty.
  /// It is guaranteed to be empty when returning from that body
  /// because a task group waits for all child tasks to complete before returning.
  ///
  /// - Returns: `true` if the group has no pending tasks; otherwise `false`.
  public var isEmpty: Bool {
    _taskGroupIsEmpty(_group)
  }

  /// Cancel all of the remaining tasks in the group.
  ///
  /// After canceling a group, adding a new task to it always fails.
  ///
  /// Any results, including errors thrown by tasks affected by this
  /// cancellation, are silently discarded.
  ///
  /// This function may be called even from within child (or any other) tasks,
  /// and causes the group to be canceled.
  ///
  /// - SeeAlso: `Task.isCancelled`
  /// - SeeAlso: `TaskGroup.isCancelled`
  public func cancelAll() {
    _taskGroupCancelAll(group: _group)
  }

  /// A Boolean value that indicates whether the group was canceled.
  ///
  /// To cancel a group, call the `TaskGroup.cancelAll()` method.
  ///
  /// If the task that's currently running this group is canceled,
  /// the group is also implicitly canceled,
  /// which is also reflected in this property's value.
  public var isCancelled: Bool {
    return _taskGroupIsCancelled(group: _group)
  }
}

// Implementation note:
// We are unable to just™ abstract over Failure == Error / Never because of the
// complicated relationship between `group.spawn` which dictates if `group.next`
// AND the AsyncSequence conformances would be throwing or not.
//
// We would be able to abstract over TaskGroup<..., Failure> equal to Never
// or Error, and specifically only add the `spawn` and `next` functions for
// those two cases. However, we are not able to conform to AsyncSequence "twice"
// depending on if the Failure is Error or Never, as we'll hit:
//    conflicting conformance of 'TaskGroup<ChildTaskResult, Failure>' to protocol
//    'AsyncSequence'; there cannot be more than one conformance, even with
//    different conditional bounds
// So, sadly we're forced to duplicate the entire implementation of TaskGroup
// to TaskGroup and ThrowingTaskGroup.
//
// The throwing task group is parameterized with failure only because of future
// proofing, in case we'd ever have typed errors, however unlikely this may be.
// Today the throwing task group failure is simply automatically bound to `Error`.

/// A task group serves as storage for dynamically spawned,
/// potentially throwing, child tasks.
///
<<<<<<< HEAD
/// To create a throwing task group,
/// call the `withThrowingTaskGroup(of:returning:body:)` method.
///
/// A task group must be used only within the task where it was created.
/// In most cases,
/// the Swift type system prevents a task group from escaping like that
/// because adding a child task is a mutating operation,
/// and mutation operations can't be performed
/// from concurrent execution contexts likes child tasks.
@available(macOS 9999, iOS 9999, watchOS 9999, tvOS 9999, *)
=======
/// It is created by the `withTaskGroup` function.
@available(SwiftStdlib 5.5, *)
>>>>>>> 0912fa29
@frozen
public struct ThrowingTaskGroup<ChildTaskResult, Failure: Error> {

  /// Group task into which child tasks offer their results,
  /// and the `next()` function polls those results from.
  @usableFromInline
  internal let _group: Builtin.RawPointer

  // No public initializers
  @inlinable
  init(group: Builtin.RawPointer) {
    self._group = group
  }

  /// Await all the remaining tasks on this group.
  @usableFromInline
  internal mutating func awaitAllRemainingTasks() async {
    while true {
      do {
        guard let _ = try await next() else {
          return
        }
      } catch {}
    }
  }

  @available(*, deprecated, message: "`Task.Group.add` has been replaced by `(Throwing)TaskGroup.spawn` or `(Throwing)TaskGroup.spawnUnlessCancelled` and will be removed shortly.")
  public mutating func add(
    priority: Task.Priority = .unspecified,
    operation: __owned @Sendable @escaping () async throws -> ChildTaskResult
  ) async -> Bool {
    return self.spawnUnlessCancelled(priority: priority) {
      try await operation()
    }
  }

  // Historical entry point for ABI reasons
  @usableFromInline
  mutating func spawn(
    priority: Task.Priority = .unspecified,
    operation: __owned @Sendable @escaping () async throws -> ChildTaskResult
  ) {
    let optPriority: Task.Priority? = priority
    return spawn(priority: optPriority, operation: operation)
  }

  /// Adds a child task to the group.
  ///
  /// This method doesn't throw an error, even if the child task does.
  /// Instead, corresponding next call to `TaskGroup.next()` rethrows that error.
  ///
  /// - Parameters:
  ///   - overridingPriority: The priority of the operation task.
  ///     Omit this parameter or pass `.unspecified`
  ///     to set the child task's priority to the priority of the group.
  ///   - operation: The operation to execute as part of the task group.
  @_alwaysEmitIntoClient
  public mutating func async(
    priority: Task.Priority? = nil,
    operation: __owned @Sendable @escaping () async throws -> ChildTaskResult
  ) {
    spawn(priority: priority, operation: operation)
  }

  /// Adds a child task to the group.
  ///
  /// This method doesn't throw an error, even if the child task does.
  /// Instead, corresponding next call to `TaskGroup.next()` rethrows that error.
  ///
  /// - Parameters:
  ///   - overridingPriority: The priority of the operation task.
  ///     Omit this parameter or pass `.unspecified`
  ///     to set the child task's priority to the priority of the group.
  ///   - operation: The operation to execute as part of the task group.
  public mutating func spawn(
    priority: Task.Priority? = nil,
    operation: __owned @Sendable @escaping () async throws -> ChildTaskResult
  ) {
    // we always add, so no need to check if group was cancelled
    _ = _taskGroupAddPendingTask(group: _group, unconditionally: true)

    // Set up the job flags for a new task.
    var flags = Task.JobFlags()
    flags.kind = .task
    flags.priority = priority
    flags.isFuture = true
    flags.isChildTask = true
    flags.isGroupChildTask = true

    // Create the asynchronous task future.
    let (childTask, _) = Builtin.createAsyncTaskGroupFuture(
      flags.bits, _group, operation)

    // Attach it to the group's task record in the current task.
    _ = _taskGroupAttachChild(group: _group, child: childTask)

    // Enqueue the resulting job.
    _enqueueJobGlobal(Builtin.convertTaskToJob(childTask))
  }

  // Historical entry point for ABI reasons
  @usableFromInline
  mutating func spawnUnlessCancelled(
    priority: Task.Priority,
    operation: __owned @Sendable @escaping () async throws -> ChildTaskResult
  ) -> Bool {
    let optPriority: Task.Priority? = priority
    return spawnUnlessCancelled(priority: optPriority, operation: operation)
  }

  /// Adds a child task to the group, unless the group has been canceled.
  ///
  /// This method doesn't throw an error, even if the child task does.
  /// Instead, the corresponding call to `TaskGroup.next()` rethrows that error.
  ///
  /// - Parameters:
  ///   - overridingPriority: The priority of the operation task.
  ///     Omit this parameter or pass `.unspecified`
  ///     to set the child task's priority to the priority of the group.
  ///   - operation: The operation to execute as part of the task group.
  /// - Returns: `true` if the operation was added to the group successfully;
  ///   otherwise `false`.
  @_alwaysEmitIntoClient
  public mutating func asyncUnlessCancelled(
    priority: Task.Priority? = nil,
    operation: __owned @Sendable @escaping () async throws -> ChildTaskResult
  ) -> Bool {
    spawnUnlessCancelled(priority: priority, operation: operation)
  }

  /// Adds a child task to the group, unless the group has been canceled.
  ///
  /// This method doesn't throw an error, even if the child task does.
  /// Instead, the corresponding call to `TaskGroup.next()` rethrows that error.
  ///
  /// - Parameters:
  ///   - overridingPriority: The priority of the operation task.
  ///     Omit this parameter or pass `.unspecified`
  ///     to set the child task's priority to the priority of the group.
  ///   - operation: The operation to execute as part of the task group.
  /// - Returns: `true` if the operation was added to the group successfully;
  ///   otherwise `false`.
  public mutating func spawnUnlessCancelled(
    priority: Task.Priority? = nil,
    operation: __owned @Sendable @escaping () async throws -> ChildTaskResult
  ) -> Bool {
    let canAdd = _taskGroupAddPendingTask(group: _group, unconditionally: false)

    guard canAdd else {
      // the group is cancelled and is not accepting any new work
      return false
    }

    // Set up the job flags for a new task.
    var flags = Task.JobFlags()
    flags.kind = .task
    flags.priority = priority
    flags.isFuture = true
    flags.isChildTask = true
    flags.isGroupChildTask = true

    // Create the asynchronous task future.
    let (childTask, _) = Builtin.createAsyncTaskGroupFuture(
      flags.bits, _group, operation)

    // Attach it to the group's task record in the current task.
    _ = _taskGroupAttachChild(group: _group, child: childTask)

    // Enqueue the resulting job.
    _enqueueJobGlobal(Builtin.convertTaskToJob(childTask))

    return true
  }

  /// Wait for the next child task to complete,
  /// and return the value it returned or rethrow the error it threw.
  ///
  /// The values returned by successive calls to this method
  /// appear in the order that the tasks *completed*,
  /// not in the order that those tasks were added to the task group.
  /// For example:
  ///
  ///     group.spawn { 1 }
  ///     group.spawn { 2 }
  ///
  ///     await print(group.next())
  ///     // Prints either "2" or "1".
  ///
  /// If there aren't any pending tasks in the task group,
  /// this method returns `nil`,
  /// which lets you write like the following
  /// to wait for a single task to complete:
  ///
  ///     if let first = try await group.next() {
  ///        return first
  ///     }
  ///
  /// Wait and collect all group child task completions:
  ///
  ///     while let first = try await group.next() {
  ///        collected += value
  ///     }
  ///     return collected
  ///
  /// Awaiting on an empty group
  /// immediate returns `nil` without suspending.
  ///
  /// It's also possible to use `for await` to collect results of a task groups:
  ///
  ///     for await try value in group {
  ///         collected += value
  ///     }
  ///
  /// If the next child task throws an error
  /// and you propagate that error from this method
  /// out of the body of a `TaskGroup.withThrowingTaskGroup(of:returning:body:)` call,
  /// then all remaining child tasks in that group are implicitly canceled.
  ///
  /// Don't call this method from outside the task
  /// where this task group was created.
  /// In most cases, the Swift type system prevents this mistake;
  /// for example, because the `add(priority:operation:)` method is mutating,
  /// that method can't be called from a concurrent execution context like a child task.
  ///
  /// - Returns: The value returned by the next child task that completes.
  ///
  /// - Throws: The error thrown by the next child task that completes.
  ///
  /// - SeeAlso: `nextResult()`
  public mutating func next() async throws -> ChildTaskResult? {
    return try await _taskGroupWaitNext(group: _group)
  }

  /// Wait for the next child task to complete,
  /// and return a result containing either
  /// the value that the child task returned or the error that it threw.
  ///
  /// The values returned by successive calls to this method
  /// appear in the order that the tasks *completed*,
  /// not in the order that those tasks were added to the task group.
  /// For example:
  ///
  ///     group.spawn { 1 }
  ///     group.spawn { 2 }
  ///
  ///     guard let result = await group.nextResult() else {
  ///         return  // No task to wait on, which won't happen in this example.
  ///     }
  ///     
  ///     switch result { 
  ///     case .success(let value): print(value)
  ///     case .failure(let error): print("Failure: \(error)")
  ///     }
  ///     // Prints either "2" or "1".
  ///
  /// If the next child task throws an error
  /// and you propagate that error from this method
  /// out of the body of a `ThrowingTaskGroup.withThrowingTaskGroup(of:returning:body:)` call,
  /// then all remaining child tasks in that group are implicitly canceled.
  ///
  /// - Returns: A `Result.success` value
  ///   containing the value that the child task returned,
  ///   or a `Result.failure` value
  ///   containing the error that the child task threw.
  ///
  /// - SeeAlso: `next()`
  public mutating func nextResult() async throws -> Result<ChildTaskResult, Failure>? {
    do {
      guard let success: ChildTaskResult = try await _taskGroupWaitNext(group: _group) else {
        return nil
      }

      return .success(success)
    } catch {
      return .failure(error as! Failure) // as!-safe, because we are only allowed to throw Failure (Error)
    }
  }

  /// A Boolean value that indicates whether the group has any remaining tasks.
  ///
  /// At the start of the body of a `withThrowingTaskGroup(of:returning:body:)` call,
  /// the task group is always empty.
  /// It's guaranteed to be empty when returning from that body
  /// because a task group waits for all child tasks to complete before returning.
  ///
  /// - Returns: `true` if the group has no pending tasks; otherwise `false`.
  public var isEmpty: Bool {
    _taskGroupIsEmpty(_group)
  }

  /// Cancel all of the remaining tasks in the group.
  ///
  /// After canceling a group, adding a new task to it always fails.
  ///
  /// Any results, including errors thrown by tasks affected by this
  /// cancellation, are silently discarded.
  ///
  /// This function may be called even from within child (or any other) tasks,
  /// and causes the group to be canceled.
  ///
  /// - SeeAlso: `Task.isCancelled`
  /// - SeeAlso: `TaskGroup.isCancelled`
  public func cancelAll() {
    _taskGroupCancelAll(group: _group)
  }

  /// A Boolean value that indicates whether the group was canceled.
  ///
  /// To cancel a group, call the `ThrowingTaskGroup.cancelAll()` method.
  ///
  /// If the task that's currently running this group is canceled,
  /// the group is also implicitly canceled,
  /// which is also reflected in this property's value.
  public var isCancelled: Bool {
    return _taskGroupIsCancelled(group: _group)
  }
}

/// ==== TaskGroup: AsyncSequence ----------------------------------------------

@available(SwiftStdlib 5.5, *)
extension TaskGroup: AsyncSequence {
  public typealias AsyncIterator = Iterator
  public typealias Element = ChildTaskResult

  public func makeAsyncIterator() -> Iterator {
    return Iterator(group: self)
  }

  /// A type that provides an iteration interface
  /// over the results of tasks added to the group.
  ///
  /// The elements returned by this iterator
  /// appear in the order that the tasks *completed*,
  /// not in the order that those tasks were added to the task group.
  ///
  /// This iterator terminates after all tasks have completed successfully,
  /// or after any task completes by throwing an error.
  /// However, it's valid to make a new iterator for the task group,
  /// which you can use to continue iterating over the group's results.
  /// For example:
  ///
  ///     group.spawn { 1 }
  ///     group.spawn { throw SomeError }
  ///     group.spawn { 2 }
  ///     
  ///     do { 
  ///         // Assuming the child tasks complete in order, this prints "1"
  ///         // and then throws an error.
  ///         for try await r in group { print(r) }
  ///     } catch {
  ///         // Resolve the error.
  ///     }
  ///     
  ///     // Iterate again.
  ///     for try await r in group { print(r) }
  ///
  /// - SeeAlso: `TaskGroup.next()`
  @available(SwiftStdlib 5.5, *)
  public struct Iterator: AsyncIteratorProtocol {
    public typealias Element = ChildTaskResult

    @usableFromInline
    var group: TaskGroup<ChildTaskResult>

    @usableFromInline
    var finished: Bool = false

    // no public constructors
    init(group: TaskGroup<ChildTaskResult>) {
      self.group = group
    }

    /// Advances to the result of the next child task,
    /// or `nil` if there are no remaining child tasks,
    /// rethrowing an error if the child task threw.
    ///
    /// The elements returned from this method
    /// appear in the order that the tasks *completed*,
    /// not in the order that those tasks were added to the task group.
    /// After this method returns `nil`,
    /// this iterater is guaranteed to never produce more values.
    ///
    /// For more information about the iteration order and semantics,
    /// see `TaskGroup.next()`.
    public mutating func next() async -> Element? {
      guard !finished else { return nil }
      guard let element = await group.next() else {
        finished = true
        return nil
      }
      return element
    }

    public mutating func cancel() {
      finished = true
      group.cancelAll()
    }
  }
}

@available(SwiftStdlib 5.5, *)
extension ThrowingTaskGroup: AsyncSequence {
  public typealias AsyncIterator = Iterator
  public typealias Element = ChildTaskResult

  public func makeAsyncIterator() -> Iterator {
    return Iterator(group: self)
  }

  /// A type that provides an iteration interface
  /// over the results of tasks added to the group.
  ///
  /// The elements returned by this iterator
  /// appear in the order that the tasks *completed*,
  /// not in the order that those tasks were added to the task group.
  ///
  /// This iterator terminates after all tasks have completed successfully,
  /// or after any task completes by throwing an error.
  /// If a task completes by throwing an error,
  /// no further task results are returned.
  ///
  /// - SeeAlso: `ThrowingTaskGroup.next()`
  @available(SwiftStdlib 5.5, *)
  public struct Iterator: AsyncIteratorProtocol {
    public typealias Element = ChildTaskResult

    @usableFromInline
    var group: ThrowingTaskGroup<ChildTaskResult, Failure>

    @usableFromInline
    var finished: Bool = false

    // no public constructors
    init(group: ThrowingTaskGroup<ChildTaskResult, Failure>) {
      self.group = group
    }

    /// Advances to the result of the next child task,
    /// or `nil` if there are no remaining child tasks,
    /// rethrowing an error if the child task threw.
    ///
    /// The elements returned from this method
    /// appear in the order that the tasks *completed*,
    /// not in the order that those tasks were added to the task group.
    /// After this method returns `nil`,
    /// this iterater is guaranteed to never produce more values.
    ///
    /// For more information about the iteration order and semantics,
    /// see `ThrowingTaskGroup.next()` 
    public mutating func next() async throws -> Element? {
      guard !finished else { return nil }
      do {
        guard let element = try await group.next() else {
          finished = true
          return nil
        }
        return element
      } catch {
        finished = true
        throw error
      }
    }

    public mutating func cancel() {
      finished = true
      group.cancelAll()
    }
  }
}

/// ==== -----------------------------------------------------------------------

/// Attach task group child to the group group to the task.
@available(SwiftStdlib 5.5, *)
@_silgen_name("swift_taskGroup_attachChild")
func _taskGroupAttachChild(
  group: Builtin.RawPointer,
  child: Builtin.NativeObject
) -> UnsafeRawPointer /*ChildTaskStatusRecord*/

@available(SwiftStdlib 5.5, *)
@_silgen_name("swift_taskGroup_destroy")
func _taskGroupDestroy(group: __owned Builtin.RawPointer)

@available(SwiftStdlib 5.5, *)
@_silgen_name("swift_taskGroup_addPending")
func _taskGroupAddPendingTask(
  group: Builtin.RawPointer,
  unconditionally: Bool
) -> Bool

@available(SwiftStdlib 5.5, *)
@_silgen_name("swift_taskGroup_cancelAll")
func _taskGroupCancelAll(group: Builtin.RawPointer)

<<<<<<< HEAD
/// Checks ONLY if the group was specifically canceled.
/// The task itself being canceled must be checked separately.
@available(macOS 9999, iOS 9999, watchOS 9999, tvOS 9999, *)
=======
/// Checks ONLY if the group was specifically cancelled.
/// The task itself being cancelled must be checked separately.
@available(SwiftStdlib 5.5, *)
>>>>>>> 0912fa29
@_silgen_name("swift_taskGroup_isCancelled")
func _taskGroupIsCancelled(group: Builtin.RawPointer) -> Bool

@available(SwiftStdlib 5.5, *)
@_silgen_name("swift_taskGroup_wait_next_throwing")
func _taskGroupWaitNext<T>(group: Builtin.RawPointer) async throws -> T?

@available(SwiftStdlib 5.5, *)
@_silgen_name("swift_task_hasTaskGroupStatusRecord")
func _taskHasTaskGroupStatusRecord() -> Bool

@available(SwiftStdlib 5.5, *)
enum PollStatus: Int {
  case empty   = 0
  case waiting = 1
  case success = 2
  case error   = 3
}

@available(SwiftStdlib 5.5, *)
@_silgen_name("swift_taskGroup_isEmpty")
func _taskGroupIsEmpty(
  _ group: Builtin.RawPointer
) -> Bool<|MERGE_RESOLUTION|>--- conflicted
+++ resolved
@@ -77,21 +77,13 @@
 /// and others are better not even being spawned
 /// knowing they can't produce useful results.
 ///
-<<<<<<< HEAD
 /// Because the tasks you add to a group with this method are nonthrowing,
 /// those tasks can't respond to cancellation by throwing `CancellationError`.
 /// The tasks must handle cancellation in some other way,
 /// such as returning the work completed so far, returning an empty result, or returning `nil`.
 /// For tasks that need to handle cancellation by throwing an error,
 /// use the `withThrowingTaskGroup(of:returning:body:)` method instead.
-@available(macOS 9999, iOS 9999, watchOS 9999, tvOS 9999, *)
-=======
-/// This is achieved in the following way:
-/// - if the body returns normally:
-///   - the group will await any not yet complete tasks,
-///   - once the `withTaskGroup` returns the group is guaranteed to be empty.
-@available(SwiftStdlib 5.5, *)
->>>>>>> 0912fa29
+@available(SwiftStdlib 5.5, *)
 @inlinable
 public func withTaskGroup<ChildTaskResult, GroupResult>(
   of childTaskResultType: ChildTaskResult.Type,
@@ -169,7 +161,6 @@
 /// For example, in the code below,
 /// nothing is canceled and the group doesn't throw an error:
 ///
-<<<<<<< HEAD
 ///     withThrowingTaskGroup { group in
 ///         group.spawn { throw SomeError() }
 ///     }
@@ -186,17 +177,7 @@
 /// in the corresponding call to `Group.next()`,
 /// which gives you a chance to handle individual error
 /// or to let the error be rethrown by the group.
-@available(macOS 9999, iOS 9999, watchOS 9999, tvOS 9999, *)
-=======
-/// This is achieved in the following way:
-/// - if the body returns normally:
-///   - the group will await any not yet complete tasks,
-///     - if any of those tasks throws, the remaining tasks will be cancelled,
-///   - once the `withTaskGroup` returns the group is guaranteed to be empty.
-/// - if the body throws:
-///   - all tasks remaining in the group will be automatically cancelled.
-@available(SwiftStdlib 5.5, *)
->>>>>>> 0912fa29
+@available(SwiftStdlib 5.5, *)
 @inlinable
 public func withThrowingTaskGroup<ChildTaskResult, GroupResult>(
   of childTaskResultType: ChildTaskResult.Type,
@@ -235,18 +216,13 @@
 /// To create a task group,
 /// call the `withTaskGroup(of:returning:body:)` method.
 ///
-<<<<<<< HEAD
 /// A task group must be used only within the task where it was created.
 /// In most cases,
 /// the Swift type system prevents a task group from escaping like that
 /// because adding a child task is a mutating operation,
 /// and mutation operations can't be performed
 /// from concurrent execution contexts likes child tasks.
-@available(macOS 9999, iOS 9999, watchOS 9999, tvOS 9999, *)
-=======
-/// It is created by the `withTaskGroup` function.
-@available(SwiftStdlib 5.5, *)
->>>>>>> 0912fa29
+@available(SwiftStdlib 5.5, *)
 @frozen
 public struct TaskGroup<ChildTaskResult> {
 
@@ -516,21 +492,7 @@
 /// A task group serves as storage for dynamically spawned,
 /// potentially throwing, child tasks.
 ///
-<<<<<<< HEAD
-/// To create a throwing task group,
-/// call the `withThrowingTaskGroup(of:returning:body:)` method.
-///
-/// A task group must be used only within the task where it was created.
-/// In most cases,
-/// the Swift type system prevents a task group from escaping like that
-/// because adding a child task is a mutating operation,
-/// and mutation operations can't be performed
-/// from concurrent execution contexts likes child tasks.
-@available(macOS 9999, iOS 9999, watchOS 9999, tvOS 9999, *)
-=======
-/// It is created by the `withTaskGroup` function.
-@available(SwiftStdlib 5.5, *)
->>>>>>> 0912fa29
+@available(SwiftStdlib 5.5, *)
 @frozen
 public struct ThrowingTaskGroup<ChildTaskResult, Failure: Error> {
 
@@ -1027,15 +989,9 @@
 @_silgen_name("swift_taskGroup_cancelAll")
 func _taskGroupCancelAll(group: Builtin.RawPointer)
 
-<<<<<<< HEAD
 /// Checks ONLY if the group was specifically canceled.
 /// The task itself being canceled must be checked separately.
-@available(macOS 9999, iOS 9999, watchOS 9999, tvOS 9999, *)
-=======
-/// Checks ONLY if the group was specifically cancelled.
-/// The task itself being cancelled must be checked separately.
-@available(SwiftStdlib 5.5, *)
->>>>>>> 0912fa29
+@available(SwiftStdlib 5.5, *)
 @_silgen_name("swift_taskGroup_isCancelled")
 func _taskGroupIsCancelled(group: Builtin.RawPointer) -> Bool
 
