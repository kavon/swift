--- conflicted
+++ resolved
@@ -494,13 +494,8 @@
     return Bool(Builtin.cmp_eq_RawPointer(lhs._rawValue, rhs._rawValue))
   }
 
-<<<<<<< HEAD
-  // - Note: Strideable's implementation is potentially less efficient and cannot
-  //   handle misaligned pointers.
-=======
   // - Note: Strideable's implementation is potentially less efficient and
   // cannot handle misaligned pointers.
->>>>>>> 3960789f
   //
   // - Note: This is an unsigned comparison unlike Strideable's implementation.
   @_transparent
