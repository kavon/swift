--- conflicted
+++ resolved
@@ -248,13 +248,8 @@
 
 /// An index that can step backwards via application of its
 /// `predecessor()` method.
-<<<<<<< HEAD
 public protocol BidirectionalIndex : ForwardIndex {
-  /// Return the previous consecutive value in a discrete sequence.
-=======
-public protocol BidirectionalIndexType : ForwardIndexType {
   /// Returns the previous consecutive value in a discrete sequence.
->>>>>>> b480ab1f
   ///
   /// If `self` has a well-defined successor,
   /// `self.successor().predecessor() == self`.  If `self` has a
