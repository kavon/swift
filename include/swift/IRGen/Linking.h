//===--- Linking.h - Named declarations and how to link to them -*- C++ -*-===//
//
// This source file is part of the Swift.org open source project
//
// Copyright (c) 2014 - 2017 Apple Inc. and the Swift project authors
// Licensed under Apache License v2.0 with Runtime Library Exception
//
// See https://swift.org/LICENSE.txt for license information
// See https://swift.org/CONTRIBUTORS.txt for the list of Swift project authors
//
//===----------------------------------------------------------------------===//

#ifndef SWIFT_IRGEN_LINKING_H
#define SWIFT_IRGEN_LINKING_H

#include "swift/AST/Decl.h"
#include "swift/AST/Module.h"
#include "swift/AST/ProtocolAssociations.h"
#include "swift/AST/ProtocolConformance.h"
#include "swift/AST/Types.h"
#include "swift/IRGen/ValueWitness.h"
#include "swift/SIL/SILFunction.h"
#include "swift/SIL/SILGlobalVariable.h"
#include "swift/SIL/SILModule.h"
#include "llvm/ADT/DenseMapInfo.h"
#include "llvm/IR/GlobalValue.h"
#include "llvm/IR/GlobalObject.h"
#include "llvm/IR/Module.h"

namespace llvm {
class Triple;
}

namespace swift {
class AvailabilityContext;

namespace irgen {
class IRGenModule;
class Alignment;

/// Determine if the triple uses the DLL storage.
bool useDllStorage(const llvm::Triple &triple);

class UniversalLinkageInfo {
public:
  bool IsELFObject;
  bool UseDLLStorage;

  /// True iff are multiple llvm modules.
  bool HasMultipleIGMs;

  /// When this is true, the linkage for forward-declared private symbols will
  /// be promoted to public external. Used by the LLDB expression evaluator.
  bool ForcePublicDecls;

  bool IsWholeModule;

  explicit UniversalLinkageInfo(IRGenModule &IGM);

  UniversalLinkageInfo(const llvm::Triple &triple, bool hasMultipleIGMs,
                       bool forcePublicDecls, bool isWholeModule);

  /// In case of multiple llvm modules (in multi-threaded compilation) all
  /// private decls must be visible from other files.
  bool shouldAllPrivateDeclsBeVisibleFromOtherFiles() const {
    return HasMultipleIGMs;
  }
  /// In case of multiple llvm modules, private lazy protocol
  /// witness table accessors could be emitted by two different IGMs during
  /// IRGen into different object files and the linker would complain about
  /// duplicate symbols.
  bool needLinkerToMergeDuplicateSymbols() const { return HasMultipleIGMs; }

  /// This  is used  by  the  LLDB expression  evaluator  since an  expression's
  /// llvm::Module  may   need  to  access   private  symbols  defined   in  the
  /// expression's  context.  This  flag  ensures  that  private  accessors  are
  /// forward-declared as public external in the expression's module.
  bool forcePublicDecls() const { return ForcePublicDecls; }
};

/// Selector for type metadata symbol kinds.
enum class TypeMetadataAddress {
  AddressPoint,
  FullMetadata,
};

/// A link entity is some sort of named declaration, combined with all
/// the information necessary to distinguish specific implementations
/// of the declaration from each other.
///
/// For example, functions may be uncurried at different levels, each of
/// which potentially creates a different top-level function.
class LinkEntity {
  /// ValueDecl*, SILFunction*, or TypeBase*, depending on Kind.
  void *Pointer;

  /// ProtocolConformance*, depending on Kind.
  void *SecondaryPointer;

  /// A hand-rolled bitfield with the following layout:
  unsigned Data;

  enum : unsigned {
    KindShift = 0, KindMask = 0xFF,

    // This field appears in the ValueWitness kind.
    ValueWitnessShift = 8, ValueWitnessMask = 0xFF00,

    // This field appears in the TypeMetadata and ObjCResilientClassStub kinds.
    MetadataAddressShift = 8, MetadataAddressMask = 0x0300,

    // This field appears in associated type access functions.
    AssociatedTypeIndexShift = 8, AssociatedTypeIndexMask = ~KindMask,

    // This field appears in associated conformance access functions.
    AssociatedConformanceIndexShift = 8,
    AssociatedConformanceIndexMask = ~KindMask,

    // This field appears in SILFunction.
    IsDynamicallyReplaceableImplShift = 8,
    IsDynamicallyReplaceableImplMask = ~KindMask,
  };
#define LINKENTITY_SET_FIELD(field, value) (value << field##Shift)
#define LINKENTITY_GET_FIELD(value, field) ((value & field##Mask) >> field##Shift)

  enum class Kind {
    /// A method dispatch thunk.  The pointer is a FuncDecl* inside a protocol
    /// or a class.
    DispatchThunk,

    /// A method dispatch thunk for an initializing constructor.  The pointer
    /// is a ConstructorDecl* inside a class.
    DispatchThunkInitializer,

    /// A method dispatch thunk for an allocating constructor.  The pointer is a
    /// ConstructorDecl* inside a protocol or a class.
    DispatchThunkAllocator,

    /// A method descriptor.  The pointer is a FuncDecl* inside a protocol
    /// or a class.
    MethodDescriptor,

    /// A method descriptor for an initializing constructor.  The pointer
    /// is a ConstructorDecl* inside a class.
    MethodDescriptorInitializer,

    /// A method descriptor for an allocating constructor.  The pointer is a
    /// ConstructorDecl* inside a protocol or a class.
    MethodDescriptorAllocator,

    /// A method lookup function for a class.  The pointer is a ClassDecl*.
    MethodLookupFunction,

    /// A resilient enum tag index. The pointer is a EnumElementDecl*.
    EnumCase,

    /// A field offset.  The pointer is a VarDecl*.
    FieldOffset,

    /// An Objective-C class reference.  The pointer is a ClassDecl*.
    ObjCClass,

    /// An Objective-C class reference reference.  The pointer is a ClassDecl*.
    ObjCClassRef,

    /// An Objective-C metaclass reference.  The pointer is a ClassDecl*.
    ObjCMetaclass,

    /// A swift metaclass-stub reference.  The pointer is a ClassDecl*.
    SwiftMetaclassStub,

    /// A callback used by newer Objective-C runtimes to initialize class
    /// metadata for classes where getClassMetadataStrategy() is equal to
    /// ClassMetadataStrategy::Update or ::FixedOrUpdate.
    ObjCMetadataUpdateFunction,

    /// A stub that we emit to allow Clang-generated code to statically refer
    /// to Swift classes with resiliently-sized metadata, since the metadata
    /// is not statically-emitted. Used when getClassMetadataStrategy() is
    /// equal to ClassMetadataStrategy::Resilient.
    ObjCResilientClassStub,

    /// A class metadata base offset global variable.  This stores the offset
    /// of the immediate members of a class (generic parameters, field offsets,
    /// vtable offsets) in the class's metadata.  The immediate members begin
    /// immediately after the superclass members end.
    ///
    /// The pointer is a ClassDecl*.
    ClassMetadataBaseOffset,

    /// The property descriptor for a public property or subscript.
    /// The pointer is an AbstractStorageDecl*.
    PropertyDescriptor,

    /// The nominal type descriptor for a nominal type.
    /// The pointer is a NominalTypeDecl*.
    NominalTypeDescriptor,
    
    /// The descriptor for an opaque type.
    /// The pointer is an OpaqueTypeDecl*.
    OpaqueTypeDescriptor,

    /// The descriptor accessor for an opaque type used for dynamic functions.
    /// The pointer is an OpaqueTypeDecl*.
    OpaqueTypeDescriptorAccessor,

    /// The descriptor accessor implementation for an opaque type used for
    /// dynamic functions.
    /// The pointer is an OpaqueTypeDecl*.
    OpaqueTypeDescriptorAccessorImpl,

    /// The descriptor accessor key of dynamic replacements for an opaque type.
    /// The pointer is an OpaqueTypeDecl*.
    OpaqueTypeDescriptorAccessorKey,

    /// The descriptor accessor variable of dynamic replacements for an opaque
    /// type.
    /// The pointer is an OpaqueTypeDecl*.
    OpaqueTypeDescriptorAccessorVar,

    /// The metadata pattern for a generic nominal type.
    /// The pointer is a NominalTypeDecl*.
    TypeMetadataPattern,

    /// The instantiation cache for a generic nominal type.
    /// The pointer is a NominalTypeDecl*.
    TypeMetadataInstantiationCache,

    /// The instantiation function for a generic nominal type.
    /// The pointer is a NominalTypeDecl*.
    TypeMetadataInstantiationFunction,

    /// The in-place initialization cache for a generic nominal type.
    /// The pointer is a NominalTypeDecl*.
    TypeMetadataSingletonInitializationCache,

    /// The completion function for a generic or resilient nominal type.
    /// The pointer is a NominalTypeDecl*.
    TypeMetadataCompletionFunction,

    /// The module descriptor for a module.
    /// The pointer is a ModuleDecl*.
    ModuleDescriptor,

    /// The protocol descriptor for a protocol type.
    /// The pointer is a ProtocolDecl*.
    ProtocolDescriptor,

    /// The alias referring to the base of the requirements within the
    /// protocol descriptor, which is used to determine the offset of a
    /// particular requirement in the witness table.
    /// The pointer is a ProtocolDecl*.
    ProtocolRequirementsBaseDescriptor,

    /// An descriptor for an associated type within a protocol, which
    /// will alias the TargetProtocolRequirement descripting this
    /// particular associated type.
    /// The pointer is an AssociatedTypeDecl*.
    AssociatedTypeDescriptor,

    /// An descriptor for an associated conformance within a protocol, which
    /// will alias the TargetProtocolRequirement descripting this
    /// particular associated conformance.
    /// The pointer is a ProtocolDecl*; the index of the associated conformance
    /// is stored in the data.
    AssociatedConformanceDescriptor,

    /// A default accessor for an associated conformance of a protocol.
    /// The pointer is a ProtocolDecl*; the index of the associated conformance
    /// is stored in the data.
    DefaultAssociatedConformanceAccessor,

    /// An descriptor for an base conformance within a protocol, which
    /// will alias the TargetProtocolRequirement descripting this
    /// particular base conformance.
    /// The pointer is a ProtocolDecl*; the index of the base conformance
    /// is stored in the data.
    BaseConformanceDescriptor,

    /// A global function pointer for dynamically replaceable functions.
    /// The pointer is a AbstractStorageDecl*.
    DynamicallyReplaceableFunctionVariableAST,

    /// The pointer is a AbstractStorageDecl*.
    DynamicallyReplaceableFunctionKeyAST,

    /// The original implementation of a dynamically replaceable function.
    /// The pointer is a AbstractStorageDecl*.
    DynamicallyReplaceableFunctionImpl,

    /// The pointer is a SILFunction*.
    DynamicallyReplaceableFunctionKey,

    /// A SIL function. The pointer is a SILFunction*.
    SILFunction,

    /// The descriptor for an extension.
    /// The pointer is an ExtensionDecl*.
    ExtensionDescriptor,
    
    /// The descriptor for a runtime-anonymous context.
    /// The pointer is the DeclContext* of a child of the context that should
    /// be considered private.
    AnonymousDescriptor,
    
    /// A SIL global variable. The pointer is a SILGlobalVariable*.
    SILGlobalVariable,

    // These next few are protocol-conformance kinds.

    /// A direct protocol witness table. The secondary pointer is a
    /// RootProtocolConformance*.
    ProtocolWitnessTable,

    /// A protocol witness table pattern. The secondary pointer is a
    /// ProtocolConformance*.
    ProtocolWitnessTablePattern,

    /// The instantiation function for a generic protocol witness table.
    /// The secondary pointer is a ProtocolConformance*.
    GenericProtocolWitnessTableInstantiationFunction,

    /// A function which returns the witness table for a protocol-constrained
    /// associated type of a protocol.  The secondary pointer is a
    /// ProtocolConformance*.  The index of the associated conformance
    /// requirement is stored in the data.
    AssociatedTypeWitnessTableAccessFunction,

    /// A reflection metadata descriptor for the associated type witnesses of a
    /// nominal type in a protocol conformance.
    ReflectionAssociatedTypeDescriptor,

    /// The protocol conformance descriptor for a conformance.
    /// The pointer is a RootProtocolConformance*.
    ProtocolConformanceDescriptor,

    // These are both type kinds and protocol-conformance kinds.

    /// A lazy protocol witness accessor function. The pointer is a
    /// canonical TypeBase*, and the secondary pointer is a
    /// ProtocolConformance*.
    ProtocolWitnessTableLazyAccessFunction,

    /// A lazy protocol witness cache variable. The pointer is a
    /// canonical TypeBase*, and the secondary pointer is a
    /// ProtocolConformance*.
    ProtocolWitnessTableLazyCacheVariable,

<<<<<<< HEAD
    // SWIFT_ENABLE_TENSORFLOW
    /// A SIL differentiability witness.
    DifferentiabilityWitness,
    // SWIFT_ENABLE_TENSORFLOW_END
=======
    /// A SIL differentiability witness.
    DifferentiabilityWitness,
>>>>>>> a1742431

    // Everything following this is a type kind.

    /// A value witness for a type.
    /// The pointer is a canonical TypeBase*.
    ValueWitness,

    /// The value witness table for a type.
    /// The pointer is a canonical TypeBase*.
    ValueWitnessTable,

    /// The metadata or metadata template for a type.
    /// The pointer is a canonical TypeBase*.
    TypeMetadata,

    /// An access function for type metadata.
    /// The pointer is a canonical TypeBase*.
    TypeMetadataAccessFunction,

    /// A lazy cache variable for type metadata.
    /// The pointer is a canonical TypeBase*.
    TypeMetadataLazyCacheVariable,

    /// A lazy cache variable for fetching type metadata from a mangled name.
    /// The pointer is a canonical TypeBase*.
    TypeMetadataDemanglingCacheVariable,

    /// A reflection metadata descriptor for a builtin or imported type.
    ReflectionBuiltinDescriptor,

    /// A reflection metadata descriptor for a struct, enum, class or protocol.
    ReflectionFieldDescriptor,

    /// A coroutine continuation prototype function.
    CoroutineContinuationPrototype,

    /// A global function pointer for dynamically replaceable functions.
    DynamicallyReplaceableFunctionVariable,
  };
  friend struct llvm::DenseMapInfo<LinkEntity>;

  Kind getKind() const {
    return Kind(LINKENTITY_GET_FIELD(Data, Kind));
  }

  static bool isDeclKind(Kind k) {
    return k <= Kind::DynamicallyReplaceableFunctionImpl;
  }
  static bool isTypeKind(Kind k) {
    return k >= Kind::ProtocolWitnessTableLazyAccessFunction;
  }

  static bool isRootProtocolConformanceKind(Kind k) {
    return (k == Kind::ProtocolConformanceDescriptor ||
            k == Kind::ProtocolWitnessTable);
  }

  static bool isProtocolConformanceKind(Kind k) {
    return (k >= Kind::ProtocolWitnessTable &&
            k <= Kind::ProtocolWitnessTableLazyCacheVariable);
  }

  void setForDecl(Kind kind, const ValueDecl *decl) {
    assert(isDeclKind(kind));
    Pointer = const_cast<void*>(static_cast<const void*>(decl));
    SecondaryPointer = nullptr;
    Data = LINKENTITY_SET_FIELD(Kind, unsigned(kind));
  }

  void setForProtocolAndAssociatedConformance(Kind kind,
                                              const ProtocolDecl *proto,
                                              CanType associatedType,
                                              ProtocolDecl *associatedProtocol){
    assert(isDeclKind(kind));
    Pointer = static_cast<ValueDecl *>(const_cast<ProtocolDecl *>(proto));
    SecondaryPointer = nullptr;
    Data = LINKENTITY_SET_FIELD(Kind, unsigned(kind)) |
           LINKENTITY_SET_FIELD(AssociatedConformanceIndex,
                                getAssociatedConformanceIndex(
                                                          proto,
                                                          associatedType,
                                                          associatedProtocol));
  }

  void setForProtocolConformance(Kind kind, const ProtocolConformance *c) {
    assert(isProtocolConformanceKind(kind) && !isTypeKind(kind));
    Pointer = nullptr;
    SecondaryPointer = const_cast<void*>(static_cast<const void*>(c));
    Data = LINKENTITY_SET_FIELD(Kind, unsigned(kind));
  }

  void setForProtocolConformanceAndType(Kind kind, const ProtocolConformance *c,
                                        CanType type) {
    assert(isProtocolConformanceKind(kind) && isTypeKind(kind));
    Pointer = type.getPointer();
    SecondaryPointer = const_cast<void*>(static_cast<const void*>(c));
    Data = LINKENTITY_SET_FIELD(Kind, unsigned(kind));
  }

  void setForProtocolConformanceAndAssociatedType(Kind kind,
                                                  const ProtocolConformance *c,
                                                  AssociatedTypeDecl *associate) {
    assert(isProtocolConformanceKind(kind));
    Pointer = nullptr;
    SecondaryPointer = const_cast<void*>(static_cast<const void*>(c));
    Data = LINKENTITY_SET_FIELD(Kind, unsigned(kind)) |
           LINKENTITY_SET_FIELD(AssociatedTypeIndex,
                                getAssociatedTypeIndex(c, associate));
  }

  void setForProtocolConformanceAndAssociatedConformance(Kind kind,
                                                  const ProtocolConformance *c,
                                                  CanType associatedType,
                                            ProtocolDecl *associatedProtocol) {
    assert(isProtocolConformanceKind(kind));
    Pointer = associatedProtocol;
    SecondaryPointer = const_cast<void*>(static_cast<const void*>(c));
    Data = LINKENTITY_SET_FIELD(Kind, unsigned(kind)) |
           LINKENTITY_SET_FIELD(AssociatedConformanceIndex,
                                getAssociatedConformanceIndex(c, associatedType,
                                                          associatedProtocol));
  }

  // SWIFT_ENABLE_TENSORFLOW
  void
  setForDifferentiabilityWitness(Kind kind,
                                 const SILDifferentiabilityWitness *witness) {
    Pointer = const_cast<void *>(static_cast<const void *>(witness));
    SecondaryPointer = nullptr;
    Data = LINKENTITY_SET_FIELD(Kind, unsigned(kind));
  }
  // SWIFT_ENABLE_TENSORFLOW_END

  // We store associated types using their index in their parent protocol
  // in order to avoid bloating LinkEntity out to three key pointers.
  static unsigned getAssociatedTypeIndex(const ProtocolConformance *conformance,
                                         AssociatedTypeDecl *associate) {
    auto *proto = associate->getProtocol();
    assert(conformance->getProtocol() == proto);
    unsigned result = 0;
    for (auto requirement : proto->getAssociatedTypeMembers()) {
      if (requirement == associate) return result;
      result++;
    }
    llvm_unreachable("didn't find associated type in protocol?");
  }

  static AssociatedTypeDecl *
  getAssociatedTypeByIndex(const ProtocolConformance *conformance,
                           unsigned index) {
    for (auto associate : conformance->getProtocol()->getAssociatedTypeMembers()) {
      if (index == 0) return associate;
      index--;
    }
    llvm_unreachable("didn't find associated type in protocol?");
  }

  // We store associated conformances using their index in the requirement
  // list of the requirement signature of the protocol.
  static unsigned getAssociatedConformanceIndex(const ProtocolDecl *proto,
                                                CanType associatedType,
                                                ProtocolDecl *requirement) {
    unsigned index = 0;
    for (const auto &reqt : proto->getRequirementSignature()) {
      if (reqt.getKind() == RequirementKind::Conformance &&
          reqt.getFirstType()->getCanonicalType() == associatedType &&
          reqt.getSecondType()->castTo<ProtocolType>()->getDecl() ==
                                                                requirement) {
        return index;
      }
      ++index;
    }
    llvm_unreachable("requirement not found in protocol");
  }

  // We store associated conformances using their index in the requirement
  // list of the requirement signature of the conformance's protocol.
  static unsigned getAssociatedConformanceIndex(
                                      const ProtocolConformance *conformance,
                                      CanType associatedType,
                                      ProtocolDecl *requirement) {
    return getAssociatedConformanceIndex(conformance->getProtocol(),
                                         associatedType, requirement);
  }

  static std::pair<CanType, ProtocolDecl*>
  getAssociatedConformanceByIndex(const ProtocolDecl *proto,
                                  unsigned index) {
    auto &reqt = proto->getRequirementSignature()[index];
    assert(reqt.getKind() == RequirementKind::Conformance);
    return { reqt.getFirstType()->getCanonicalType(),
             reqt.getSecondType()->castTo<ProtocolType>()->getDecl() };
  }

  static std::pair<CanType, ProtocolDecl*>
  getAssociatedConformanceByIndex(const ProtocolConformance *conformance,
                                  unsigned index) {
    return getAssociatedConformanceByIndex(conformance->getProtocol(), index);
  }

  void
  setForDifferentiabilityWitness(Kind kind,
                                 const SILDifferentiabilityWitness *witness) {
    Pointer = const_cast<void *>(static_cast<const void *>(witness));
    SecondaryPointer = nullptr;
    Data = LINKENTITY_SET_FIELD(Kind, unsigned(kind));
  }

  void setForType(Kind kind, CanType type) {
    assert(isTypeKind(kind));
    Pointer = type.getPointer();
    SecondaryPointer = nullptr;
    Data = LINKENTITY_SET_FIELD(Kind, unsigned(kind));
  }

  LinkEntity() = default;

  static bool isValidResilientMethodRef(SILDeclRef declRef) {
    if (declRef.isForeign ||
        declRef.isDirectReference ||
        declRef.isCurried)
      return false;

    auto *decl = declRef.getDecl();
    return (isa<ClassDecl>(decl->getDeclContext()) ||
            isa<ProtocolDecl>(decl->getDeclContext()));
  }

public:
  static LinkEntity forDispatchThunk(SILDeclRef declRef) {
    assert(isValidResilientMethodRef(declRef));

    LinkEntity::Kind kind;
    switch (declRef.kind) {
    case SILDeclRef::Kind::Func:
      kind = Kind::DispatchThunk;
      break;
    case SILDeclRef::Kind::Initializer:
      kind = Kind::DispatchThunkInitializer;
      break;
    case SILDeclRef::Kind::Allocator:
      kind = Kind::DispatchThunkAllocator;
      break;
    default:
      llvm_unreachable("Bad SILDeclRef for dispatch thunk");
    }

    LinkEntity entity;
    entity.setForDecl(kind, declRef.getDecl());
    return entity;
  }

  static LinkEntity forMethodDescriptor(SILDeclRef declRef) {
    assert(isValidResilientMethodRef(declRef));

    LinkEntity::Kind kind;
    switch (declRef.kind) {
    case SILDeclRef::Kind::Func:
      kind = Kind::MethodDescriptor;
      break;
    case SILDeclRef::Kind::Initializer:
      kind = Kind::MethodDescriptorInitializer;
      break;
    case SILDeclRef::Kind::Allocator:
      kind = Kind::MethodDescriptorAllocator;
      break;
    default:
      llvm_unreachable("Bad SILDeclRef for method descriptor");
    }

    LinkEntity entity;
    entity.setForDecl(kind, declRef.getDecl());
    return entity;
  }

  static LinkEntity forMethodLookupFunction(ClassDecl *classDecl) {
    LinkEntity entity;
    entity.setForDecl(Kind::MethodLookupFunction, classDecl);
    return entity;
  }

  static LinkEntity forFieldOffset(VarDecl *decl) {
    LinkEntity entity;
    entity.setForDecl(Kind::FieldOffset, decl);
    return entity;
  }

  static LinkEntity forEnumCase(EnumElementDecl *decl) {
    LinkEntity entity;
    entity.setForDecl(Kind::EnumCase, decl);
    return entity;
  }

  static LinkEntity forObjCClassRef(ClassDecl *decl) {
    LinkEntity entity;
    entity.setForDecl(Kind::ObjCClassRef, decl);
    return entity;
  }

  static LinkEntity forObjCClass(ClassDecl *decl) {
    LinkEntity entity;
    entity.setForDecl(Kind::ObjCClass, decl);
    return entity;
  }

  static LinkEntity forObjCMetaclass(ClassDecl *decl) {
    LinkEntity entity;
    entity.setForDecl(Kind::ObjCMetaclass, decl);
    return entity;
  }

  static LinkEntity forSwiftMetaclassStub(ClassDecl *decl) {
    LinkEntity entity;
    entity.setForDecl(Kind::SwiftMetaclassStub, decl);
    return entity;
  }

  static LinkEntity forObjCMetadataUpdateFunction(ClassDecl *decl) {
    LinkEntity entity;
    entity.setForDecl(Kind::ObjCMetadataUpdateFunction, decl);
    return entity;
  }

  static LinkEntity forObjCResilientClassStub(ClassDecl *decl,
                                              TypeMetadataAddress addr) {
    LinkEntity entity;
    entity.setForDecl(Kind::ObjCResilientClassStub, decl);
    entity.Data |= LINKENTITY_SET_FIELD(MetadataAddress, unsigned(addr));
    return entity;
  }

  static LinkEntity forTypeMetadata(CanType concreteType,
                                    TypeMetadataAddress addr) {
    LinkEntity entity;
    entity.setForType(Kind::TypeMetadata, concreteType);
    entity.Data |= LINKENTITY_SET_FIELD(MetadataAddress, unsigned(addr));
    return entity;
  }

  static LinkEntity forTypeMetadataPattern(NominalTypeDecl *decl) {
    LinkEntity entity;
    entity.setForDecl(Kind::TypeMetadataPattern, decl);
    return entity;
  }

  static LinkEntity forTypeMetadataAccessFunction(CanType type) {
    LinkEntity entity;
    entity.setForType(Kind::TypeMetadataAccessFunction, type);
    return entity;
  }

  static LinkEntity forTypeMetadataInstantiationCache(NominalTypeDecl *decl) {
    LinkEntity entity;
    entity.setForDecl(Kind::TypeMetadataInstantiationCache, decl);
    return entity;
  }

  static LinkEntity forTypeMetadataInstantiationFunction(NominalTypeDecl *decl) {
    LinkEntity entity;
    entity.setForDecl(Kind::TypeMetadataInstantiationFunction, decl);
    return entity;
  }

  static LinkEntity forTypeMetadataSingletonInitializationCache(
                                                      NominalTypeDecl *decl) {
    LinkEntity entity;
    entity.setForDecl(Kind::TypeMetadataSingletonInitializationCache, decl);
    return entity;
  }

  static LinkEntity forTypeMetadataCompletionFunction(NominalTypeDecl *decl) {
    LinkEntity entity;
    entity.setForDecl(Kind::TypeMetadataCompletionFunction, decl);
    return entity;
  }

  static LinkEntity forTypeMetadataLazyCacheVariable(CanType type) {
    LinkEntity entity;
    entity.setForType(Kind::TypeMetadataLazyCacheVariable, type);
    return entity;
  }

  static LinkEntity forTypeMetadataDemanglingCacheVariable(CanType type) {
    LinkEntity entity;
    entity.setForType(Kind::TypeMetadataDemanglingCacheVariable, type);
    return entity;
  }

  static LinkEntity forClassMetadataBaseOffset(ClassDecl *decl) {
    LinkEntity entity;
    entity.setForDecl(Kind::ClassMetadataBaseOffset, decl);
    return entity;
  }

  static LinkEntity forNominalTypeDescriptor(NominalTypeDecl *decl) {
    LinkEntity entity;
    entity.setForDecl(Kind::NominalTypeDescriptor, decl);
    return entity;
  }

  static LinkEntity forOpaqueTypeDescriptor(OpaqueTypeDecl *decl) {
    LinkEntity entity;
    entity.setForDecl(Kind::OpaqueTypeDescriptor, decl);
    return entity;
  }

  static LinkEntity forOpaqueTypeDescriptorAccessor(OpaqueTypeDecl *decl) {
    LinkEntity entity;
    entity.setForDecl(Kind::OpaqueTypeDescriptorAccessor, decl);
    return entity;
  }

  static LinkEntity forOpaqueTypeDescriptorAccessorImpl(OpaqueTypeDecl *decl) {
    LinkEntity entity;
    entity.setForDecl(Kind::OpaqueTypeDescriptorAccessorImpl, decl);
    return entity;
  }

  static LinkEntity forOpaqueTypeDescriptorAccessorKey(OpaqueTypeDecl *decl) {
    LinkEntity entity;
    entity.setForDecl(Kind::OpaqueTypeDescriptorAccessorKey, decl);
    return entity;
  }

  static LinkEntity forOpaqueTypeDescriptorAccessorVar(OpaqueTypeDecl *decl) {
    LinkEntity entity;
    entity.setForDecl(Kind::OpaqueTypeDescriptorAccessorVar, decl);
    return entity;
  }

  static LinkEntity forPropertyDescriptor(AbstractStorageDecl *decl) {
    assert(decl->exportsPropertyDescriptor());
    LinkEntity entity;
    entity.setForDecl(Kind::PropertyDescriptor, decl);
    return entity;
  }

  static LinkEntity forModuleDescriptor(ModuleDecl *decl) {
    LinkEntity entity;
    entity.setForDecl(Kind::ModuleDescriptor, decl);
    return entity;
  }

  static LinkEntity forExtensionDescriptor(ExtensionDecl *decl) {
    LinkEntity entity;
    entity.Pointer = const_cast<void*>(static_cast<const void*>(decl));
    entity.SecondaryPointer = nullptr;
    entity.Data =
      LINKENTITY_SET_FIELD(Kind, unsigned(Kind::ExtensionDescriptor));
    return entity;
  }

  static LinkEntity forAnonymousDescriptor(
                                    PointerUnion<DeclContext *, VarDecl *> dc) {
    LinkEntity entity;
    entity.Pointer = dc.getOpaqueValue();
    entity.SecondaryPointer = nullptr;
    entity.Data =
      LINKENTITY_SET_FIELD(Kind, unsigned(Kind::AnonymousDescriptor));
    return entity;
  }

  static LinkEntity forProtocolDescriptor(ProtocolDecl *decl) {
    LinkEntity entity;
    entity.setForDecl(Kind::ProtocolDescriptor, decl);
    return entity;
  }

  static LinkEntity forProtocolRequirementsBaseDescriptor(ProtocolDecl *decl) {
    LinkEntity entity;
    entity.setForDecl(Kind::ProtocolRequirementsBaseDescriptor, decl);
    return entity;
  }

  static LinkEntity forValueWitness(CanType concreteType, ValueWitness witness) {
    LinkEntity entity;
    entity.Pointer = concreteType.getPointer();
    entity.Data = LINKENTITY_SET_FIELD(Kind, unsigned(Kind::ValueWitness))
                | LINKENTITY_SET_FIELD(ValueWitness, unsigned(witness));
    return entity;
  }

  static LinkEntity forValueWitnessTable(CanType type) {
    LinkEntity entity;
    entity.setForType(Kind::ValueWitnessTable, type);
    return entity;
  }

  static LinkEntity
  forSILFunction(SILFunction *F, bool IsDynamicallyReplaceableImplementation) {
    LinkEntity entity;
    entity.Pointer = F;
    entity.SecondaryPointer = nullptr;
    entity.Data =
        LINKENTITY_SET_FIELD(Kind, unsigned(Kind::SILFunction)) |
        LINKENTITY_SET_FIELD(IsDynamicallyReplaceableImpl,
                             (unsigned)IsDynamicallyReplaceableImplementation);
    return entity;
  }

  static LinkEntity forSILGlobalVariable(SILGlobalVariable *G) {
    LinkEntity entity;
    entity.Pointer = G;
    entity.SecondaryPointer = nullptr;
    entity.Data = LINKENTITY_SET_FIELD(Kind, unsigned(Kind::SILGlobalVariable));
    return entity;
  }

  static LinkEntity
  forDifferentiabilityWitness(const SILDifferentiabilityWitness *witness) {
    LinkEntity entity;
    entity.setForDifferentiabilityWitness(Kind::DifferentiabilityWitness,
                                          witness);
    return entity;
  }

  static LinkEntity forProtocolWitnessTable(const RootProtocolConformance *C) {
    LinkEntity entity;
    entity.setForProtocolConformance(Kind::ProtocolWitnessTable, C);
    return entity;
  }

  static LinkEntity
  forProtocolWitnessTablePattern(const ProtocolConformance *C) {
    LinkEntity entity;
    entity.setForProtocolConformance(Kind::ProtocolWitnessTablePattern, C);
    return entity;
  }

  // SWIFT_ENABLE_TENSORFLOW
  static LinkEntity
  forDifferentiabilityWitness(const SILDifferentiabilityWitness *witness) {
    LinkEntity entity;
    entity.setForDifferentiabilityWitness(Kind::DifferentiabilityWitness,
                                          witness);
    return entity;
  }
  // SWIFT_ENABLE_TENSORFLOW_END

  static LinkEntity
  forGenericProtocolWitnessTableInstantiationFunction(
                                      const ProtocolConformance *C) {
    LinkEntity entity;
    entity.setForProtocolConformance(
                     Kind::GenericProtocolWitnessTableInstantiationFunction, C);
    return entity;
  }

  static LinkEntity
  forProtocolWitnessTableLazyAccessFunction(const ProtocolConformance *C,
                                            CanType type) {
    LinkEntity entity;
    entity.setForProtocolConformanceAndType(
             Kind::ProtocolWitnessTableLazyAccessFunction, C, type);
    return entity;
  }

  static LinkEntity
  forProtocolWitnessTableLazyCacheVariable(const ProtocolConformance *C,
                                           CanType type) {
    LinkEntity entity;
    entity.setForProtocolConformanceAndType(
             Kind::ProtocolWitnessTableLazyCacheVariable, C, type);
    return entity;
  }

  static LinkEntity
  forAssociatedTypeDescriptor(AssociatedTypeDecl *assocType) {
    LinkEntity entity;
    entity.setForDecl(Kind::AssociatedTypeDescriptor, assocType);
    return entity;
  }

  static LinkEntity
  forAssociatedConformanceDescriptor(AssociatedConformance conformance) {
    LinkEntity entity;
    entity.setForProtocolAndAssociatedConformance(
        Kind::AssociatedConformanceDescriptor,
        conformance.getSourceProtocol(),
        conformance.getAssociation(),
        conformance.getAssociatedRequirement());
    return entity;
  }

  static LinkEntity
  forBaseConformanceDescriptor(BaseConformance conformance) {
    LinkEntity entity;
    entity.setForProtocolAndAssociatedConformance(
        Kind::BaseConformanceDescriptor,
        conformance.getSourceProtocol(),
        conformance.getSourceProtocol()->getSelfInterfaceType()
          ->getCanonicalType(),
        conformance.getBaseRequirement());
    return entity;
  }

  static LinkEntity
  forAssociatedTypeWitnessTableAccessFunction(const ProtocolConformance *C,
                                     const AssociatedConformance &association) {
    LinkEntity entity;
    entity.setForProtocolConformanceAndAssociatedConformance(
                     Kind::AssociatedTypeWitnessTableAccessFunction, C,
                     association.getAssociation(),
                     association.getAssociatedRequirement());
    return entity;
  }

  static LinkEntity
  forDefaultAssociatedConformanceAccessor(AssociatedConformance conformance) {
    LinkEntity entity;
    entity.setForProtocolAndAssociatedConformance(
        Kind::DefaultAssociatedConformanceAccessor,
        conformance.getSourceProtocol(),
        conformance.getAssociation(),
        conformance.getAssociatedRequirement());
    return entity;
  }

  static LinkEntity forReflectionBuiltinDescriptor(CanType type) {
    LinkEntity entity;
    entity.setForType(Kind::ReflectionBuiltinDescriptor, type);
    return entity;
  }

  static LinkEntity forReflectionFieldDescriptor(CanType type) {
    LinkEntity entity;
    entity.setForType(Kind::ReflectionFieldDescriptor, type);
    return entity;
  }

  static LinkEntity
  forReflectionAssociatedTypeDescriptor(const ProtocolConformance *C) {
    LinkEntity entity;
    entity.setForProtocolConformance(
        Kind::ReflectionAssociatedTypeDescriptor, C);
    return entity;
  }

  static LinkEntity
  forProtocolConformanceDescriptor(const RootProtocolConformance *C) {
    LinkEntity entity;
    entity.setForProtocolConformance(Kind::ProtocolConformanceDescriptor, C);
    return entity;
  }

  static LinkEntity forCoroutineContinuationPrototype(CanSILFunctionType type) {
    LinkEntity entity;
    entity.setForType(Kind::CoroutineContinuationPrototype, type);
    return entity;
  }

  static LinkEntity forDynamicallyReplaceableFunctionVariable(SILFunction *F) {
    LinkEntity entity;
    entity.Pointer = F;
    entity.SecondaryPointer = nullptr;
    entity.Data = LINKENTITY_SET_FIELD(
        Kind, unsigned(Kind::DynamicallyReplaceableFunctionVariable));
    return entity;
  }

  static LinkEntity
  forDynamicallyReplaceableFunctionVariable(AbstractFunctionDecl *decl,
                                            bool isAllocator) {
    LinkEntity entity;
    entity.setForDecl(Kind::DynamicallyReplaceableFunctionVariableAST, decl);
    entity.SecondaryPointer = isAllocator ? decl : nullptr;
    return entity;
  }

  static LinkEntity forDynamicallyReplaceableFunctionKey(SILFunction *F) {
    LinkEntity entity;
    entity.Pointer = F;
    entity.SecondaryPointer = nullptr;
    entity.Data = LINKENTITY_SET_FIELD(
        Kind, unsigned(Kind::DynamicallyReplaceableFunctionKey));
    return entity;
  }

  static LinkEntity
  forDynamicallyReplaceableFunctionKey(AbstractFunctionDecl *decl,
                                       bool isAllocator) {
    LinkEntity entity;
    entity.setForDecl(Kind::DynamicallyReplaceableFunctionKeyAST, decl);
    entity.SecondaryPointer = isAllocator ? decl : nullptr;
    return entity;
  }

  static LinkEntity
  forDynamicallyReplaceableFunctionImpl(AbstractFunctionDecl *decl,
                                        bool isAllocator) {
    LinkEntity entity;
    entity.setForDecl(Kind::DynamicallyReplaceableFunctionImpl, decl);
    entity.SecondaryPointer = isAllocator ? decl : nullptr;
    return entity;
  }

  void mangle(llvm::raw_ostream &out) const;
  void mangle(SmallVectorImpl<char> &buffer) const;
  std::string mangleAsString() const;
  SILLinkage getLinkage(ForDefinition_t isDefinition) const;

  /// Returns true if this function or global variable is potentially defined
  /// in a different module.
  ///
  bool isAvailableExternally(IRGenModule &IGM) const;

  const ValueDecl *getDecl() const {
    assert(isDeclKind(getKind()));
    return reinterpret_cast<ValueDecl*>(Pointer);
  }
  
  const ExtensionDecl *getExtension() const {
    assert(getKind() == Kind::ExtensionDescriptor);
    return reinterpret_cast<ExtensionDecl*>(Pointer);
  }

  const PointerUnion<DeclContext *, VarDecl *> getAnonymousDeclContext() const {
    assert(getKind() == Kind::AnonymousDescriptor);
    return PointerUnion<DeclContext *, VarDecl *>
      ::getFromOpaqueValue(reinterpret_cast<void*>(Pointer));
  }

  SILFunction *getSILFunction() const {
    assert(getKind() == Kind::SILFunction ||
           getKind() == Kind::DynamicallyReplaceableFunctionVariable ||
           getKind() == Kind::DynamicallyReplaceableFunctionKey);
    return reinterpret_cast<SILFunction*>(Pointer);
  }

  SILGlobalVariable *getSILGlobalVariable() const {
    assert(getKind() == Kind::SILGlobalVariable);
    return reinterpret_cast<SILGlobalVariable*>(Pointer);
  }

  SILDifferentiabilityWitness *getSILDifferentiabilityWitness() const {
    assert(getKind() == Kind::DifferentiabilityWitness);
    return reinterpret_cast<SILDifferentiabilityWitness *>(Pointer);
  }

  const RootProtocolConformance *getRootProtocolConformance() const {
    assert(isRootProtocolConformanceKind(getKind()));
    return cast<RootProtocolConformance>(getProtocolConformance());
  }
  
  const ProtocolConformance *getProtocolConformance() const {
    assert(isProtocolConformanceKind(getKind()));
    return reinterpret_cast<ProtocolConformance*>(SecondaryPointer);
  }

  AssociatedTypeDecl *getAssociatedType() const {
    assert(getKind() == Kind::AssociatedTypeDescriptor);
    return reinterpret_cast<AssociatedTypeDecl *>(Pointer);
  }

  std::pair<CanType, ProtocolDecl *> getAssociatedConformance() const {
    if (getKind() == Kind::AssociatedTypeWitnessTableAccessFunction) {
      return getAssociatedConformanceByIndex(getProtocolConformance(),
                       LINKENTITY_GET_FIELD(Data, AssociatedConformanceIndex));
    }

    assert(getKind() == Kind::AssociatedConformanceDescriptor ||
           getKind() == Kind::DefaultAssociatedConformanceAccessor ||
           getKind() == Kind::BaseConformanceDescriptor);
    return getAssociatedConformanceByIndex(
             cast<ProtocolDecl>(getDecl()),
             LINKENTITY_GET_FIELD(Data, AssociatedConformanceIndex));
  }

  ProtocolDecl *getAssociatedProtocol() const {
    assert(getKind() == Kind::AssociatedTypeWitnessTableAccessFunction);
    return reinterpret_cast<ProtocolDecl*>(Pointer);
  }
  bool isDynamicallyReplaceable() const {
    assert(getKind() == Kind::SILFunction);
    return LINKENTITY_GET_FIELD(Data, IsDynamicallyReplaceableImpl);
  }
  bool isAllocator() const {
    assert(getKind() == Kind::DynamicallyReplaceableFunctionImpl ||
           getKind() == Kind::DynamicallyReplaceableFunctionKeyAST ||
           getKind() == Kind::DynamicallyReplaceableFunctionVariableAST);
    return SecondaryPointer != nullptr;
  }
  bool isValueWitness() const { return getKind() == Kind::ValueWitness; }
  CanType getType() const {
    assert(isTypeKind(getKind()));
    return CanType(reinterpret_cast<TypeBase*>(Pointer));
  }
  ValueWitness getValueWitness() const {
    assert(getKind() == Kind::ValueWitness);
    return ValueWitness(LINKENTITY_GET_FIELD(Data, ValueWitness));
  }
  TypeMetadataAddress getMetadataAddress() const {
    assert(getKind() == Kind::TypeMetadata ||
           getKind() == Kind::ObjCResilientClassStub);
    return (TypeMetadataAddress)LINKENTITY_GET_FIELD(Data, MetadataAddress);
  }
  bool isObjCClassRef() const {
    return getKind() == Kind::ObjCClassRef;
  }
  bool isSILFunction() const {
    return getKind() == Kind::SILFunction;
  }
  bool isNominalTypeDescriptor() const {
    return getKind() == Kind::NominalTypeDescriptor;
  }

  /// Determine whether this entity will be weak-imported.
  bool isWeakImported(ModuleDecl *module) const;
  
  /// Return the source file whose codegen should trigger emission of this
  /// link entity, if one can be identified.
  const SourceFile *getSourceFileForEmission() const;
  
  /// Get the preferred alignment for the definition of this entity.
  Alignment getAlignment(IRGenModule &IGM) const;
  
  /// Get the default LLVM type to use for forward declarations of this
  /// entity.
  llvm::Type *getDefaultDeclarationType(IRGenModule &IGM) const;
#undef LINKENTITY_GET_FIELD
#undef LINKENTITY_SET_FIELD
};

struct IRLinkage {
  llvm::GlobalValue::LinkageTypes Linkage;
  llvm::GlobalValue::VisibilityTypes Visibility;
  llvm::GlobalValue::DLLStorageClassTypes DLLStorage;

  static const IRLinkage InternalLinkOnceODR;
  static const IRLinkage InternalWeakODR;
  static const IRLinkage Internal;

  static const IRLinkage ExternalImport;
  static const IRLinkage ExternalWeakImport;
  static const IRLinkage ExternalExport;
};

class ApplyIRLinkage {
  IRLinkage IRL;
public:
  ApplyIRLinkage(IRLinkage IRL) : IRL(IRL) {}
  void to(llvm::GlobalValue *GV) const {
    llvm::Module *M = GV->getParent();
    const llvm::Triple Triple(M->getTargetTriple());

    GV->setLinkage(IRL.Linkage);
    GV->setVisibility(IRL.Visibility);
    if (Triple.isOSBinFormatCOFF() && !Triple.isOSCygMing())
      GV->setDLLStorageClass(IRL.DLLStorage);

    // TODO: BFD and gold do not handle COMDATs properly
    if (Triple.isOSBinFormatELF())
      return;

    if (IRL.Linkage == llvm::GlobalValue::LinkOnceODRLinkage ||
        IRL.Linkage == llvm::GlobalValue::WeakODRLinkage)
      if (Triple.supportsCOMDAT())
        if (llvm::GlobalObject *GO = dyn_cast<llvm::GlobalObject>(GV))
          GO->setComdat(M->getOrInsertComdat(GV->getName()));
  }
};

/// Encapsulated information about the linkage of an entity.
class LinkInfo {
  LinkInfo() = default;

  llvm::SmallString<32> Name;
  IRLinkage IRL;
  ForDefinition_t ForDefinition;

public:
  /// Compute linkage information for the given
  static LinkInfo get(IRGenModule &IGM, const LinkEntity &entity,
                      ForDefinition_t forDefinition);

  static LinkInfo get(const UniversalLinkageInfo &linkInfo,
                      ModuleDecl *swiftModule,
                      const LinkEntity &entity,
                      ForDefinition_t forDefinition);

  static LinkInfo get(const UniversalLinkageInfo &linkInfo, StringRef name,
                      SILLinkage linkage, ForDefinition_t isDefinition,
                      bool isWeakImported);

  StringRef getName() const {
    return Name.str();
  }
  llvm::GlobalValue::LinkageTypes getLinkage() const {
    return IRL.Linkage;
  }
  llvm::GlobalValue::VisibilityTypes getVisibility() const {
    return IRL.Visibility;
  }
  llvm::GlobalValue::DLLStorageClassTypes getDLLStorage() const {
    return IRL.DLLStorage;
  }

  bool isForDefinition() const { return ForDefinition; }
  bool isUsed() const { return ForDefinition && isUsed(IRL); }

  static bool isUsed(IRLinkage IRL);
};

StringRef encodeForceLoadSymbolName(llvm::SmallVectorImpl<char> &buf,
                                    StringRef name);
}
}

/// Allow LinkEntity to be used as a key for a DenseMap.
namespace llvm {
template <> struct DenseMapInfo<swift::irgen::LinkEntity> {
  using LinkEntity = swift::irgen::LinkEntity;
  static LinkEntity getEmptyKey() {
    LinkEntity entity;
    entity.Pointer = nullptr;
    entity.SecondaryPointer = nullptr;
    entity.Data = 0;
    return entity;
  }
  static LinkEntity getTombstoneKey() {
    LinkEntity entity;
    entity.Pointer = nullptr;
    entity.SecondaryPointer = nullptr;
    entity.Data = 1;
    return entity;
  }
  static unsigned getHashValue(const LinkEntity &entity) {
    return DenseMapInfo<void *>::getHashValue(entity.Pointer) ^
           DenseMapInfo<void *>::getHashValue(entity.SecondaryPointer) ^
           entity.Data;
  }
  static bool isEqual(const LinkEntity &LHS, const LinkEntity &RHS) {
    return LHS.Pointer == RHS.Pointer &&
           LHS.SecondaryPointer == RHS.SecondaryPointer && LHS.Data == RHS.Data;
  }
};
}
#endif<|MERGE_RESOLUTION|>--- conflicted
+++ resolved
@@ -346,15 +346,8 @@
     /// ProtocolConformance*.
     ProtocolWitnessTableLazyCacheVariable,
 
-<<<<<<< HEAD
-    // SWIFT_ENABLE_TENSORFLOW
     /// A SIL differentiability witness.
     DifferentiabilityWitness,
-    // SWIFT_ENABLE_TENSORFLOW_END
-=======
-    /// A SIL differentiability witness.
-    DifferentiabilityWitness,
->>>>>>> a1742431
 
     // Everything following this is a type kind.
 
@@ -477,16 +470,6 @@
                                 getAssociatedConformanceIndex(c, associatedType,
                                                           associatedProtocol));
   }
-
-  // SWIFT_ENABLE_TENSORFLOW
-  void
-  setForDifferentiabilityWitness(Kind kind,
-                                 const SILDifferentiabilityWitness *witness) {
-    Pointer = const_cast<void *>(static_cast<const void *>(witness));
-    SecondaryPointer = nullptr;
-    Data = LINKENTITY_SET_FIELD(Kind, unsigned(kind));
-  }
-  // SWIFT_ENABLE_TENSORFLOW_END
 
   // We store associated types using their index in their parent protocol
   // in order to avoid bloating LinkEntity out to three key pointers.
@@ -884,16 +867,6 @@
     return entity;
   }
 
-  // SWIFT_ENABLE_TENSORFLOW
-  static LinkEntity
-  forDifferentiabilityWitness(const SILDifferentiabilityWitness *witness) {
-    LinkEntity entity;
-    entity.setForDifferentiabilityWitness(Kind::DifferentiabilityWitness,
-                                          witness);
-    return entity;
-  }
-  // SWIFT_ENABLE_TENSORFLOW_END
-
   static LinkEntity
   forGenericProtocolWitnessTableInstantiationFunction(
                                       const ProtocolConformance *C) {
