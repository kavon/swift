--- conflicted
+++ resolved
@@ -2628,7 +2628,6 @@
 
     // If there are multiple solutions, try to diagnose an ambiguity.
     if (viable.size() > 1) {
-<<<<<<< HEAD
       // SWIFT_ENABLE_TENSORFLOW
       if (DC->getParentModule()->getNameStr().startswith("__lldb_expr")) {
         // TODO(https://bugs.swift.org/browse/SR-9814):
@@ -2644,10 +2643,7 @@
       }
       // SWIFT_ENABLE_TENSORFLOW
 
-      if (getASTContext().TypeCheckerOpts.DebugConstraintSolver) {
-=======
       if (isDebugMode()) {
->>>>>>> d82880a2
         auto &log = getASTContext().TypeCheckerDebug->getStream();
         log << "---Ambiguity error: " << viable.size()
             << " solutions found---\n";
