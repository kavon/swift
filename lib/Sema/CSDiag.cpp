//===--- CSDiag.cpp - Constraint Diagnostics ------------------------------===//
//
// This source file is part of the Swift.org open source project
//
// Copyright (c) 2014 - 2018 Apple Inc. and the Swift project authors
// Licensed under Apache License v2.0 with Runtime Library Exception
//
// See https://swift.org/LICENSE.txt for license information
// See https://swift.org/CONTRIBUTORS.txt for the list of Swift project authors
//
//===----------------------------------------------------------------------===//
//
// This file implements diagnostics for the type checker.
//
//===----------------------------------------------------------------------===//

#include "CSDiag.h"
#include "CSDiagnostics.h"
#include "CalleeCandidateInfo.h"
#include "ConstraintSystem.h"
#include "MiscDiagnostics.h"
#include "TypeCheckAvailability.h"
#include "TypoCorrection.h"
#include "swift/AST/ASTWalker.h"
#include "swift/AST/DiagnosticEngine.h"
#include "swift/AST/GenericEnvironment.h"
#include "swift/AST/Initializer.h"
#include "swift/AST/ParameterList.h"
#include "swift/AST/ProtocolConformance.h"
#include "swift/AST/TypeMatcher.h"
#include "swift/AST/TypeWalker.h"
#include "swift/Basic/Defer.h"
#include "swift/Basic/StringExtras.h"
#include "llvm/ADT/DenseSet.h"
#include "llvm/ADT/SetVector.h"
#include "llvm/Support/Compiler.h"
#include "llvm/Support/SaveAndRestore.h"

using namespace swift;
using namespace constraints;

namespace swift {
  Type replaceTypeParametersWithUnresolved(Type ty) {
    if (!ty) return ty;
    
    if (!ty->hasTypeParameter() && !ty->hasArchetype()) return ty;
    
    auto &ctx = ty->getASTContext();
    
    return ty.transform([&](Type type) -> Type {
      if (type->is<ArchetypeType>() ||
          type->isTypeParameter())
        return ctx.TheUnresolvedType;
      return type;
    });
  }

  Type replaceTypeVariablesWithUnresolved(Type ty) {
    if (!ty) return ty;
    
    if (!ty->hasTypeVariable()) return ty;
    
    auto &ctx = ty->getASTContext();
    
    return ty.transform([&](Type type) -> Type {
      if (type->isTypeVariableOrMember())
        return ctx.TheUnresolvedType;
      return type;
    });
  }
};

static bool isUnresolvedOrTypeVarType(Type ty) {
  return ty->isTypeVariableOrMember() || ty->is<UnresolvedType>();
}

/// Given a subpath of an old locator, compute its summary flags.
static unsigned recomputeSummaryFlags(ConstraintLocator *oldLocator,
                                      ArrayRef<LocatorPathElt> path) {
  if (oldLocator->getSummaryFlags() != 0)
    return ConstraintLocator::getSummaryFlagsForPath(path);
  return 0;
}

ConstraintLocator *
constraints::simplifyLocator(ConstraintSystem &cs, ConstraintLocator *locator,
                             SourceRange &range) {
  auto path = locator->getPath();
  auto anchor = locator->getAnchor();
  simplifyLocator(anchor, path, range);

  // If we didn't simplify anything, just return the input.
  if (anchor == locator->getAnchor() &&
      path.size() == locator->getPath().size()) {
    return locator;
  }

  // Recompute the summary flags if we had any to begin with.  This is
  // necessary because we might remove e.g. tuple elements from the path.
  unsigned summaryFlags = recomputeSummaryFlags(locator, path);
  return cs.getConstraintLocator(anchor, path, summaryFlags);
}

void constraints::simplifyLocator(Expr *&anchor,
                                  ArrayRef<LocatorPathElt> &path,
                                  SourceRange &range) {
  range = SourceRange();

  while (!path.empty()) {
    switch (path[0].getKind()) {
    case ConstraintLocator::ApplyArgument: {
      // Extract application argument.
      if (auto applyExpr = dyn_cast<ApplyExpr>(anchor)) {
        anchor = applyExpr->getArg();
        path = path.slice(1);
        continue;
      }

      if (auto subscriptExpr = dyn_cast<SubscriptExpr>(anchor)) {
        anchor = subscriptExpr->getIndex();
        path = path.slice(1);
        continue;
      }

      if (auto objectLiteralExpr = dyn_cast<ObjectLiteralExpr>(anchor)) {
        anchor = objectLiteralExpr->getArg();
        path = path.slice(1);
        continue;
      }

      if (auto *UME = dyn_cast<UnresolvedMemberExpr>(anchor)) {
        anchor = UME->getArgument();
        path = path.slice(1);
        continue;
      }
      break;
    }

    case ConstraintLocator::ApplyFunction:
      // Extract application function.
      if (auto applyExpr = dyn_cast<ApplyExpr>(anchor)) {
        anchor = applyExpr->getFn();
        path = path.slice(1);
        continue;
      }

      // The subscript itself is the function.
      if (auto subscriptExpr = dyn_cast<SubscriptExpr>(anchor)) {
        anchor = subscriptExpr;
        path = path.slice(1);
        continue;
      }

      // The unresolved member itself is the function.
      if (auto unresolvedMember = dyn_cast<UnresolvedMemberExpr>(anchor)) {
        if (unresolvedMember->getArgument()) {
          anchor = unresolvedMember;
          path = path.slice(1);
          continue;
        }
      }

      break;

    case ConstraintLocator::AutoclosureResult:
    case ConstraintLocator::LValueConversion:
    case ConstraintLocator::RValueAdjustment:
    case ConstraintLocator::UnresolvedMember:
      // Arguments in autoclosure positions, lvalue and rvalue adjustments, and
      // scalar-to-tuple conversions, and unresolved members are
      // implicit.
      path = path.slice(1);
      continue;

    case ConstraintLocator::NamedTupleElement:
    case ConstraintLocator::TupleElement: {
      // Extract tuple element.
      auto elt = path[0].castTo<LocatorPathElt::AnyTupleElement>();
      unsigned index = elt.getIndex();
      if (auto tupleExpr = dyn_cast<TupleExpr>(anchor)) {
        if (index < tupleExpr->getNumElements()) {
          anchor = tupleExpr->getElement(index);
          path = path.slice(1);
          continue;
        }
      }

      if (auto *CE = dyn_cast<CollectionExpr>(anchor)) {
        if (index < CE->getNumElements()) {
          anchor = CE->getElement(index);
          path = path.slice(1);
          continue;
        }
      }
      break;
    }

    case ConstraintLocator::ApplyArgToParam: {
      auto elt = path[0].castTo<LocatorPathElt::ApplyArgToParam>();
      // Extract tuple element.
      if (auto tupleExpr = dyn_cast<TupleExpr>(anchor)) {
        unsigned index = elt.getArgIdx();
        if (index < tupleExpr->getNumElements()) {
          anchor = tupleExpr->getElement(index);
          path = path.slice(1);
          continue;
        }
      }

      // Extract subexpression in parentheses.
      if (auto parenExpr = dyn_cast<ParenExpr>(anchor)) {
        assert(elt.getArgIdx() == 0);

        anchor = parenExpr->getSubExpr();
        path = path.slice(1);
        continue;
      }
      break;
    }
    case ConstraintLocator::ConstructorMember:
      if (auto typeExpr = dyn_cast<TypeExpr>(anchor)) {
        // This is really an implicit 'init' MemberRef, so point at the base,
        // i.e. the TypeExpr.
        range = SourceRange();
        anchor = typeExpr;
        path = path.slice(1);
        continue;
      }
      LLVM_FALLTHROUGH;

    case ConstraintLocator::Member:
    case ConstraintLocator::MemberRefBase:
      if (auto UDE = dyn_cast<UnresolvedDotExpr>(anchor)) {
        range = UDE->getNameLoc().getSourceRange();
        anchor = UDE->getBase();
        path = path.slice(1);
        continue;
      }
      break;

    case ConstraintLocator::SubscriptMember:
      if (isa<SubscriptExpr>(anchor)) {
        path = path.slice(1);
        continue;
      }
      break;

    case ConstraintLocator::ClosureResult:
      if (auto CE = dyn_cast<ClosureExpr>(anchor)) {
        if (CE->hasSingleExpressionBody()) {
          anchor = CE->getSingleExpressionBody();
          path = path.slice(1);
          continue;
        }
      }
      break;

    case ConstraintLocator::ContextualType:
      // This was just for identifying purposes, strip it off.
      path = path.slice(1);
      continue;

    default:
      // FIXME: Lots of other cases to handle.
      break;
    }

    // If we get here, we couldn't simplify the path further.
    break;
  }
}

/// Flags that can be used to control name lookup.
enum TCCFlags {
  /// Allow the result of the subexpression to be an lvalue.  If this is not
  /// specified, any lvalue will be forced to be loaded into an rvalue.
  TCC_AllowLValue = 0x01,
  
  /// Re-type-check the given subexpression even if the expression has already
  /// been checked already.  The client is asserting that infinite recursion is
  /// not possible because it has relaxed a constraint on the system.
  TCC_ForceRecheck = 0x02,
    
  /// tell typeCheckExpression that it is ok to produce an ambiguous result,
  /// it can just fill in holes with UnresolvedType and we'll deal with it.
  TCC_AllowUnresolvedTypeVariables = 0x04
};

using TCCOptions = OptionSet<TCCFlags>;

inline TCCOptions operator|(TCCFlags flag1, TCCFlags flag2) {
  return TCCOptions(flag1) | flag2;
}


namespace {
/// If a constraint system fails to converge on a solution for a given
/// expression, this class can produce a reasonable diagnostic for the failure
/// by analyzing the remnants of the failed constraint system. (Specifically,
/// left-over inactive, active and failed constraints.)
/// This class does not tune its diagnostics for a specific expression kind,
/// for that, you'll want to use an instance of the FailureDiagnosis class.
class FailureDiagnosis :public ASTVisitor<FailureDiagnosis, /*exprresult*/bool>{
  friend class ASTVisitor<FailureDiagnosis, /*exprresult*/bool>;
  
  Expr *expr = nullptr;
  ConstraintSystem &CS;

public:
  FailureDiagnosis(Expr *expr, ConstraintSystem &cs) : expr(expr), CS(cs) {
    assert(expr);
  }

  template<typename ...ArgTypes>
  InFlightDiagnostic diagnose(ArgTypes &&...Args) {
    return CS.TC.diagnose(std::forward<ArgTypes>(Args)...);
  }

  /// Attempt to diagnose a failure without taking into account the specific
  /// kind of expression that could not be type checked.
  bool diagnoseConstraintFailure();

  /// Unless we've already done this, retypecheck the specified child of the
  /// current expression on its own, without including any contextual
  /// constraints or the parent expr nodes.  This is more likely to succeed than
  /// type checking the original expression.
  ///
  /// This mention may only be used on immediate children of the current expr
  /// node, because ClosureExpr parameters need to be treated specially.
  ///
  /// This can return a new expression (for e.g. when a UnresolvedDeclRef gets
  /// resolved) and returns null when the subexpression fails to typecheck.
  ///
  Expr *typeCheckChildIndependently(
      Expr *subExpr, Type convertType = Type(),
      ContextualTypePurpose convertTypePurpose = CTP_Unused,
      TCCOptions options = TCCOptions(),
      ExprTypeCheckListener *listener = nullptr,
      bool allowFreeTypeVariables = true);
  Expr *typeCheckChildIndependently(Expr *subExpr, TCCOptions options,
                                    bool allowFreeTypeVariables = true) {
    return typeCheckChildIndependently(subExpr, Type(), CTP_Unused, options,
                                       nullptr, allowFreeTypeVariables);
  }

  Type getTypeOfTypeCheckedChildIndependently(Expr *subExpr,
                                            TCCOptions options = TCCOptions()) {
    auto e = typeCheckChildIndependently(subExpr, options);
    return e ? CS.getType(e) : Type();
  }

  /// Find a nearest declaration context which could be used
  /// to type-check this sub-expression.
  DeclContext *findDeclContext(Expr *subExpr) const;

  /// Special magic to handle inout exprs and tuples in argument lists.
  Expr *typeCheckArgumentChildIndependently(Expr *argExpr, Type argType,
                                        const CalleeCandidateInfo &candidates,
                                            TCCOptions options = TCCOptions());

  void getPossibleTypesOfExpressionWithoutApplying(
      Expr *&expr, DeclContext *dc, SmallPtrSetImpl<TypeBase *> &types,
      FreeTypeVariableBinding allowFreeTypeVariables =
          FreeTypeVariableBinding::Disallow,
      ExprTypeCheckListener *listener = nullptr) {
    CS.TC.getPossibleTypesOfExpressionWithoutApplying(
        expr, dc, types, allowFreeTypeVariables, listener);
    CS.cacheExprTypes(expr);
  }

  Type getTypeOfExpressionWithoutApplying(
      Expr *&expr, DeclContext *dc, ConcreteDeclRef &referencedDecl,
      FreeTypeVariableBinding allowFreeTypeVariables =
          FreeTypeVariableBinding::Disallow,
      ExprTypeCheckListener *listener = nullptr) {
    auto type = CS.TC.getTypeOfExpressionWithoutApplying(expr, dc, referencedDecl,
                                                         allowFreeTypeVariables, listener);
    CS.cacheExprTypes(expr);
    return type;
  }

  /// Diagnose common failures due to applications of an argument list to an
  /// ApplyExpr or SubscriptExpr.
  bool diagnoseParameterErrors(CalleeCandidateInfo &CCI,
                               Expr *fnExpr, Expr *argExpr,
                               ArrayRef<Identifier> argLabels);

  /// Attempt to diagnose a specific failure from the info we've collected from
  /// the failed constraint system.
  bool diagnoseExprFailure();

  /// Emit an ambiguity diagnostic about the specified expression.
  void diagnoseAmbiguity(Expr *E);

  /// Attempt to produce a diagnostic for a mismatch between an expression's
  /// type and its assumed contextual type.
  bool diagnoseContextualConversionError(Expr *expr, Type contextualType,
                                         ContextualTypePurpose CTP,
                                         Type suggestedType = Type());

  /// For an expression being type checked with a CTP_CalleeResult contextual
  /// type, try to diagnose a problem.
  bool diagnoseCalleeResultContextualConversionError();

  /// Attempt to produce a diagnostic for a mismatch between a call's
  /// type and its assumed contextual type.
  bool diagnoseCallContextualConversionErrors(ApplyExpr *callEpxr,
                                              Type contextualType,
                                              ContextualTypePurpose CTP);

  bool diagnoseImplicitSelfErrors(Expr *fnExpr, Expr *argExpr,
                                  CalleeCandidateInfo &CCI,
                                  ArrayRef<Identifier> argLabels);

private:
  /// Validate potential contextual type for type-checking one of the
  /// sub-expressions, usually correct/valid types are the ones which
  /// either don't have type variables or are not generic, because
  /// generic types with left-over type variables or unresolved types
  /// degrade quality of diagnostics if allowed to be used as contextual.
  ///
  /// \param contextualType The candidate contextual type.
  /// \param CTP The contextual purpose attached to the given candidate.
  ///
  /// \returns Pair of validated type and it's purpose, potentially nullified
  /// if it wasn't an appropriate type to be used.
  std::pair<Type, ContextualTypePurpose>
  validateContextualType(Type contextualType, ContextualTypePurpose CTP);

  /// Check the specified closure to see if it is a multi-statement closure with
  /// an uninferred type.  If so, diagnose the problem with an error and return
  /// true.
  bool diagnoseAmbiguousMultiStatementClosure(ClosureExpr *closure);

  /// Check the associated constraint system to see if it has any opened generic
  /// parameters that were not bound to a fixed type. If so, diagnose the
  /// problem with an error and return true.
  bool diagnoseAmbiguousGenericParameters();

  /// Emit an error message about an unbound generic parameter, and emit notes
  /// referring to the target of a diagnostic, e.g., the function or parameter
  /// being used.
  void diagnoseAmbiguousGenericParameter(GenericTypeParamType *paramTy,
                                         Expr *anchor);

  /// Produce a diagnostic for a general member-lookup failure (irrespective of
  /// the exact expression kind).
  bool diagnoseGeneralMemberFailure(Constraint *constraint);

  /// Given a result of name lookup that had no viable results, diagnose the
  /// unviable ones.
  void diagnoseUnviableLookupResults(MemberLookupResult &lookupResults,
                                     Expr *expr, Type baseObjTy, Expr *baseExpr,
                                     DeclName memberName, DeclNameLoc nameLoc,
                                     SourceLoc loc);

  /// Produce a diagnostic for a general overload resolution failure
  /// (irrespective of the exact expression kind).
  bool diagnoseGeneralOverloadFailure(Constraint *constraint);
  
  /// Produce a diagnostic for a general conversion failure (irrespective of the
  /// exact expression kind).
  bool diagnoseGeneralConversionFailure(Constraint *constraint);

  /// Produce a diagnostic for binary comparisons of the nil literal
  /// to other values.
  bool diagnoseNilLiteralComparison(Expr *lhsExpr, Expr *rhsExpr,
                                    CalleeCandidateInfo &calleeInfo,
                                    SourceLoc applyLoc);

  /// Produce diagnostic for failures related to unfulfilled requirements
  /// of the generic parameters used as arguments.
  bool diagnoseArgumentGenericRequirements(TypeChecker &TC, Expr *callExpr,
                                           Expr *fnExpr, Expr *argExpr,
                                           CalleeCandidateInfo &candidates,
                                           ArrayRef<Identifier> argLabels);

  bool diagnoseMemberFailures(
      Expr *E, Expr *baseEpxr, ConstraintKind lookupKind, DeclName memberName,
      FunctionRefKind funcRefKind, ConstraintLocator *locator,
      Optional<std::function<bool(ArrayRef<OverloadChoice>)>> callback = None,
      bool includeInaccessibleMembers = true);

  bool diagnoseTrailingClosureErrors(ApplyExpr *expr);

  bool
  diagnoseClosureExpr(ClosureExpr *closureExpr, Type contextualType,
                      llvm::function_ref<bool(Type, Type)> resultTypeProcessor);

  bool diagnoseSubscriptErrors(SubscriptExpr *SE, bool performingSet);

  bool visitExpr(Expr *E);
  bool visitIdentityExpr(IdentityExpr *E);
  bool visitTryExpr(TryExpr *E);
  bool visitTupleExpr(TupleExpr *E);
  
  bool visitUnresolvedMemberExpr(UnresolvedMemberExpr *E);
  bool visitUnresolvedDotExpr(UnresolvedDotExpr *UDE);
  bool visitArrayExpr(ArrayExpr *E);
  bool visitDictionaryExpr(DictionaryExpr *E);
  bool visitObjectLiteralExpr(ObjectLiteralExpr *E);
  bool visitQuoteLiteralExpr(QuoteLiteralExpr *E);
  bool visitUnquoteExpr(UnquoteExpr *E);
  bool visitDeclQuoteExpr(DeclQuoteExpr *E);

  bool visitForceValueExpr(ForceValueExpr *FVE);
  bool visitBindOptionalExpr(BindOptionalExpr *BOE);

  bool visitSubscriptExpr(SubscriptExpr *SE);
  bool visitApplyExpr(ApplyExpr *AE);
  bool visitAssignExpr(AssignExpr *AE);
  bool visitInOutExpr(InOutExpr *IOE);
  bool visitCoerceExpr(CoerceExpr *CE);
  bool visitIfExpr(IfExpr *IE);
  bool visitRebindSelfInConstructorExpr(RebindSelfInConstructorExpr *E);
  bool visitCaptureListExpr(CaptureListExpr *CLE);
  bool visitClosureExpr(ClosureExpr *CE);
  bool visitKeyPathExpr(KeyPathExpr *KPE);
};
} // end anonymous namespace



static bool isMemberConstraint(Constraint *C) {
  return C->getClassification() == ConstraintClassification::Member;
}

static bool isOverloadConstraint(Constraint *C) {
  if (C->getKind() == ConstraintKind::BindOverload)
    return true;

  if (C->getKind() != ConstraintKind::Disjunction)
    return false;
  
  return C->getNestedConstraints().front()->getKind() ==
    ConstraintKind::BindOverload;
}

/// Return true if this constraint is a conversion or requirement between two
/// types.
static bool isConversionConstraint(const Constraint *C) {
  return C->getClassification() == ConstraintClassification::Relational;
}

/// Attempt to diagnose a failure without taking into account the specific
/// kind of expression that could not be type checked.
bool FailureDiagnosis::diagnoseConstraintFailure() {
  // This is the priority order in which we handle constraints.  Things earlier
  // in the list are considered to have higher specificity (and thus, higher
  // priority) than things lower in the list.
  enum ConstraintRanking {
    CR_MemberConstraint,
    CR_ConversionConstraint,
    CR_OverloadConstraint,
    CR_OtherConstraint
  };

  // Start out by classifying all the constraints.
  using RCElt = std::pair<Constraint *, ConstraintRanking>;
  std::vector<RCElt> rankedConstraints;

  // This is a predicate that classifies constraints according to our
  // priorities.
  std::function<void (Constraint*)> classifyConstraint = [&](Constraint *C) {
    if (isMemberConstraint(C))
      return rankedConstraints.push_back({C, CR_MemberConstraint});

    if (isOverloadConstraint(C))
      return rankedConstraints.push_back({C, CR_OverloadConstraint});

    if (isConversionConstraint(C))
      return rankedConstraints.push_back({C, CR_ConversionConstraint});

    // We occasionally end up with disjunction constraints containing an
    // original constraint along with one considered with a fix.  If we find
    // this situation, add the original one to our list for diagnosis.
    if (C->getKind() == ConstraintKind::Disjunction) {
      Constraint *Orig = nullptr;
      bool AllOthersHaveFixes = true;
      for (auto DC : C->getNestedConstraints()) {
        // If this is a constraint inside of the disjunction with a fix, ignore
        // it.
        if (DC->getFix())
          continue;

        // If we already found a candidate without a fix, we can't do this.
        if (Orig) {
          AllOthersHaveFixes = false;
          break;
        }

        // Remember this as the exemplar to use.
        Orig = DC;
      }

      if (Orig && AllOthersHaveFixes)
        return classifyConstraint(Orig);
      
      // If we got all the way down to a truly ambiguous disjunction constraint
      // with a conversion in it, the problem could be that none of the options
      // in the disjunction worked.
      //
      // We don't have a lot of great options here, so (if all else fails),
      // we'll attempt to diagnose the issue as though the first option was the
      // problem.
      rankedConstraints.push_back({
        C->getNestedConstraints()[0],
        CR_OtherConstraint
      });
      return;
    }

    return rankedConstraints.push_back({C, CR_OtherConstraint});
  };
  
  // Look at the failed constraint and the general constraint list.  Processing
  // the failed constraint first slightly biases it in the ranking ahead of
  // other failed constraints at the same level.
  if (CS.failedConstraint)
    classifyConstraint(CS.failedConstraint);
  for (auto &C : CS.getConstraints())
    classifyConstraint(&C);

  // Okay, now that we've classified all the constraints, sort them by their
  // priority and privilege the favored constraints.
  std::stable_sort(rankedConstraints.begin(), rankedConstraints.end(),
                   [&] (RCElt LHS, RCElt RHS) {
    // Rank things by their kind as the highest priority.
    if (LHS.second < RHS.second)
      return true;
    if (LHS.second > RHS.second)
      return false;
    // Next priority is favored constraints.
    if (LHS.first->isFavored() != RHS.first->isFavored())
      return LHS.first->isFavored();
    return false;
  });
 
  // Now that we have a sorted precedence of constraints to diagnose, charge
  // through them.
  for (auto elt : rankedConstraints) {
    auto C = elt.first;
    if (isMemberConstraint(C) && diagnoseGeneralMemberFailure(C))
      return true;

    if (isConversionConstraint(C) && diagnoseGeneralConversionFailure(C))
      return true;

    if (isOverloadConstraint(C) && diagnoseGeneralOverloadFailure(C))
      return true;
    

    // TODO: There can be constraints that aren't handled here!  When this
    // happens, we end up diagnosing them as ambiguities that don't make sense.
    // This isn't as bad as it seems though, because most of these will be
    // diagnosed by expr diagnostics.
  }
  
  // Otherwise, all the constraints look ok, diagnose this as an ambiguous
  // expression.
  return false;
}


bool FailureDiagnosis::diagnoseGeneralMemberFailure(Constraint *constraint) {
  assert(isMemberConstraint(constraint));

  // Get the referenced base expression from the failed constraint, along with
  // the SourceRange for the member ref.  In "x.y", this returns the expr for x
  // and the source range for y.
  auto anchor = expr;
  SourceRange memberRange = anchor->getSourceRange();
  auto locator = constraint->getLocator();
  if (locator) {
    locator = simplifyLocator(CS, locator, memberRange);
    if (locator->getAnchor())
      anchor = locator->getAnchor();
  }

  // Check to see if this is a locator referring to something we cannot or do
  // here: in this case, we ignore paths that end on archetypes witnesses, or
  // associated types of the expression.
  if (locator && !locator->getPath().empty()) {
    // TODO: This should only ignore *unresolved* archetypes.  For resolved
    // archetypes
    return false;
  }

  return diagnoseMemberFailures(expr, anchor, constraint->getKind(),
                                constraint->getMember(),
                                constraint->getFunctionRefKind(), locator);
}

/// Given a result of name lookup that had no viable results, diagnose the
/// unviable ones.
void FailureDiagnosis::diagnoseUnviableLookupResults(
    MemberLookupResult &result, Expr *E, Type baseObjTy, Expr *baseExpr,
    DeclName memberName, DeclNameLoc nameLoc, SourceLoc loc) {
  SourceRange baseRange = baseExpr ? baseExpr->getSourceRange() : SourceRange();

  // If we found no results at all, mention that fact.
  if (result.UnviableCandidates.empty()) {
    MissingMemberFailure failure(nullptr, CS, baseObjTy, memberName,
                                 CS.getConstraintLocator(E));
    auto diagnosed = failure.diagnoseAsError();
    assert(diagnosed && "Failed to produce missing member diagnostic");
    (void)diagnosed;
    return;
  }

  // Otherwise, we have at least one (and potentially many) viable candidates
  // sort them out.  If all of the candidates have the same problem (commonly
  // because there is exactly one candidate!) diagnose this.
  auto firstProblem = result.UnviableReasons[0];
  bool sameProblem = llvm::all_of(
      result.UnviableReasons,
      [&firstProblem](const MemberLookupResult::UnviableReason &problem) {
        return problem == firstProblem;
      });

  auto instanceTy = baseObjTy;
  if (auto *MTT = instanceTy->getAs<AnyMetatypeType>())
    instanceTy = MTT->getInstanceType();
  
  if (sameProblem) {
    // If the problem is the same for all of the choices, let's
    // just pick one which has a declaration.
    auto choice = llvm::find_if(
        result.UnviableCandidates,
        [&](const OverloadChoice &choice) { return choice.isDecl(); });

    // This code can't currently diagnose key path application
    // related failures.
    if (!choice)
      return;

    switch (firstProblem) {
    case MemberLookupResult::UR_WritableKeyPathOnReadOnlyMember:
    case MemberLookupResult::UR_ReferenceWritableKeyPathOnMutatingMember:
    case MemberLookupResult::UR_KeyPathWithAnyObjectRootType:
      break;

    case MemberLookupResult::UR_UnavailableInExistential: {
      InvalidMemberRefOnExistential failure(
          baseExpr, CS, instanceTy, memberName, CS.getConstraintLocator(E));
      failure.diagnoseAsError();
      return;
    }

    case MemberLookupResult::UR_InstanceMemberOnType:
    case MemberLookupResult::UR_TypeMemberOnInstance: {
      auto locatorKind = isa<SubscriptExpr>(E)
                             ? ConstraintLocator::SubscriptMember
                             : ConstraintLocator::Member;
      AllowTypeOrInstanceMemberFailure failure(
          expr, CS, baseObjTy, choice->getDecl(), memberName,
          CS.getConstraintLocator(E, locatorKind));
      auto diagnosed = failure.diagnoseAsError();
      assert(diagnosed &&
             "Failed to produce missing or extraneous metatype diagnostic");
      (void)diagnosed;
      return;
    }
    case MemberLookupResult::UR_MutatingMemberOnRValue:
    case MemberLookupResult::UR_MutatingGetterOnRValue: {
      MutatingMemberRefOnImmutableBase failure(E, CS, choice->getDecl(),
                                               CS.getConstraintLocator(E));
      (void)failure.diagnose();
      return;
    }
        
    case MemberLookupResult::UR_Inaccessible: {
      // FIXME: What if the unviable candidates have different levels of access?
      //
      // If we found an inaccessible member of a protocol extension, it might
      // be declared 'public'. This can only happen if the protocol is not
      // visible to us, but the conforming type is. In this case, we need to
      // clamp the formal access for diagnostics purposes to the formal access
      // of the protocol itself.
      InaccessibleMemberFailure failure(expr, CS, choice->getDecl(),
                                        CS.getConstraintLocator(E));
      auto diagnosed = failure.diagnoseAsError();
      assert(diagnosed && "failed to produce expected diagnostic");
      for (auto cand : result.UnviableCandidates) {
        if (!cand.isDecl())
          continue;

        auto *candidate = cand.getDecl();
        // failure is going to highlight candidate given to it,
        // we just need to handle the rest here.
        if (candidate != choice->getDecl())
          diagnose(candidate, diag::decl_declared_here,
                   candidate->getFullName());
      }
      return;
    }
    }
  }

  // Otherwise, we don't have a specific issue to diagnose.  Just say the vague
  // 'cannot use' diagnostic.
  if (!baseObjTy->isEqual(instanceTy))
    diagnose(loc, diag::could_not_use_type_member,
             instanceTy, memberName)
    .highlight(baseRange).highlight(nameLoc.getSourceRange());
  else
    diagnose(loc, diag::could_not_use_value_member,
             baseObjTy, memberName)
    .highlight(baseRange).highlight(nameLoc.getSourceRange());
  return;
}

// In the absence of a better conversion constraint failure, point out the
// inability to find an appropriate overload.
bool FailureDiagnosis::diagnoseGeneralOverloadFailure(Constraint *constraint) {
  Constraint *bindOverload = constraint;
  if (constraint->getKind() == ConstraintKind::Disjunction)
    bindOverload = constraint->getNestedConstraints().front();

  auto overloadChoice = bindOverload->getOverloadChoice();
  auto overloadName = overloadChoice.getName();

  // Get the referenced expression from the failed constraint.
  auto anchor = expr;
  if (auto locator = bindOverload->getLocator()) {
    anchor = simplifyLocatorToAnchor(CS, locator);
    if (!anchor)
      return false;
  }

  // The anchor for the constraint is almost always an OverloadedDeclRefExpr or
  // UnresolvedDotExpr.  Look at the parent node in the AST to find the Apply to
  // give a better diagnostic.
  Expr *call = expr->getParentMap()[anchor];
  // We look through some simple things that get in between the overload set
  // and the apply.
  while (call &&
         (isa<IdentityExpr>(call) ||
          isa<TryExpr>(call) || isa<ForceTryExpr>(call))) {
    call = expr->getParentMap()[call];
  }
  
  // FIXME: This is only needed because binops don't respect contextual types.
  if (call && isa<ApplyExpr>(call))
    return false;

  // This happens, for example, with ambiguous OverloadedDeclRefExprs. We should
  // just implement visitOverloadedDeclRefExprs and nuke this.

  // If we couldn't resolve an argument, then produce a generic "ambiguity"
  // diagnostic.
  diagnose(anchor->getLoc(), diag::ambiguous_member_overload_set,
           overloadName)
    .highlight(anchor->getSourceRange());

  if (constraint->getKind() == ConstraintKind::Disjunction) {
    for (auto elt : constraint->getNestedConstraints()) {
      if (elt->getKind() != ConstraintKind::BindOverload) continue;
      if (auto *candidate = elt->getOverloadChoice().getDeclOrNull())
        diagnose(candidate, diag::found_candidate);
    }
  }

  return true;
}

static bool
diagnoseUnresolvedDotExprTypeRequirementFailure(ConstraintSystem &cs,
                                                Constraint *constraint) {
  auto &TC = cs.TC;

  auto *locator = constraint->getLocator();
  if (!locator)
    return false;


  auto reqElt =
      locator->getLastElementAs<LocatorPathElt::TypeParameterRequirement>();
  if (!reqElt)
    return false;

  auto *anchor = locator->getAnchor();
  if (!anchor)
    return false;

  auto *UDE = dyn_cast<UnresolvedDotExpr>(anchor);
  if (!UDE)
    return false;

  auto ownerType = cs.getType(UDE->getBase());
  if (!ownerType)
    return false;

  ownerType = cs.simplifyType(ownerType)->getWithoutSpecifierType();
  if (ownerType->hasTypeVariable() || ownerType->hasUnresolvedType())
    return false;

  // If we actually resolved the member to use, use it.
  auto loc = cs.getConstraintLocator(UDE, ConstraintLocator::Member);
  auto *member = cs.findResolvedMemberRef(loc);
  // If the problem is contextual it's diagnosed elsewhere.
  if (!member || !member->getAsGenericContext())
    return false;

  auto req = member->getAsGenericContext()
                 ->getGenericSignature()
                 ->getRequirements()[reqElt->getIndex()];

  Diag<Type, Type, Type, Type, StringRef> note;
  switch (req.getKind()) {
  case RequirementKind::Conformance:
  case RequirementKind::Layout:
    return false;

  case RequirementKind::Superclass:
    note = diag::candidate_types_inheritance_requirement;
    break;

  case RequirementKind::SameType:
    note = diag::candidate_types_equal_requirement;
    break;
  }

  TC.diagnose(UDE->getLoc(), diag::could_not_find_value_member, ownerType,
              UDE->getName());

  auto first = cs.simplifyType(constraint->getFirstType());
  auto second = cs.simplifyType(constraint->getSecondType());
  auto rawFirstType = req.getFirstType();
  auto rawSecondType = req.getSecondType();

  TC.diagnose(member, note, first, second, rawFirstType, rawSecondType, "");

  return true;
}

/// Diagnose problems related to failures in constraints
/// generated by `openGeneric` which represent different
/// kinds of type parameter requirements.
static bool diagnoseTypeRequirementFailure(ConstraintSystem &cs,
                                           Constraint *constraint) {
  auto &TC = cs.TC;

  auto *locator = constraint->getLocator();
  if (!locator)
    return false;

  auto path = locator->getPath();
  if (path.empty())
    return false;

  auto &last = path.back();
  if (last.getKind() != ConstraintLocator::TypeParameterRequirement)
    return false;

  auto *anchor = locator->getAnchor();
  if (!anchor)
    return false;

  auto ownerType = cs.getType(anchor);

  if (isa<UnresolvedMemberExpr>(anchor))
    ownerType = cs.getContextualType();
  else if (auto *UDE = dyn_cast<UnresolvedDotExpr>(anchor))
    ownerType = cs.getType(UDE->getBase());

  if (!ownerType)
    return false;

  ownerType = cs.simplifyType(ownerType)->getWithoutSpecifierType();
  if (ownerType->hasTypeVariable() || ownerType->hasUnresolvedType())
    return false;

  if (diagnoseUnresolvedDotExprTypeRequirementFailure(cs, constraint))
    return true;

  auto lhs = cs.simplifyType(constraint->getFirstType());
  auto rhs = cs.simplifyType(constraint->getSecondType());

  switch (constraint->getKind()) {
  case ConstraintKind::ConformsTo:
    TC.diagnose(anchor->getLoc(), diag::type_does_not_conform_owner, ownerType,
                lhs, rhs);
    return true;

  case ConstraintKind::Subtype: // superclass
    TC.diagnose(anchor->getLoc(), diag::type_does_not_inherit, ownerType, lhs,
                rhs);
    return true;

  case ConstraintKind::Bind: { // same type
    TC.diagnose(anchor->getLoc(), diag::types_not_equal, ownerType, lhs, rhs);
    return true;
  }

  default:
    break;
  }

  return false;
}

bool FailureDiagnosis::diagnoseGeneralConversionFailure(Constraint *constraint){
  auto anchor = expr;
  bool resolvedAnchorToExpr = false;
  
  if (auto locator = constraint->getLocator()) {
    anchor = simplifyLocatorToAnchor(CS, locator);
    if (anchor)
      resolvedAnchorToExpr = true;
    else
      anchor = locator->getAnchor();    
  }

  Type fromType = CS.simplifyType(constraint->getFirstType());

  if (fromType->hasTypeVariable() && resolvedAnchorToExpr) {
    TCCOptions options;
    
    // If we know we're removing a contextual constraint, then we can force a
    // type check of the subexpr because we know we're eliminating that
    // constraint.
    if (CS.getContextualTypePurpose() != CTP_Unused)
      options |= TCC_ForceRecheck;

    auto sub = typeCheckChildIndependently(anchor, options);
    if (!sub) return true;
    fromType = CS.getType(sub);
  }

  // Bail on constraints that don't relate two types.
  if (constraint->getKind() == ConstraintKind::Disjunction
      || constraint->getKind() == ConstraintKind::BindOverload)
    return false;

  fromType = fromType->getRValueType();
  auto toType = CS.simplifyType(constraint->getSecondType());

  // Try to simplify irrelevant details of function types.  For example, if
  // someone passes a "() -> Float" function to a "() throws -> Int"
  // parameter, then uttering the "throws" may confuse them into thinking that
  // that is the problem, even though there is a clear subtype relation.
  if (auto srcFT = fromType->getAs<FunctionType>())
    if (auto destFT = toType->getAs<FunctionType>()) {
      auto destExtInfo = destFT->getExtInfo();

      if (!srcFT->isNoEscape()) destExtInfo = destExtInfo.withNoEscape(false);
      if (!srcFT->throws()) destExtInfo = destExtInfo.withThrows(false);
      if (destExtInfo != destFT->getExtInfo())
        toType = FunctionType::get(destFT->getParams(), destFT->getResult(),
                                   destExtInfo);

      // If this is a function conversion that discards throwability or
      // noescape, emit a specific diagnostic about that.
      if (srcFT->throws() && !destFT->throws()) {
        diagnose(expr->getLoc(), diag::throws_functiontype_mismatch,
                 fromType, toType)
        .highlight(expr->getSourceRange());
        return true;
      }

      auto destPurpose = CTP_Unused;
      if (constraint->getKind() == ConstraintKind::ArgumentConversion ||
          constraint->getKind() == ConstraintKind::OperatorArgumentConversion)
        destPurpose = CTP_CallArgument;
    }

  // If this is a callee that mismatches an expected return type, we can emit a
  // very nice and specific error.  In this case, what we'll generally see is
  // a failed conversion constraint of "A -> B" to "_ -> C", where the error is
  // that B isn't convertible to C.
  if (CS.getContextualTypePurpose() == CTP_CalleeResult) {
    auto destFT = toType->getAs<FunctionType>();
    auto srcFT = fromType->getAs<FunctionType>();
    if (destFT && srcFT && !isUnresolvedOrTypeVarType(srcFT->getResult())) {
      // Otherwise, the error is that the result types mismatch.
      diagnose(expr->getLoc(), diag::invalid_callee_result_type,
               srcFT->getResult(), destFT->getResult())
        .highlight(expr->getSourceRange());
      return true;
    }
  }
  
  
  // If simplification has turned this into the same types, then this isn't the
  // broken constraint that we're looking for.
  if (fromType->isEqual(toType) &&
      constraint->getKind() != ConstraintKind::ConformsTo &&
      constraint->getKind() != ConstraintKind::LiteralConformsTo)
    return false;
  
  
  // If we have two tuples with mismatching types, produce a tailored
  // diagnostic.
  if (auto fromTT = fromType->getAs<TupleType>())
    if (auto toTT = toType->getAs<TupleType>()) {
      if (fromTT->getNumElements() != toTT->getNumElements()) {
        auto failure = TupleContextualFailure(anchor, CS, fromTT, toTT,
                                              CS.getConstraintLocator(expr));
        return failure.diagnoseAsError();
      }
     
      SmallVector<TupleTypeElt, 4> FromElts;
      auto voidTy = CS.getASTContext().TheUnresolvedType;

      for (unsigned i = 0, e = fromTT->getNumElements(); i != e; ++i)
        FromElts.push_back({ voidTy, fromTT->getElement(i).getName() });
      auto TEType = TupleType::get(FromElts, CS.getASTContext());

      SmallVector<unsigned, 4> sources;
      
      // If the shuffle conversion is invalid (e.g. incorrect element labels),
      // then we have a type error.
      if (computeTupleShuffle(TEType->castTo<TupleType>()->getElements(),
                              toTT->getElements(), sources)) {
        auto failure = TupleContextualFailure(anchor, CS, fromTT, toTT,
                                              CS.getConstraintLocator(expr));
        return failure.diagnoseAsError();
      }
    }
  
  
  // If the second type is a type variable, the expression itself is
  // ambiguous.  Bail out so the general ambiguity diagnosing logic can handle
  // it.
  if (fromType->hasUnresolvedType() || fromType->hasTypeVariable() ||
      toType->hasUnresolvedType() || toType->hasTypeVariable() ||
      // FIXME: Why reject unbound generic types here?
      fromType->is<UnboundGenericType>())
    return false;

  
  // Check for various issues converting to Bool.
  ContextualFailure failure(expr, CS, fromType, toType,
                            constraint->getLocator());
  if (failure.diagnoseConversionToBool())
    return true;

  if (auto PT = toType->getAs<ProtocolType>()) {
    if (isa<NilLiteralExpr>(expr->getValueProvidingExpr())) {
      diagnose(expr->getLoc(), diag::cannot_use_nil_with_this_type, toType)
        .highlight(expr->getSourceRange());
      return true;
    }

    // Emit a conformance error through conformsToProtocol.
    if (auto conformance = TypeChecker::conformsToProtocol(
            fromType, PT->getDecl(), CS.DC, ConformanceCheckFlags::InExpression,
            expr->getLoc())) {
      if (conformance->isAbstract() ||
          !conformance->getConcrete()->isInvalid())
        return false;
    }

    return true;
  }

  // Due to migration reasons, types used to conform to BooleanType, which
  // contain a member var 'boolValue', now does not convert to Bool. This block
  // tries to add a specific diagnosis/fixit to explicitly invoke 'boolValue'.
  if (toType->isBool() &&
      fromType->mayHaveMembers()) {
    auto LookupResult = CS.TC.lookupMember(
        CS.DC, fromType, DeclName(CS.TC.Context.getIdentifier("boolValue")));
    if (!LookupResult.empty()) {
      if (isa<VarDecl>(LookupResult.begin()->getValueDecl())) {
        if (anchor->canAppendPostfixExpression())
          diagnose(anchor->getLoc(), diag::types_not_convertible_use_bool_value,
                   fromType, toType).fixItInsertAfter(anchor->getEndLoc(),
                                                      ".boolValue");
        else
          diagnose(anchor->getLoc(), diag::types_not_convertible_use_bool_value,
            fromType, toType).fixItInsert(anchor->getStartLoc(), "(").
              fixItInsertAfter(anchor->getEndLoc(), ").boolValue");
        return true;
      }
    }
  }

  if (diagnoseTypeRequirementFailure(CS, constraint))
    return true;

  diagnose(anchor->getLoc(), diag::types_not_convertible,
           constraint->getKind() == ConstraintKind::Subtype,
           fromType, toType)
    .highlight(anchor->getSourceRange());

  // Check to see if this constraint came from a cast instruction. If so,
  // and if this conversion constraint is different than the types being cast,
  // produce a note that talks about the overall expression.
  //
  // TODO: Using parentMap would be more general, rather than requiring the
  // issue to be related to the root of the expr under study.
  if (auto ECE = dyn_cast<ExplicitCastExpr>(expr))
    if (constraint->getLocator() &&
        constraint->getLocator()->getAnchor() == ECE->getSubExpr()) {
      if (!toType->isEqual(ECE->getCastTypeLoc().getType()))
        diagnose(expr->getLoc(), diag::in_cast_expr_types,
                 CS.getType(ECE->getSubExpr())->getRValueType(),
                 ECE->getCastTypeLoc().getType()->getRValueType())
            .highlight(ECE->getSubExpr()->getSourceRange())
            .highlight(ECE->getCastTypeLoc().getSourceRange());
  }

  return true;
}

namespace {
  class ExprTypeSaverAndEraser {
    llvm::DenseMap<Expr*, Type> ExprTypes;
    llvm::DenseMap<TypeLoc*, Type> TypeLocTypes;
    llvm::DenseMap<Pattern*, Type> PatternTypes;
    llvm::DenseMap<ParamDecl*, Type> ParamDeclTypes;
    llvm::DenseMap<ParamDecl*, Type> ParamDeclInterfaceTypes;
    llvm::DenseSet<ValueDecl*> PossiblyInvalidDecls;
    ExprTypeSaverAndEraser(const ExprTypeSaverAndEraser&) = delete;
    void operator=(const ExprTypeSaverAndEraser&) = delete;
  public:

    ExprTypeSaverAndEraser(Expr *E) {
      struct TypeSaver : public ASTWalker {
        ExprTypeSaverAndEraser *TS;
        TypeSaver(ExprTypeSaverAndEraser *TS) : TS(TS) {}
        
        std::pair<bool, Expr *> walkToExprPre(Expr *expr) override {
          TS->ExprTypes[expr] = expr->getType();

          SWIFT_DEFER {
            assert((!expr->getType() || !expr->getType()->hasTypeVariable()
                    // FIXME: We shouldn't allow these, either.
                    || isa<LiteralExpr>(expr)) &&
                   "Type variable didn't get erased!");
          };

          // Preserve module expr type data to prevent further lookups.
          if (auto *declRef = dyn_cast<DeclRefExpr>(expr))
            if (isa<ModuleDecl>(declRef->getDecl()))
              return { false, expr };
          
          // Don't strip type info off OtherConstructorDeclRefExpr, because
          // CSGen doesn't know how to reconstruct it.
          if (isa<OtherConstructorDeclRefExpr>(expr))
            return { false, expr };
          
          // If a literal has a Builtin.Int or Builtin.FP type on it already,
          // then sema has already expanded out a call to
          //   Init.init(<builtinliteral>)
          // and we don't want it to make
          //   Init.init(Init.init(<builtinliteral>))
          // preserve the type info to prevent this from happening.
          if (isa<LiteralExpr>(expr) && !isa<InterpolatedStringLiteralExpr>(expr) &&
              !(expr->getType() && expr->getType()->hasError()))
            return { false, expr };

          // If a ClosureExpr's parameter list has types on the decls, then
          // remove them so that they'll get regenerated from the
          // associated TypeLocs or resynthesized as fresh typevars.
          if (auto *CE = dyn_cast<ClosureExpr>(expr))
            for (auto P : *CE->getParameters()) {
              if (P->hasType()) {
                TS->ParamDeclTypes[P] = P->getType();
                P->setType(Type());
              }
              if (P->hasInterfaceType()) {
                TS->ParamDeclInterfaceTypes[P] = P->getInterfaceType();
                P->setInterfaceType(Type());
              }
              TS->PossiblyInvalidDecls.insert(P);
              
              if (P->isInvalid())
                P->setInvalid(false);
            }
          
          expr->setType(nullptr);

          return { true, expr };
        }
        
        // If we find a TypeLoc (e.g. in an as? expr), save and erase it.
        bool walkToTypeLocPre(TypeLoc &TL) override {
          if (TL.getTypeRepr() && TL.getType()) {
            TS->TypeLocTypes[&TL] = TL.getType();
            TL.setType(Type());
          }
          return true;
        }
        
        std::pair<bool, Pattern*> walkToPatternPre(Pattern *P) override {
          if (P->hasType()) {
            TS->PatternTypes[P] = P->getType();
            P->setType(Type());
          }
          return { true, P };
        }
        
        // Don't walk into statements.  This handles the BraceStmt in
        // non-single-expr closures, so we don't walk into their body.
        std::pair<bool, Stmt *> walkToStmtPre(Stmt *S) override {
          return { false, S };
        }
      };
      
      E->walk(TypeSaver(this));
    }
    
    void restore() {
      for (auto exprElt : ExprTypes)
        exprElt.first->setType(exprElt.second);
      
      for (auto typelocElt : TypeLocTypes)
        typelocElt.first->setType(typelocElt.second);
      
      for (auto patternElt : PatternTypes)
        patternElt.first->setType(patternElt.second);
      
      for (auto paramDeclElt : ParamDeclTypes) {
        assert(!paramDeclElt.first->isImmutable() ||
               !paramDeclElt.second->is<InOutType>());
        paramDeclElt.first->setType(paramDeclElt.second->getInOutObjectType());
      }
      
      for (auto paramDeclIfaceElt : ParamDeclInterfaceTypes) {
        assert(!paramDeclIfaceElt.first->isImmutable() ||
               !paramDeclIfaceElt.second->is<InOutType>());
        paramDeclIfaceElt.first->setInterfaceType(paramDeclIfaceElt.second->getInOutObjectType());
      }
      
      if (!PossiblyInvalidDecls.empty())
        for (auto D : PossiblyInvalidDecls)
          if (D->hasInterfaceType())
            D->setInvalid(D->getInterfaceType()->hasError());
      
      // Done, don't do redundant work on destruction.
      ExprTypes.clear();
      TypeLocTypes.clear();
      PatternTypes.clear();
      PossiblyInvalidDecls.clear();
    }
    
    // On destruction, if a type got wiped out, reset it from null to its
    // original type.  This is helpful because type checking a subexpression
    // can lead to replacing the nodes in that subexpression.  However, the
    // failed ConstraintSystem still has locators pointing to the old nodes,
    // and if expr-specific diagnostics fail to turn up anything useful to say,
    // we go digging through failed constraints, and expect their locators to
    // still be meaningful.
    ~ExprTypeSaverAndEraser() {
      for (auto exprElt : ExprTypes)
        if (!exprElt.first->getType())
          exprElt.first->setType(exprElt.second);
      
      for (auto typelocElt : TypeLocTypes)
        if (!typelocElt.first->getType())
          typelocElt.first->setType(typelocElt.second);
      
      for (auto patternElt : PatternTypes)
        if (!patternElt.first->hasType())
          patternElt.first->setType(patternElt.second);
      
      for (auto paramDeclElt : ParamDeclTypes)
        if (!paramDeclElt.first->hasType()) {
          paramDeclElt.first->setType(getParamBaseType(paramDeclElt));
        }

      for (auto paramDeclIfaceElt : ParamDeclInterfaceTypes)
        if (!paramDeclIfaceElt.first->hasInterfaceType()) {
          paramDeclIfaceElt.first->setInterfaceType(
              getParamBaseType(paramDeclIfaceElt));
        }

      if (!PossiblyInvalidDecls.empty())
        for (auto D : PossiblyInvalidDecls)
          if (D->hasInterfaceType())
            D->setInvalid(D->getInterfaceType()->hasError());
    }

  private:
    static Type getParamBaseType(std::pair<ParamDecl *, Type> &storedParam) {
      ParamDecl *param;
      Type storedType;

      std::tie(param, storedType) = storedParam;

      // FIXME: We are currently in process of removing `InOutType`
      //        so `VarDecl::get{Interface}Type` is going to wrap base
      //        type into `InOutType` if its flag indicates that it's
      //        an `inout` parameter declaration. But such type can't
      //        be restored directly using `VarDecl::set{Interface}Type`
      //        caller needs additional logic to extract base type.
      if (auto *IOT = storedType->getAs<InOutType>()) {
        assert(param->isInOut());
        return IOT->getObjectType();
      }

      return storedType;
    }
  };
} // end anonymous namespace

/// Unless we've already done this, retypecheck the specified subexpression on
/// its own, without including any contextual constraints or parent expr
/// nodes.  This is more likely to succeed than type checking the original
/// expression.
///
/// This can return a new expression (for e.g. when a UnresolvedDeclRef gets
/// resolved) and returns null when the subexpression fails to typecheck.
Expr *FailureDiagnosis::typeCheckChildIndependently(
    Expr *subExpr, Type convertType, ContextualTypePurpose convertTypePurpose,
    TCCOptions options, ExprTypeCheckListener *listener,
    bool allowFreeTypeVariables) {

  // If this sub-expression is currently being diagnosed, refuse to recheck the
  // expression (which may lead to infinite recursion).  If the client is
  // telling us that it knows what it is doing, then believe it.
  if (!options.contains(TCC_ForceRecheck)) {
    if (CS.TC.isExprBeingDiagnosed(subExpr)) {
      auto *savedExpr = CS.TC.getExprBeingDiagnosed(subExpr);
      if (subExpr == savedExpr)
        return subExpr;

      CS.cacheExprTypes(savedExpr);
      return savedExpr;
    }
  }

  // Mark current expression as about to be diagnosed.
  CS.TC.addExprForDiagnosis(subExpr, subExpr);

  // Validate contextual type before trying to use it.
  std::tie(convertType, convertTypePurpose) =
      validateContextualType(convertType, convertTypePurpose);

  // If we have no contextual type information and the subexpr is obviously a
  // overload set, don't recursively simplify this.  The recursive solver will
  // sometimes pick one based on arbitrary ranking behavior (e.g. like
  // which is the most specialized) even then all the constraints are being
  // fulfilled by UnresolvedType, which doesn't tell us anything.
  if (convertTypePurpose == CTP_Unused &&
      (isa<OverloadedDeclRefExpr>(subExpr->getValueProvidingExpr()))) {
    return subExpr;
  }

  // Save any existing type data of the subexpr tree, and reset it to null in
  // prep for re-type-checking the tree.  If things fail, we can revert the
  // types back to their original state.
  ExprTypeSaverAndEraser SavedTypeData(subExpr);
  
  // Store off the sub-expression, in case a new one is provided via the
  // type check operation.
  Expr *preCheckedExpr = subExpr;
  
  // Disable structural checks, because we know that the overall expression
  // has type constraint problems, and we don't want to know about any
  // syntactic issues in a well-typed subexpression (which might be because
  // the context is missing).
  TypeCheckExprOptions TCEOptions = TypeCheckExprFlags::DisableStructuralChecks;

  // Make sure that typechecker knows that this is an attempt
  // to diagnose a problem.
  TCEOptions |= TypeCheckExprFlags::SubExpressionDiagnostics;

  // Don't walk into non-single expression closure bodies, because
  // ExprTypeSaver and TypeNullifier skip them too.
  TCEOptions |= TypeCheckExprFlags::SkipMultiStmtClosures;

  // Claim that the result is discarded to preserve the lvalue type of
  // the expression.
  if (options.contains(TCC_AllowLValue))
    TCEOptions |= TypeCheckExprFlags::IsDiscarded;

  // If there is no contextual type available, tell typeCheckExpression that it
  // is ok to produce an ambiguous result, it can just fill in holes with
  // UnresolvedType and we'll deal with it.
  if ((!convertType || options.contains(TCC_AllowUnresolvedTypeVariables)) &&
      allowFreeTypeVariables)
    TCEOptions |= TypeCheckExprFlags::AllowUnresolvedTypeVariables;

  // When we're type checking a single-expression closure, we need to reset the
  // DeclContext to this closure for the recursive type checking.  Otherwise,
  // if there is a closure in the subexpression, we can violate invariants.
  auto *DC = findDeclContext(subExpr);
  auto resultTy =
      CS.TC.typeCheckExpression(subExpr, DC, TypeLoc::withoutLoc(convertType),
                                convertTypePurpose, TCEOptions, listener, &CS);

  CS.cacheExprTypes(subExpr);

  // This is a terrible hack to get around the fact that typeCheckExpression()
  // might change subExpr to point to a new OpenExistentialExpr. In that case,
  // since the caller passed subExpr by value here, they would be left
  // holding on to an expression containing open existential types but
  // no OpenExistentialExpr, which breaks invariants enforced by the
  // ASTChecker.
  // Another reason why we need to do this is because diagnostics might pick
  // constraint anchor for re-typechecking which would only have opaque value
  // expression and not enclosing open existential, which is going to trip up
  // sanitizer.
  eraseOpenedExistentials(CS, subExpr);

  // If recursive type checking failed, then an error was emitted.  Return
  // null to indicate this to the caller.
  if (!resultTy)
    return nullptr;

  // If we type checked the result but failed to get a usable output from it,
  // just pretend as though nothing happened.
  if (resultTy->is<ErrorType>()) {
    subExpr = preCheckedExpr;
    if (subExpr->getType())
      CS.cacheType(subExpr);
    SavedTypeData.restore();
  }

  if (preCheckedExpr != subExpr)
    CS.TC.addExprForDiagnosis(preCheckedExpr, subExpr);

  return subExpr;
}

DeclContext *FailureDiagnosis::findDeclContext(Expr *subExpr) const {
  if (auto *closure =
          dyn_cast<ClosureExpr>(subExpr->getSemanticsProvidingExpr()))
    return closure->getParent();

  struct DCFinder : public ASTWalker {
    DeclContext *DC, *CurrDC;
    Expr *SubExpr;

    DCFinder(DeclContext *DC, Expr *expr) : DC(DC), CurrDC(DC), SubExpr(expr) {}

    std::pair<bool, Expr *> walkToExprPre(Expr *E) override {
      if (E == SubExpr) {
        DC = CurrDC;
        return {false, nullptr};
      }

      if (auto *closure = dyn_cast<ClosureExpr>(E)) {
        CurrDC = closure;
        // If we have a ClosureExpr parent of the specified node, check to make
        // sure none of its arguments are type variables.  If so, these type
        // variables would be accessible to name lookup of the subexpression and
        // may thus leak in.  Reset them to UnresolvedTypes for safe measures.
        assert(llvm::all_of(*closure->getParameters(), [](const ParamDecl *PD) {
          if (PD->hasValidSignature()) {
            auto paramTy = PD->getType();
            return !(paramTy->hasTypeVariable() || paramTy->hasError());
          }
          return true;
        }));
      }

      return {true, E};
    }

    Expr *walkToExprPost(Expr *E) override {
      if (auto *closure = dyn_cast<ClosureExpr>(E)) {
        assert(CurrDC == closure && "DeclContext imbalance");
        CurrDC = closure->getParent();
      }
      return E;
    }

  } finder(CS.DC, subExpr);

  expr->walk(finder);
  return finder.DC;
}

/// For an expression being type checked with a CTP_CalleeResult contextual
/// type, try to diagnose a problem.
bool FailureDiagnosis::diagnoseCalleeResultContextualConversionError() {
  // Try to dig out the conversion constraint in question to find the contextual
  // result type being specified.
  Type contextualResultType;
  for (auto &c : CS.getConstraints()) {
    if (!isConversionConstraint(&c) || !c.getLocator() ||
        c.getLocator()->getAnchor() != expr)
      continue;
    
    // If we found our contextual type, then we know we have a conversion to
    // some function type, and that the result type is concrete.  If not,
    // ignore it.
    auto toType = CS.simplifyType(c.getSecondType());
    if (auto *FT = toType->getAs<AnyFunctionType>())
      if (!isUnresolvedOrTypeVarType(FT->getResult())) {
        contextualResultType = FT->getResult();
        break;
      }
  }
  if (!contextualResultType)
    return false;

  // Retypecheck the callee expression without a contextual type to resolve
  // whatever we can in it.
  auto callee = typeCheckChildIndependently(expr, TCC_ForceRecheck);
  if (!callee)
    return true;
  
  // Based on that, compute an overload set.
  CalleeCandidateInfo calleeInfo(callee, /*hasTrailingClosure*/false, CS);

  switch (calleeInfo.size()) {
  case 0:
    // If we found no overloads, then there is something else going on here.
    return false;
      
  case 1:
    // If the callee isn't of function type, then something else has gone wrong.
    if (!calleeInfo[0].getResultType())
      return false;
      
    diagnose(expr->getLoc(), diag::candidates_no_match_result_type,
             calleeInfo.declName, calleeInfo[0].getResultType(),
             contextualResultType);
    return true;
  default:
    // Check to see if all of the viable candidates produce the same result,
    // this happens for things like "==" and "&&" operators.
    if (auto resultTy = calleeInfo[0].getResultType()) {
      for (unsigned i = 1, e = calleeInfo.size(); i != e; ++i)
        if (auto ty = calleeInfo[i].getResultType())
          if (!resultTy->isEqual(ty)) {
            resultTy = Type();
            break;
          }
      if (resultTy) {
        diagnose(expr->getLoc(), diag::candidates_no_match_result_type,
                 calleeInfo.declName, calleeInfo[0].getResultType(),
                 contextualResultType);
        return true;
      }
    }

    // Otherwise, produce a candidate set.
    diagnose(expr->getLoc(), diag::no_candidates_match_result_type,
             calleeInfo.declName, contextualResultType);
    calleeInfo.suggestPotentialOverloads(expr->getLoc(), /*isResult*/true);
    return true;
  }
}

bool FailureDiagnosis::diagnoseContextualConversionError(
    Expr *expr, Type contextualType, ContextualTypePurpose CTP,
    Type suggestedType) {
  // If the constraint system has a contextual type, then we can test to see if
  // this is the problem that prevents us from solving the system.
  if (!contextualType) {
    // This contextual conversion constraint doesn't install an actual type.
    if (CTP == CTP_CalleeResult)
      return diagnoseCalleeResultContextualConversionError();
 
    return false;
  }

  // Try re-type-checking the expression without the contextual type to see if
  // it can work without it.  If so, the contextual type is the problem.  We
  // force a recheck, because "expr" is likely in our table with the extra
  // contextual constraint that we know we are relaxing.
  TCCOptions options = TCC_ForceRecheck;
  if (contextualType->is<InOutType>())
    options |= TCC_AllowLValue;

  auto *recheckedExpr = typeCheckChildIndependently(expr, options);
  auto exprType = recheckedExpr ? CS.getType(recheckedExpr) : Type();

  // If there is a suggested type and re-typecheck failed, let's use it.
  if (!exprType)
    exprType = suggestedType;

  // If it failed and diagnosed something, then we're done.
  if (!exprType)
    return CS.TC.Diags.hadAnyError();

  // If we don't have a type for the expression, then we cannot use it in
  // conversion constraint diagnostic generation.  If the types match, then it
  // must not be the contextual type that is the problem.
  if (isUnresolvedOrTypeVarType(exprType) || exprType->isEqual(contextualType))
    return false;

  // Don't attempt fixits if we have an unsolved type variable, since
  // the recovery path's recursion into the type checker via typeCheckCast()
  // will confuse matters.
  if (exprType->hasTypeVariable())
    return false;

  ContextualFailure failure(
      expr, CS, CTP, exprType, contextualType,
      CS.getConstraintLocator(expr, LocatorPathElt::ContextualType()));
  return failure.diagnoseAsError();
}

//===----------------------------------------------------------------------===//
// Diagnose assigning variable to itself.
//===----------------------------------------------------------------------===//

static Decl *findSimpleReferencedDecl(const Expr *E) {
  if (auto *LE = dyn_cast<LoadExpr>(E))
    E = LE->getSubExpr();

  if (auto *DRE = dyn_cast<DeclRefExpr>(E))
    return DRE->getDecl();

  return nullptr;
}

static std::pair<Decl *, Decl *> findReferencedDecl(const Expr *E) {
  E = E->getValueProvidingExpr();

  if (auto *LE = dyn_cast<LoadExpr>(E))
    return findReferencedDecl(LE->getSubExpr());

  if (auto *AE = dyn_cast<AssignExpr>(E))
    return findReferencedDecl(AE->getDest());

  if (auto *D = findSimpleReferencedDecl(E))
    return std::make_pair(nullptr, D);

  if (auto *MRE = dyn_cast<MemberRefExpr>(E)) {
    if (auto *BaseDecl = findSimpleReferencedDecl(MRE->getBase()))
      return std::make_pair(BaseDecl, MRE->getMember().getDecl());
  }

  return std::make_pair(nullptr, nullptr);
}

bool TypeChecker::diagnoseSelfAssignment(const Expr *E) {
  auto AE = dyn_cast<AssignExpr>(E);
  if (!AE)
    return false;

  auto LHSDecl = findReferencedDecl(AE->getDest());
  auto RHSDecl = findReferencedDecl(AE->getSrc());

  if (LHSDecl.second && LHSDecl == RHSDecl) {
    diagnose(AE->getLoc(), LHSDecl.first ? diag::self_assignment_prop
                                         : diag::self_assignment_var)
    .highlight(AE->getDest()->getSourceRange())
    .highlight(AE->getSrc()->getSourceRange());
    return true;
  }

  return false;
}

static bool isSymmetricBinaryOperator(const CalleeCandidateInfo &CCI) {
  // If we don't have at least one known candidate, don't trigger.
  if (CCI.candidates.empty()) return false;

  for (auto &candidate : CCI.candidates) {
    // Each candidate must be a non-assignment operator function.
    auto decl = dyn_cast_or_null<FuncDecl>(candidate.getDecl());
    if (!decl) return false;
    auto op = dyn_cast_or_null<InfixOperatorDecl>(decl->getOperatorDecl());
    if (!op || !op->getPrecedenceGroup() ||
        op->getPrecedenceGroup()->isAssignment())
      return false;

    // It must have exactly two parameters.
    auto params = decl->getParameters();
    if (params->size() != 2) return false;

    // Require the types to be the same.
    if (!params->get(0)->getInterfaceType()->isEqual(
          params->get(1)->getInterfaceType()))
      return false;
  }

  return true;
}

/// Determine whether any of the given callee candidates have a default value.
static bool candidatesHaveAnyDefaultValues(
    const CalleeCandidateInfo &candidates) {
  for (const auto &cand : candidates.candidates) {
    auto function = dyn_cast_or_null<AbstractFunctionDecl>(cand.getDecl());
    if (!function) continue;

    if (function->hasImplicitSelfDecl()) {
      if (!cand.skipCurriedSelf)
        return false;
    } else {
      if (cand.skipCurriedSelf)
        return false;
    }

    for (auto param : *function->getParameters()) {
      if (param->getDefaultArgumentKind() != DefaultArgumentKind::None)
        return true;
    }
  }

  return false;
}

/// Find the tuple element that can be initialized by a scalar.
static Optional<unsigned> getElementForScalarInitOfArg(
    const TupleType *tupleTy,
    const CalleeCandidateInfo &candidates) {
  // Empty tuples cannot be initialized with a scalar.
  if (tupleTy->getNumElements() == 0) return None;
  
  auto getElementForScalarInitSimple =
      [](const TupleType *tupleTy) -> Optional<unsigned> {
    Optional<unsigned> result = None;
    for (unsigned i = 0, e = tupleTy->getNumElements(); i != e; ++i) {
      // If we already saw a non-vararg field, then we have more than
      // one candidate field.
      if (result.hasValue()) {
        // Vararg fields are okay; they'll just end up being empty.
        if (tupleTy->getElement(i).isVararg())
          continue;

        // Give up.
        return None;
      }

      // Otherwise, remember this field number.
      result = i;
    }

    return result;
  };

  // If there aren't any candidates, we're done.
  if (candidates.empty()) return getElementForScalarInitSimple(tupleTy);

  // Dig out the candidate.
  const auto &cand = candidates[0];
  auto function = dyn_cast_or_null<AbstractFunctionDecl>(cand.getDecl());
  if (!function) return getElementForScalarInitSimple(tupleTy);

  if (function->hasImplicitSelfDecl()) {
    if (!cand.skipCurriedSelf)
      return getElementForScalarInitSimple(tupleTy);
  } else {
    if (cand.skipCurriedSelf)
      return getElementForScalarInitSimple(tupleTy);
  }

  auto paramList = function->getParameters();
  if (tupleTy->getNumElements() != paramList->size()) 
    return getElementForScalarInitSimple(tupleTy);

  // Find a tuple element without a default.
  Optional<unsigned> elementWithoutDefault;
  for (unsigned i : range(tupleTy->getNumElements())) {
    auto param = paramList->get(i);

    // Skip parameters with default arguments.
    if (param->getDefaultArgumentKind() != DefaultArgumentKind::None)
      continue;

    // If we already have an element without a default, check whether there are
    // two fields that need initialization.
    if (elementWithoutDefault) {
      // Variadic fields are okay; they'll just end up being empty.
      if (param->isVariadic()) continue;

      // If the element we saw before was variadic, it can be empty as well.
      auto priorParam = paramList->get(*elementWithoutDefault);
      if (!priorParam->isVariadic()) return None;
    }

    elementWithoutDefault = i;
  }

  if (elementWithoutDefault) return elementWithoutDefault;

  // All of the fields have default values; initialize the first one.
  return 0;
}

/// Return true if the argument of a CallExpr (or related node) has a trailing
/// closure.
static bool callArgHasTrailingClosure(Expr *E) {
  if (!E) return false;
  if (auto *PE = dyn_cast<ParenExpr>(E))
    return PE->hasTrailingClosure();
  else if (auto *TE = dyn_cast<TupleExpr>(E))
    return TE->hasTrailingClosure();
  return false;
}

/// Special magic to handle inout exprs and tuples in argument lists.
Expr *FailureDiagnosis::
typeCheckArgumentChildIndependently(Expr *argExpr, Type argType,
                                    const CalleeCandidateInfo &candidates,
                                    TCCOptions options) {
  // Grab one of the candidates (if present) and get its input list to help
  // identify operators that have implicit inout arguments.
  Type exampleInputType;
  if (!candidates.empty()) {
    exampleInputType = candidates[0].getArgumentType(CS.getASTContext());

    // If we found a single candidate, and have no contextually known argument
    // type information, use that one candidate as the type information for
    // subexpr checking.
    //
    // TODO: If all candidates have the same type for some argument, we could
    // pass down partial information.
    if (candidates.size() == 1 && !argType)
      argType = candidates[0].getArgumentType(CS.getASTContext());
  }
  
  // If our candidates are instance members at curry level #0, then the argument
  // being provided is the receiver type for the instance.  We produce better
  // diagnostics when we don't force the self type down.
  if (argType && !candidates.empty())
    if (auto decl = candidates[0].getDecl())
      if (decl->isInstanceMember() && !candidates[0].skipCurriedSelf &&
          !isa<SubscriptDecl>(decl))
        argType = Type();

  // Similarly, we get better results when we don't push argument types down
  // to symmetric operators.
  if (argType && isSymmetricBinaryOperator(candidates))
    argType = Type();
  

  // FIXME: This should all just be a matter of getting the type of the
  // sub-expression, but this doesn't work well when typeCheckChildIndependently
  // is over-conservative w.r.t. TupleExprs.
  auto *TE = dyn_cast<TupleExpr>(argExpr);
  if (!TE) {
    // If the argument isn't a tuple, it is some scalar value for a
    // single-argument call.
    if (exampleInputType && exampleInputType->is<InOutType>())
      options |= TCC_AllowLValue;

    // If the argtype is a tuple type with default arguments, or a labeled tuple
    // with a single element, pull the scalar element type for the subexpression
    // out.  If we can't do that and the tuple has default arguments, we have to
    // punt on passing down the type information, since type checking the
    // subexpression won't be able to find the default argument provider.
    if (argType) {
      if (auto *PT = dyn_cast<ParenType>(argType.getPointer())) {
        const auto &flags = PT->getParameterFlags();
        if (flags.isAutoClosure()) {
          auto resultTy = PT->castTo<FunctionType>()->getResult();
          argType = ParenType::get(PT->getASTContext(), resultTy);
        }
      } else if (auto argTT = argType->getAs<TupleType>()) {
        if (auto scalarElt = getElementForScalarInitOfArg(argTT, candidates)) {
          // If we found the single argument being initialized, use it.
          auto &arg = argTT->getElement(*scalarElt);
          
          // If the argument being specified is actually varargs, then we're
          // just specifying one element of a variadic list.  Use the type of
          // the individual varargs argument, not the overall array type.
          if (arg.isVararg())
            argType = arg.getVarargBaseTy();
          else if (arg.isAutoClosure())
            argType = arg.getType()->castTo<FunctionType>()->getResult();
          else
            argType = arg.getType();
        } else if (candidatesHaveAnyDefaultValues(candidates)) {
          argType = Type();
        }
      } else if (candidatesHaveAnyDefaultValues(candidates)) {
        argType = Type();
      }
    }

    auto CTPurpose = argType ? CTP_CallArgument : CTP_Unused;
    return typeCheckChildIndependently(argExpr, argType, CTPurpose, options);
  }

  // If we know the requested argType to use, use computeTupleShuffle to produce
  // the shuffle of input arguments to destination values.  It requires a
  // TupleType to compute the mapping from argExpr.  Conveniently, it doesn't
  // care about the actual types though, so we can just use 'void' for them.
  // FIXME: This doesn't need to be limited to tuple types.
  if (argType && argType->is<TupleType>()) {
    // Decompose the parameter type.
    SmallVector<AnyFunctionType::Param, 4> params;
    AnyFunctionType::decomposeInput(argType, params);
    
    // If we have a candidate function around, compute the position of its
    // default arguments.
    ParameterListInfo paramInfo;
    if (!candidates.empty()) {
      paramInfo = candidates[0].getParameterListInfo(params);
    } else {
      paramInfo = ParameterListInfo(params, nullptr, /*skipCurriedSelf=*/false);
    }

    // Form a set of call arguments, using a dummy type (Void), because the
    // argument/parameter matching code doesn't need it.
    auto voidTy = CS.getASTContext().TheEmptyTupleType;
    SmallVector<AnyFunctionType::Param, 4> args;
    for (unsigned i = 0, e = TE->getNumElements(); i != e; ++i) {
      args.push_back(AnyFunctionType::Param(voidTy, TE->getElementName(i), {}));
    }

    /// Use a match call argument listener that allows relabeling.
    struct RelabelMatchCallArgumentListener : MatchCallArgumentListener {
      bool relabelArguments(ArrayRef<Identifier> newNames) override {
        return false;
      }
    } listener;

    SmallVector<ParamBinding, 4> paramBindings;
    if (!matchCallArguments(args, params, paramInfo,
                            callArgHasTrailingClosure(argExpr),
                            /*allowFixes=*/true,
                            listener, paramBindings)) {
      SmallVector<Expr*, 4> resultElts(TE->getNumElements(), nullptr);
      SmallVector<TupleTypeElt, 4> resultEltTys(TE->getNumElements(), voidTy);

      // Perform analysis of the input elements.
      for (unsigned paramIdx : range(paramBindings.size())) {
        // Extract the parameter.
        const auto &param = params[paramIdx];

        // Determine the parameter type.
        if (param.isInOut())
          options |= TCC_AllowLValue;

        // Look at each of the arguments assigned to this parameter.
        auto currentParamType = param.getOldType();

        // Since this is diagnostics, let's make sure that parameter
        // marked as @autoclosure indeed has a function type, because
        // it can also be an error type and possibly unresolved type.
        if (param.isAutoClosure()) {
          if (auto *funcType = currentParamType->getAs<FunctionType>())
            currentParamType = funcType->getResult();
        }

        for (auto inArgNo : paramBindings[paramIdx]) {
          // Determine the argument type.
          auto currentArgType = TE->getElement(inArgNo);

          auto exprResult =
            typeCheckChildIndependently(currentArgType, currentParamType,
                                        CTP_CallArgument, options);

          // If there was an error type checking this argument, then we're done.
          if (!exprResult)
            return nullptr;

          auto resultTy = CS.getType(exprResult);
          resultElts[inArgNo] = exprResult;
          resultEltTys[inArgNo] = {resultTy->getInOutObjectType(),
                                   TE->getElementName(inArgNo),
                                   ParameterTypeFlags().withInOut(resultTy->is<InOutType>())};
        }
      }

      auto TT = TupleType::get(resultEltTys, CS.getASTContext());
      return CS.cacheType(TupleExpr::create(
          CS.getASTContext(), TE->getLParenLoc(), resultElts,
          TE->getElementNames(), TE->getElementNameLocs(), TE->getRParenLoc(),
          TE->hasTrailingClosure(), TE->isImplicit(), TT));
    }
  }
  
  // Get the simplified type of each element and rebuild the aggregate.
  SmallVector<TupleTypeElt, 4> resultEltTys;
  SmallVector<Expr*, 4> resultElts;

  TupleType *exampleInputTuple = nullptr;
  if (exampleInputType)
    exampleInputTuple = exampleInputType->getAs<TupleType>();

  for (unsigned i = 0, e = TE->getNumElements(); i != e; i++) {
    if (exampleInputTuple && i < exampleInputTuple->getNumElements() &&
        exampleInputTuple->getElement(i).isInOut())
      options |= TCC_AllowLValue;

    auto elExpr = typeCheckChildIndependently(TE->getElement(i), options);
    if (!elExpr) return nullptr; // already diagnosed.
    
    resultElts.push_back(elExpr);
    auto resFlags =
        ParameterTypeFlags().withInOut(elExpr->isSemanticallyInOutExpr());
    resultEltTys.push_back({CS.getType(elExpr)->getInOutObjectType(),
                            TE->getElementName(i), resFlags});
  }

  auto TT = TupleType::get(resultEltTys, CS.getASTContext());
  return CS.cacheType(TupleExpr::create(
      CS.getASTContext(), TE->getLParenLoc(), resultElts, TE->getElementNames(),
      TE->getElementNameLocs(), TE->getRParenLoc(), TE->hasTrailingClosure(),
      TE->isImplicit(), TT));
}

static DeclName getBaseName(DeclContext *context) {
  if (auto generic = context->getSelfNominalTypeDecl()) {
    return generic->getName();
  } else if (context->isModuleScopeContext())
    return context->getParentModule()->getName();
  else
    llvm_unreachable("Unsupported base");
};

static void emitFixItForExplicitlyQualifiedReference(
    TypeChecker &tc, UnresolvedDotExpr *UDE,
    decltype(diag::fix_unqualified_access_top_level) diag, DeclName baseName,
    DescriptiveDeclKind kind) {
  auto name = baseName.getBaseIdentifier();
  SmallString<32> namePlusDot = name.str();
  namePlusDot.push_back('.');

  tc.diagnose(UDE->getLoc(), diag, namePlusDot, kind, name)
      .fixItInsert(UDE->getStartLoc(), namePlusDot);
}

void ConstraintSystem::diagnoseDeprecatedConditionalConformanceOuterAccess(
    UnresolvedDotExpr *UDE, ValueDecl *choice) {
  auto result = TC.lookupUnqualified(DC, UDE->getName(), UDE->getLoc());
  assert(result && "names can't just disappear");
  // These should all come from the same place.
  auto exampleInner = result.front();
  auto innerChoice = exampleInner.getValueDecl();
  auto innerDC = exampleInner.getDeclContext()->getInnermostTypeContext();
  auto innerParentDecl = innerDC->getSelfNominalTypeDecl();
  auto innerBaseName = getBaseName(innerDC);

  auto choiceKind = choice->getDescriptiveKind();
  auto choiceDC = choice->getDeclContext();
  auto choiceBaseName = getBaseName(choiceDC);
  auto choiceParentDecl = choiceDC->getAsDecl();
  auto choiceParentKind = choiceParentDecl
                              ? choiceParentDecl->getDescriptiveKind()
                              : DescriptiveDeclKind::Module;

  TC.diagnose(UDE->getLoc(),
              diag::warn_deprecated_conditional_conformance_outer_access,
              UDE->getName(), choiceKind, choiceParentKind, choiceBaseName,
              innerChoice->getDescriptiveKind(),
              innerParentDecl->getDescriptiveKind(), innerBaseName);

  emitFixItForExplicitlyQualifiedReference(
      TC, UDE, diag::fix_deprecated_conditional_conformance_outer_access,
      choiceBaseName, choiceKind);
}

static SmallVector<AnyFunctionType::Param, 4>
decomposeArgType(Type argType, ArrayRef<Identifier> argLabels) {
  SmallVector<AnyFunctionType::Param, 4> result;
  AnyFunctionType::decomposeInput(argType, result);
  AnyFunctionType::relabelParams(result, argLabels);
  return result;
}

bool FailureDiagnosis::diagnoseImplicitSelfErrors(
    Expr *fnExpr, Expr *argExpr, CalleeCandidateInfo &CCI,
    ArrayRef<Identifier> argLabels) {
  // If candidate list is empty it means that problem is somewhere else,
  // since we need to have candidates which might be shadowing other funcs.
  if (CCI.empty() || !CCI[0].getDecl())
    return false;

  auto &TC = CS.TC;
  // Call expression is formed as 'foo.bar' where 'foo' might be an
  // implicit "Self" reference, such use wouldn't provide good diagnostics
  // for situations where instance members have equal names to functions in
  // Swift Standard Library e.g. min/max.
  auto UDE = dyn_cast<UnresolvedDotExpr>(fnExpr);
  if (!UDE)
    return false;

  auto baseExpr = dyn_cast<DeclRefExpr>(UDE->getBase());
  if (!baseExpr)
    return false;

  auto baseDecl = baseExpr->getDecl();
  if (!baseExpr->isImplicit() || baseDecl->getFullName() != TC.Context.Id_self)
    return false;

  // Our base expression is an implicit 'self.' reference e.g.
  //
  // extension Sequence {
  //   func test() -> Int {
  //     return max(1, 2)
  //   }
  // }
  //
  // In this example the Sequence class already has two methods named 'max'
  // none of which accept two arguments, but there is a function in
  // Swift Standard Library called 'max' which does accept two arguments,
  // so user might have called that by mistake without realizing that
  // compiler would add implicit 'self.' prefix to the call of 'max'.
  auto argType = CS.getType(argExpr);
  // If argument wasn't properly type-checked, let's retry without changing AST.
  if (!argType || argType->hasUnresolvedType() || argType->hasTypeVariable() ||
      argType->hasTypeParameter()) {
    auto *argTuple = dyn_cast<TupleExpr>(argExpr);
    if (!argTuple) {
      // Bail out if we don't have a well-formed argument list.
      return false;
    }
    
    // Let's type check individual argument expressions without any
    // contextual information to try to recover an argument type that
    // matches what the user actually wrote instead of what the typechecker
    // expects.
    SmallVector<TupleTypeElt, 4> elts;
    for (unsigned i = 0, e = argTuple->getNumElements(); i < e; ++i) {
      ConcreteDeclRef ref = nullptr;
      auto *el = argTuple->getElement(i);
      auto typeResult = getTypeOfExpressionWithoutApplying(el, CS.DC, ref);
      if (!typeResult)
        return false;
      auto flags = ParameterTypeFlags().withInOut(typeResult->is<InOutType>());
      elts.push_back(TupleTypeElt(typeResult->getInOutObjectType(),
                                  argTuple->getElementName(i),
                                  flags));
    }

    argType = TupleType::get(elts, CS.getASTContext());
  }

  auto typeKind = argType->getKind();
  if (typeKind != TypeKind::Tuple && typeKind != TypeKind::Paren)
    return false;

  // If argument type couldn't be properly resolved or has errors,
  // we can't diagnose anything in here, it points to the different problem.
  if (isUnresolvedOrTypeVarType(argType) || argType->hasError())
    return false;

  auto context = CS.DC;
  using CandidateMap =
      llvm::SmallDenseMap<ValueDecl *, llvm::SmallVector<OverloadChoice, 2>>;

  auto getBaseKind = [](ValueDecl *base) -> DescriptiveDeclKind {
    DescriptiveDeclKind kind = DescriptiveDeclKind::Module;
    if (!base)
      return kind;

    auto context = base->getDeclContext();
    do {
      if (isa<ExtensionDecl>(context))
        return DescriptiveDeclKind::Extension;

      if (auto nominal = dyn_cast<NominalTypeDecl>(context)) {
        kind = nominal->getDescriptiveKind();
        break;
      }

      context = context->getParent();
    } while (context);

    return kind;
  };

  auto diagnoseShadowing = [&](ValueDecl *base,
                               ArrayRef<OverloadChoice> candidates) -> bool {
    CalleeCandidateInfo calleeInfo(base ? base->getInterfaceType() : nullptr,
                                   candidates, CCI.hasTrailingClosure, CS,
                                   base);

    calleeInfo.filterListArgs(decomposeArgType(argType, argLabels));

    auto diagnostic = diag::member_shadows_global_function_near_match;
    switch (calleeInfo.closeness) {
    case CC_Unavailable:
    case CC_Inaccessible:
    case CC_SelfMismatch:
    case CC_ArgumentLabelMismatch:
    case CC_ArgumentCountMismatch:
    case CC_GeneralMismatch:
      return false;

    case CC_NonLValueInOut:
    case CC_OneArgumentNearMismatch:
    case CC_OneArgumentMismatch:
    case CC_OneGenericArgumentNearMismatch:
    case CC_OneGenericArgumentMismatch:
    case CC_ArgumentNearMismatch:
    case CC_ArgumentMismatch:
    case CC_GenericNonsubstitutableMismatch:
      break; // Near match cases

    case CC_ExactMatch:
      diagnostic = diag::member_shadows_global_function;
      break;
    }

    auto choice = calleeInfo.candidates[0].getDecl();
    auto baseKind = getBaseKind(base);
    auto baseName = getBaseName(choice->getDeclContext());

    auto origCandidate = CCI[0].getDecl();
    TC.diagnose(UDE->getLoc(), diagnostic, UDE->getName(),
                origCandidate->getDescriptiveKind(),
                origCandidate->getFullName(), choice->getDescriptiveKind(),
                choice->getFullName(), baseKind, baseName);

    auto topLevelDiag = diag::fix_unqualified_access_top_level;
    if (baseKind == DescriptiveDeclKind::Module)
      topLevelDiag = diag::fix_unqualified_access_top_level_multi;

    emitFixItForExplicitlyQualifiedReference(TC, UDE, topLevelDiag, baseName,
                                             choice->getDescriptiveKind());

    for (auto &candidate : calleeInfo.candidates) {
      if (auto decl = candidate.getDecl())
        TC.diagnose(decl, diag::decl_declared_here, decl->getFullName());
    }

    return true;
  };

  // For each of the parent contexts, let's try to find any candidates
  // which have the same name and the same number of arguments as callee.
  while (context->getParent()) {
    auto result = TC.lookupUnqualified(context, UDE->getName(), UDE->getLoc());
    context = context->getParent();

    if (!result || result.empty())
      continue;

    CandidateMap candidates;
    for (const auto &candidate : result) {
      auto base = candidate.getBaseDecl();
      auto decl = candidate.getValueDecl();
      if ((base && base->isInvalid()) || decl->isInvalid())
        continue;

      // If base is present but it doesn't represent a valid nominal,
      // we can't use current candidate as one of the choices.
      if (base && !base->getInterfaceType()->getNominalOrBoundGenericNominal())
        continue;

      auto context = decl->getDeclContext();
      // We are only interested in static or global functions, because
      // there is no way to call anything else properly.
      if (!decl->isStatic() && !context->isModuleScopeContext())
        continue;

      OverloadChoice choice(base ? base->getInterfaceType() : nullptr,
                            decl, UDE->getFunctionRefKind());

      if (base) { // Let's group all of the candidates have a common base.
        candidates[base].push_back(choice);
        continue;
      }

      // If there is no base, it means this is one of the global functions,
      // let's try to diagnose its shadowing inline.
      if (diagnoseShadowing(base, choice))
        return true;
    }

    if (candidates.empty())
      continue;

    for (const auto &candidate : candidates) {
      if (diagnoseShadowing(candidate.getFirst(), candidate.getSecond()))
        return true;
    }
  }

  return false;
}

class ArgumentMatcher : public MatchCallArgumentListener {
  TypeChecker &TC;
  Expr *FnExpr;
  Expr *ArgExpr;
  ArrayRef<AnyFunctionType::Param> &Parameters;
  const ParameterListInfo &ParamInfo;
  SmallVectorImpl<AnyFunctionType::Param> &Arguments;

  CalleeCandidateInfo CandidateInfo;

  // Indicates if problem has been found and diagnostic was emitted.
  bool Diagnosed = false;
  // Indicates if functions we are trying to call is a subscript.
  bool IsSubscript;

  // Stores parameter bindings determined by call to matchCallArguments.
  SmallVector<ParamBinding, 4> Bindings;

public:
  ArgumentMatcher(Expr *fnExpr, Expr *argExpr,
                  ArrayRef<AnyFunctionType::Param> &params,
                  const ParameterListInfo &paramInfo,
                  SmallVectorImpl<AnyFunctionType::Param> &args,
                  CalleeCandidateInfo &CCI, bool isSubscript)
      : TC(CCI.CS.TC), FnExpr(fnExpr), ArgExpr(argExpr), Parameters(params),
        ParamInfo(paramInfo), Arguments(args), CandidateInfo(CCI),
        IsSubscript(isSubscript) {}

  void extraArgument(unsigned extraArgIdx) override {
    auto name = Arguments[extraArgIdx].getLabel();
    Expr *arg = ArgExpr;

    auto tuple = dyn_cast<TupleExpr>(ArgExpr);
    if (tuple)
      arg = tuple->getElement(extraArgIdx);

    auto loc = arg->getLoc();
    if (tuple && extraArgIdx == tuple->getNumElements() - 1 &&
        tuple->hasTrailingClosure())
      TC.diagnose(loc, diag::extra_trailing_closure_in_call)
          .highlight(arg->getSourceRange());
    else if (Parameters.empty()) {
      auto Paren = dyn_cast<ParenExpr>(ArgExpr);
      Expr *SubExpr = nullptr;
      if (Paren) {
        SubExpr = Paren->getSubExpr();
      }

      if (SubExpr && CandidateInfo.CS.getType(SubExpr) &&
          CandidateInfo.CS.getType(SubExpr)->isVoid()) {
        TC.diagnose(loc, diag::extra_argument_to_nullary_call)
            .fixItRemove(SubExpr->getSourceRange());
      } else {
        TC.diagnose(loc, diag::extra_argument_to_nullary_call)
            .highlight(ArgExpr->getSourceRange());
      }
    } else if (name.empty())
      TC.diagnose(loc, diag::extra_argument_positional)
          .highlight(arg->getSourceRange());
    else
      TC.diagnose(loc, diag::extra_argument_named, name)
          .highlight(arg->getSourceRange());

    Diagnosed = true;
  }

  void missingArgument(unsigned missingParamIdx) override {
    auto &param = Parameters[missingParamIdx];
    Identifier name = param.getLabel();

    // Search insertion index.
    unsigned argIdx = 0;
    for (int Idx = missingParamIdx - 1; Idx >= 0; --Idx) {
      if (Bindings[Idx].empty())
        continue;
      argIdx = Bindings[Idx].back() + 1;
      break;
    }

    unsigned insertableEndIdx = Arguments.size();
    if (CandidateInfo.hasTrailingClosure)
      insertableEndIdx -= 1;

    // Build argument string for fix-it.
    SmallString<32> insertBuf;
    llvm::raw_svector_ostream insertText(insertBuf);

    if (argIdx != 0)
      insertText << ", ";
    if (!name.empty())
      insertText << name.str() << ": ";
    Type Ty = param.getOldType();
    // Explode inout type.
    if (param.isInOut()) {
      insertText << "&";
      Ty = param.getPlainType();
    }
    // @autoclosure; the type should be the result type.
    if (param.isAutoClosure())
      Ty = param.getPlainType()->castTo<FunctionType>()->getResult();
    insertText << "<#" << Ty << "#>";
    if (argIdx == 0 && insertableEndIdx != 0)
      insertText << ", ";

    SourceLoc insertLoc;
    if (argIdx > insertableEndIdx) {
      // Unreachable for now.
      // FIXME: matchCallArguments() doesn't detect "missing argument after
      // trailing closure". E.g.
      //   func fn(x: Int, y: () -> Int, z: Int) { ... }
      //   fn(x: 1) { return 1 }
      // is diagnosed as "missing argument for 'y'" (missingParamIdx 1).
      // It should be "missing argument for 'z'" (missingParamIdx 2).
    } else if (auto *TE = dyn_cast<TupleExpr>(ArgExpr)) {
      // fn():
      //   fn([argMissing])
      // fn(argX, argY):
      //   fn([argMissing, ]argX, argY)
      //   fn(argX[, argMissing], argY)
      //   fn(argX, argY[, argMissing])
      // fn(argX) { closure }:
      //   fn([argMissing, ]argX) { closure }
      //   fn(argX[, argMissing]) { closure }
      //   fn(argX[, closureLabel: ]{closure}[, argMissing)] // Not impl.
      if (insertableEndIdx == 0)
        insertLoc = TE->getRParenLoc();
      else if (argIdx != 0)
        insertLoc = Lexer::getLocForEndOfToken(
            TC.Context.SourceMgr, TE->getElement(argIdx - 1)->getEndLoc());
      else {
        insertLoc = TE->getElementNameLoc(0);
        if (insertLoc.isInvalid())
          insertLoc = TE->getElement(0)->getStartLoc();
      }
    } else if (auto *PE = dyn_cast<ParenExpr>(ArgExpr)) {
      assert(argIdx <= 1);
      if (PE->getRParenLoc().isValid()) {
        // fn(argX):
        //   fn([argMissing, ]argX)
        //   fn(argX[, argMissing])
        // fn() { closure }:
        //   fn([argMissing]) {closure}
        //   fn([closureLabel: ]{closure}[, argMissing]) // Not impl.
        if (insertableEndIdx == 0)
          insertLoc = PE->getRParenLoc();
        else if (argIdx == 0)
          insertLoc = PE->getSubExpr()->getStartLoc();
        else
          insertLoc = Lexer::getLocForEndOfToken(TC.Context.SourceMgr,
                                                 PE->getSubExpr()->getEndLoc());
      } else {
        // fn { closure }:
        //   fn[(argMissing)] { closure }
        //   fn[(closureLabel:] { closure }[, missingArg)]  // Not impl.
        assert(!IsSubscript && "bracket less subscript");
        assert(PE->hasTrailingClosure() &&
               "paren less ParenExpr without trailing closure");
        insertBuf.insert(insertBuf.begin(), '(');
        insertBuf.insert(insertBuf.end(), ')');
        insertLoc = Lexer::getLocForEndOfToken(TC.Context.SourceMgr,
                                               FnExpr->getEndLoc());
      }
    } else {
      auto &CS = CandidateInfo.CS;
      (void)CS;
      // FIXME: Due to a quirk of CSApply, we can end up without a
      // ParenExpr if the argument has an '@lvalue TupleType'.
      assert((isa<TupleType>(CS.getType(ArgExpr).getPointer()) ||
              CS.getType(ArgExpr)->hasParenSugar()) &&
             "unexpected argument expression type");
      insertLoc = ArgExpr->getLoc();
    }

    assert(insertLoc.isValid() && "missing argument after trailing closure?");

    if (name.empty()) {
      TC.diagnose(insertLoc, diag::missing_argument_positional,
                  missingParamIdx + 1)
          .fixItInsert(insertLoc, insertText.str());
    } else {
      if (isPropertyWrapperImplicitInit()) {
        auto TE = cast<TypeExpr>(FnExpr);
        TC.diagnose(TE->getLoc(), diag::property_wrapper_missing_arg_init, name,
                    TE->getInstanceType()->getString());
      } else {
        TC.diagnose(insertLoc, diag::missing_argument_named, name)
            .fixItInsert(insertLoc, insertText.str());
      }
    }

    auto candidate = CandidateInfo[0];
    if (candidate.getDecl())
      TC.diagnose(candidate.getDecl(), diag::decl_declared_here,
                  candidate.getDecl()->getFullName());

    Diagnosed = true;
  }

  bool isPropertyWrapperImplicitInit() {
    auto TE = dyn_cast<TypeExpr>(FnExpr);
    if (!TE)
      return false;

    auto instanceTy = TE->getInstanceType();
    if (!instanceTy)
      return false;

    auto nominalDecl = instanceTy->getAnyNominal();
    if (!(nominalDecl &&
          nominalDecl->getAttrs().hasAttribute<PropertyWrapperAttr>()))
      return false;

    if (auto *parentExpr = CandidateInfo.CS.getParentExpr(FnExpr)) {
      return parentExpr->isImplicit() && isa<CallExpr>(parentExpr);
    }

    return false;
  }

  bool missingLabel(unsigned paramIdx) override {
    return false;
  }

  bool extraneousLabel(unsigned paramIdx) override {
    return false;
  }

  bool incorrectLabel(unsigned paramIdx) override {
    return false;
  }

  bool outOfOrderArgument(unsigned argIdx, unsigned prevArgIdx) override {
    auto &cs = CandidateInfo.CS;
    OutOfOrderArgumentFailure failure(nullptr, cs, argIdx, prevArgIdx, Bindings,
                                      cs.getConstraintLocator(ArgExpr));
    Diagnosed = failure.diagnoseAsError();
    return true;
  }

  bool relabelArguments(ArrayRef<Identifier> newNames) override {
    assert(!newNames.empty() && "No arguments were re-labeled");

    // Let's diagnose labeling problem but only related to corrected ones.
    if (diagnoseArgumentLabelError(TC.Context, ArgExpr, newNames, IsSubscript))
      Diagnosed = true;

    return true;
  }

  bool trailingClosureMismatch(unsigned paramIdx, unsigned argIdx) override {
    Expr *arg = ArgExpr;

    auto tuple = dyn_cast<TupleExpr>(ArgExpr);
    if (tuple)
      arg = tuple->getElement(argIdx);

    if (argIdx >= Parameters.size()) {
      TC.diagnose(arg->getLoc(), diag::extra_trailing_closure_in_call)
          .highlight(arg->getSourceRange());
    } else {
      auto &param = Parameters[paramIdx];
      TC.diagnose(arg->getLoc(), diag::trailing_closure_bad_param,
                  param.getPlainType())
          .highlight(arg->getSourceRange());

      auto candidate = CandidateInfo[0];
      if (candidate.getDecl())
        TC.diagnose(candidate.getDecl(), diag::decl_declared_here,
                    candidate.getDecl()->getFullName());
    }
    Diagnosed = true;

    return true;
  }

  bool diagnose() {
    // Use matchCallArguments to determine how close the argument list is (in
    // shape) to the specified candidates parameters.  This ignores the
    // concrete types of the arguments, looking only at the argument labels.
    matchCallArguments(Arguments, Parameters, ParamInfo,
                       CandidateInfo.hasTrailingClosure,
                       /*allowFixes:*/ true, *this, Bindings);

    return Diagnosed;
  }
};

/// Emit a class of diagnostics that we only know how to generate when
/// there is exactly one candidate we know about.  Return true if an error
/// is emitted.
static bool
diagnoseSingleCandidateFailures(CalleeCandidateInfo &CCI, Expr *fnExpr,
                                Expr *argExpr,
                                ArrayRef<Identifier> argLabels) {
  // We only handle the situation where there is exactly one candidate
  // here.
  if (CCI.size() != 1)
    return false;

  auto candidate = CCI[0];
  auto &TC = CCI.CS.TC;

  if (!candidate.hasParameters())
    return false;

  auto params = candidate.getParameters();
  auto paramInfo = candidate.getParameterListInfo(params);
  auto args = decomposeArgType(CCI.CS.getType(argExpr), argLabels);

  // Check the case where a raw-representable type is constructed from an
  // argument with the same type:
  //
  //    MyEnumType(MyEnumType.foo)
  //
  // This is missing 'rawValue:' label, but a better fix is to just remove
  // the unnecessary constructor call:
  //
  //    MyEnumType.foo
  //
  if (params.size() == 1 && args.size() == 1 && candidate.getDecl() &&
      isa<ConstructorDecl>(candidate.getDecl()) && candidate.skipCurriedSelf) {
    AnyFunctionType::Param &arg = args[0];
    auto resTy =
        candidate.getResultType()->lookThroughAllOptionalTypes();
    auto rawTy = isRawRepresentable(CCI.CS, resTy);
    if (rawTy && arg.getOldType() && resTy->isEqual(arg.getOldType())) {
      auto getInnerExpr = [](Expr *E) -> Expr * {
        auto *parenE = dyn_cast<ParenExpr>(E);
        if (!parenE)
          return nullptr;
        return parenE->getSubExpr();
      };
      Expr *innerE = getInnerExpr(argExpr);

      InFlightDiagnostic diag = TC.diagnose(
          fnExpr->getLoc(),
          diag::invalid_initialization_parameter_same_type, resTy);
      diag.highlight((innerE ? innerE : argExpr)->getSourceRange());
      if (innerE) {
        // Remove the unnecessary constructor call.
        diag.fixItRemoveChars(fnExpr->getLoc(), innerE->getStartLoc())
            .fixItRemove(argExpr->getEndLoc());
      }
      return true;
    }
  }

  // We only handle structural errors here.
  if (CCI.closeness != CC_ArgumentLabelMismatch &&
      CCI.closeness != CC_ArgumentCountMismatch)
    return false;

  // If we have a single candidate that failed to match the argument list,
  // attempt to use matchCallArguments to diagnose the problem.
  return ArgumentMatcher(fnExpr, argExpr, params, paramInfo, args, CCI,
                         isa<SubscriptExpr>(fnExpr))
      .diagnose();
}

namespace {
enum class RawRepresentableMismatch {
  NotApplicable,
  Convertible,
  ExactMatch
};
}

static RawRepresentableMismatch
checkRawRepresentableMismatch(Type fromType, Type toType,
                              KnownProtocolKind kind,
                              ConstraintSystem &CS) {
  toType = toType->lookThroughAllOptionalTypes();
  fromType = fromType->lookThroughAllOptionalTypes();

  // First check if this is an attempt to convert from something to
  // raw representable.
  if (conformsToKnownProtocol(CS, fromType, kind)) {
    if (auto rawType = isRawRepresentable(CS, toType, kind)) {
      if (rawType->isEqual(fromType))
        return RawRepresentableMismatch::ExactMatch;
      return RawRepresentableMismatch::Convertible;
    }
  }

  // Otherwise, it might be an attempt to convert from raw representable
  // to its raw value.
  if (auto rawType = isRawRepresentable(CS, fromType, kind)) {
    if (conformsToKnownProtocol(CS, toType, kind)) {
      if (rawType->isEqual(toType))
        return RawRepresentableMismatch::ExactMatch;
      return RawRepresentableMismatch::Convertible;
    }
  }

  return RawRepresentableMismatch::NotApplicable;
}

static bool diagnoseRawRepresentableMismatch(CalleeCandidateInfo &CCI,
                                             Expr *argExpr,
                                             ArrayRef<Identifier> argLabels) {
  // We are only interested in cases which are
  // unrelated to argument count or label mismatches.
  switch (CCI.closeness) {
    case CC_OneArgumentNearMismatch:
    case CC_OneArgumentMismatch:
    case CC_OneGenericArgumentNearMismatch:
    case CC_OneGenericArgumentMismatch:
    case CC_ArgumentNearMismatch:
    case CC_ArgumentMismatch:
      break;

    default:
      return false;
  }

  auto argType = CCI.CS.getType(argExpr);
  if (!argType || argType->hasTypeVariable() || argType->hasUnresolvedType())
    return false;

  KnownProtocolKind rawRepresentableProtocols[] = {
      KnownProtocolKind::ExpressibleByStringLiteral,
      KnownProtocolKind::ExpressibleByIntegerLiteral};

  auto &CS = CCI.CS;
  auto arguments = decomposeArgType(argType, argLabels);

  auto bestMatchKind = RawRepresentableMismatch::NotApplicable;
  const OverloadCandidate *bestMatchCandidate = nullptr;
  KnownProtocolKind bestMatchProtocol;
  size_t bestMatchIndex;

  for (auto &candidate : CCI.candidates) {
    auto *decl = candidate.getDecl();
    if (!decl)
      continue;

    if (!candidate.hasParameters())
      continue;

    auto parameters = candidate.getParameters();
    // FIXME: Default arguments?
    if (parameters.size() != arguments.size())
      continue;

    for (unsigned i = 0, n = parameters.size(); i != n; ++i) {
      auto paramType = parameters[i].getOldType();
      auto argType = arguments[i].getOldType();

      for (auto kind : rawRepresentableProtocols) {
        // If trying to convert from raw type to raw representable,
        // or vice versa from raw representable (e.g. enum) to raw type.
        auto matchKind = checkRawRepresentableMismatch(argType, paramType, kind,
                                                       CS);
        if (matchKind > bestMatchKind) {
          bestMatchKind = matchKind;
          bestMatchProtocol = kind;
          bestMatchCandidate = &candidate;
          bestMatchIndex = i;
        }
      }
    }
  }

  if (bestMatchKind == RawRepresentableMismatch::NotApplicable)
    return false;

  Expr *expr = argExpr;
  if (auto *tupleArgs = dyn_cast<TupleExpr>(argExpr))
    expr = tupleArgs->getElement(bestMatchIndex);

  expr = expr->getValueProvidingExpr();

  auto parameters = bestMatchCandidate->getParameters();
  auto paramType = parameters[bestMatchIndex].getOldType();
  auto singleArgType = arguments[bestMatchIndex].getOldType();

  auto diag = CS.TC.diagnose(expr->getLoc(),
                             diag::cannot_convert_argument_value,
                             singleArgType, paramType);

  ContextualFailure failure(expr, CS, singleArgType, paramType,
                            CS.getConstraintLocator(expr));

  (void)failure.tryRawRepresentableFixIts(diag, bestMatchProtocol);
  return true;
}

// Extract expression for failed argument number
static Expr *getFailedArgumentExpr(CalleeCandidateInfo CCI, Expr *argExpr) {
  if (auto *TE = dyn_cast<TupleExpr>(argExpr))
    return TE->getElement(CCI.failedArgument.argumentNumber);
  else if (auto *PE = dyn_cast<ParenExpr>(argExpr)) {
    assert(CCI.failedArgument.argumentNumber == 0 &&
           "Unexpected argument #");
    return PE->getSubExpr();
  } else {
    assert(CCI.failedArgument.argumentNumber == 0 &&
           "Unexpected argument #");
    return argExpr;
  }
}

/// If the candidate set has been narrowed down to a specific structural
/// problem, e.g. that there are too few parameters specified or that argument
/// labels don't match up, diagnose that error and return true.
bool FailureDiagnosis::diagnoseParameterErrors(CalleeCandidateInfo &CCI,
                                               Expr *fnExpr, Expr *argExpr,
                                               ArrayRef<Identifier> argLabels) {
  if (auto *MTT = CS.getType(fnExpr)->getAs<MetatypeType>()) {
    auto instTy = MTT->getInstanceType();
    if (instTy->getAnyNominal()) {
      // If we are invoking a constructor on a nominal type and there are
      // absolutely no candidates, then they must all be private.
      if (CCI.empty() || (CCI.size() == 1 && CCI.candidates[0].getDecl() &&
                              isa<ProtocolDecl>(CCI.candidates[0].getDecl()))) {
        CS.TC.diagnose(fnExpr->getLoc(), diag::no_accessible_initializers,
                       instTy);
        return true;
      }
      // continue below
    } else if (!instTy->is<TupleType>()) {
      // If we are invoking a constructor on a non-nominal type, the expression
      // is malformed.
      SourceRange initExprRange(fnExpr->getSourceRange().Start,
                                argExpr->getSourceRange().End);
      CS.TC.diagnose(fnExpr->getLoc(), instTy->isExistentialType() ?
                     diag::construct_protocol_by_name :
                     diag::non_nominal_no_initializers, instTy)
          .highlight(initExprRange);
      return true;
    }
  }

  // Try to diagnose errors related to the use of implicit self reference.
  if (diagnoseImplicitSelfErrors(fnExpr, argExpr, CCI, argLabels))
    return true;

  // Do all the stuff that we only have implemented when there is a single
  // candidate.
  if (diagnoseSingleCandidateFailures(CCI, fnExpr, argExpr, argLabels))
    return true;

  // If we have a failure where the candidate set differs on exactly one
  // argument, and where we have a consistent mismatch across the candidate set
  // (often because there is only one candidate in the set), then diagnose this
  // as a specific problem of passing something of the wrong type into a
  // parameter.
  //
  // We don't generally want to use this path to diagnose calls to
  // symmetrically-typed binary operators because it's likely that both
  // operands contributed to the type.
  if ((CCI.closeness == CC_OneArgumentMismatch ||
       CCI.closeness == CC_OneArgumentNearMismatch ||
       CCI.closeness == CC_OneGenericArgumentMismatch ||
       CCI.closeness == CC_OneGenericArgumentNearMismatch ||
       CCI.closeness == CC_GenericNonsubstitutableMismatch) &&
      CCI.failedArgument.isValid() &&
      !isSymmetricBinaryOperator(CCI)) {
    // Map the argument number into an argument expression.
    TCCOptions options = TCC_ForceRecheck;
    if (CCI.failedArgument.parameterType->is<InOutType>())
      options |= TCC_AllowLValue;

    // It could be that the argument doesn't conform to an archetype.
    Expr *badArgExpr = getFailedArgumentExpr(CCI, argExpr);
    if (CCI.diagnoseGenericParameterErrors(badArgExpr))
      return true;

    // Re-type-check the argument with the expected type of the candidate set.
    // This should produce a specific and tailored diagnostic saying that the
    // type mismatches with expectations.
    Type paramType = CCI.failedArgument.parameterType;
    if (!typeCheckChildIndependently(badArgExpr, paramType,
                                     CTP_CallArgument, options))
      return true;
  }
  
  return false;
}

bool FailureDiagnosis::diagnoseSubscriptErrors(SubscriptExpr *SE,
                                               bool inAssignmentDestination) {
  auto baseExpr = typeCheckChildIndependently(SE->getBase());
  if (!baseExpr) return true;
  auto baseType = CS.getType(baseExpr);

  if (isa<NilLiteralExpr>(baseExpr)) {
    diagnose(baseExpr->getLoc(), diag::cannot_subscript_nil_literal)
      .highlight(baseExpr->getSourceRange());
    return true;
  }

  std::function<bool(ArrayRef<OverloadChoice>)> callback =
      [&](ArrayRef<OverloadChoice> candidates) -> bool {
    CalleeCandidateInfo calleeInfo(Type(), candidates, SE->hasTrailingClosure(),
                                   CS, /*selfAlreadyApplied*/ false);

    // We're about to typecheck the index list, which needs to be processed with
    // self already applied.
    for (unsigned i = 0, e = calleeInfo.size(); i != e; ++i)
      calleeInfo.candidates[i].skipCurriedSelf = true;

    auto indexExpr =
        typeCheckArgumentChildIndependently(SE->getIndex(), Type(), calleeInfo);
    if (!indexExpr)
      return true;

    // Back to analyzing the candidate list with self applied.
    for (unsigned i = 0, e = calleeInfo.size(); i != e; ++i)
      calleeInfo.candidates[i].skipCurriedSelf = false;

    ArrayRef<Identifier> argLabels = SE->getArgumentLabels();
    if (diagnoseParameterErrors(calleeInfo, SE, indexExpr, argLabels))
      return true;

    auto indexType = CS.getType(indexExpr);

    auto decomposedBaseType = decomposeArgType(baseType, {Identifier()});
    auto decomposedIndexType = decomposeArgType(indexType, argLabels);
    calleeInfo.filterList(
        [&](OverloadCandidate cand) -> CalleeCandidateInfo::ClosenessResultTy {
          // Classify how close this match is.  Non-subscript decls don't match.
          auto subscriptDecl = dyn_cast_or_null<SubscriptDecl>(cand.getDecl());
          if (!subscriptDecl ||
              (inAssignmentDestination && !subscriptDecl->supportsMutation()))
            return {CC_GeneralMismatch, {}};

          // Check whether the self type matches.
          auto selfConstraint = CC_ExactMatch;
          if (calleeInfo.evaluateCloseness(cand, decomposedBaseType).first !=
              CC_ExactMatch)
            selfConstraint = CC_SelfMismatch;

          // Set a flag to look past the self argument to the indices.
          cand.skipCurriedSelf = true;

          // Explode out multi-index subscripts to find the best match.
          auto indexResult =
              calleeInfo.evaluateCloseness(cand, decomposedIndexType);
          if (selfConstraint > indexResult.first)
            return {selfConstraint, {}};
          return indexResult;
        });

    // If the closest matches all mismatch on self, we either have something
    // that cannot be subscripted, or an ambiguity.
    if (calleeInfo.closeness == CC_SelfMismatch) {
      diagnose(SE->getLoc(), diag::cannot_subscript_base, baseType)
          .highlight(SE->getBase()->getSourceRange());
      // FIXME: Should suggest overload set, but we're not ready for that until
      // it points to candidates and identifies the self type in the diagnostic.
      // calleeInfo.suggestPotentialOverloads(SE->getLoc());
      return true;
    }

    // Any other failures relate to the index list.
    for (unsigned i = 0, e = calleeInfo.size(); i != e; ++i)
      calleeInfo.candidates[i].skipCurriedSelf = true;

    // TODO: Is there any reason to check for CC_NonLValueInOut here?

    if (calleeInfo.closeness == CC_ExactMatch) {
      auto message = diag::ambiguous_subscript;

      // If there is an exact match on the argument with
      // a single candidate, let's type-check subscript
      // as a whole to figure out if there is any structural
      // problem after all.
      if (calleeInfo.size() == 1) {
        Expr *expr = SE;
        ConcreteDeclRef decl = nullptr;
        message = diag::cannot_subscript_with_index;

        if (getTypeOfExpressionWithoutApplying(expr, CS.DC, decl))
          return false;

        // If we are down to a single candidate but with an unresolved
        // index type, we can substitute in the base type to get a simpler
        // and more concrete expected type for this subscript decl, in order
        // to diagnose a better error.
        if (baseType && indexType->hasUnresolvedType()) {
          auto cand = calleeInfo.candidates[0];
          auto candType = baseType->getTypeOfMember(CS.DC->getParentModule(),
                                                    cand.getDecl(), nullptr);
          if (auto *candFunc = candType->getAs<FunctionType>()) {
            auto paramsType = FunctionType::composeInput(CS.getASTContext(),
                                                         candFunc->getParams(),
                                                         false);
            if (!typeCheckChildIndependently(
                    indexExpr, paramsType, CTP_CallArgument, TCC_ForceRecheck))
              return true;
          }
        }
      }

      diagnose(SE->getLoc(), message, baseType, indexType)
          .highlight(indexExpr->getSourceRange())
          .highlight(baseExpr->getSourceRange());

      // FIXME: suggestPotentialOverloads should do this.
      // calleeInfo.suggestPotentialOverloads(SE->getLoc());
      for (auto candidate : calleeInfo.candidates)
        if (auto decl = candidate.getDecl())
          diagnose(decl, diag::found_candidate);
        else
          diagnose(candidate.getExpr()->getLoc(), diag::found_candidate);

      return true;
    }

    if (diagnoseParameterErrors(calleeInfo, SE, indexExpr, argLabels))
      return true;

    // Diagnose some simple and common errors.
    if (calleeInfo.diagnoseSimpleErrors(SE))
      return true;

    diagnose(SE->getLoc(), diag::cannot_subscript_with_index, baseType,
             indexType);

    calleeInfo.suggestPotentialOverloads(SE->getLoc());
    return true;
  };

  auto locator =
      CS.getConstraintLocator(SE, ConstraintLocator::SubscriptMember);

  return diagnoseMemberFailures(SE, baseExpr, ConstraintKind::ValueMember,
                                DeclBaseName::createSubscript(),
                                FunctionRefKind::DoubleApply, locator,
                                callback);
}

bool FailureDiagnosis::visitSubscriptExpr(SubscriptExpr *SE) {
  return diagnoseSubscriptErrors(SE, /* inAssignmentDestination = */ false);
}

namespace {
  /// Type checking listener for pattern binding initializers.
  class CalleeListener : public ExprTypeCheckListener {
    Type contextualType;
  public:
    explicit CalleeListener(Type contextualType)
      : contextualType(contextualType) { }

    bool builtConstraints(ConstraintSystem &cs, Expr *expr) override {
      // If we have no contextual type, there is nothing to do.
      if (!contextualType)
        return false;

      // If the expression is obviously something that produces a metatype,
      // then don't put a constraint on it.
      auto semExpr = expr->getValueProvidingExpr();
      if (isa<TypeExpr>(semExpr))
        return false;

      auto resultLocator =
        cs.getConstraintLocator(expr, ConstraintLocator::FunctionResult);
      auto resultType = cs.createTypeVariable(resultLocator,
                                              TVO_CanBindToLValue |
                                              TVO_CanBindToNoEscape);

      auto locator = cs.getConstraintLocator(expr);
      cs.addConstraint(ConstraintKind::FunctionResult,
                       cs.getType(expr),
                       resultType,
                       locator);

      cs.addConstraint(ConstraintKind::Conversion,
                       resultType,
                       contextualType,
                       locator);

      return false;
    }
  };
} // end anonymous namespace

/// Return true if this function name is a comparison operator.  This is a
/// simple heuristic used to guide comparison related diagnostics.
static bool isNameOfStandardComparisonOperator(StringRef opName) {
  return opName == "=="  || opName == "!=" ||
         opName == "===" || opName == "!==" ||
         opName == "<"   || opName == ">" ||
         opName == "<="  || opName == ">=";
}

bool FailureDiagnosis::diagnoseNilLiteralComparison(
    Expr *lhsExpr, Expr *rhsExpr, CalleeCandidateInfo &calleeInfo,
    SourceLoc applyLoc) {

  auto overloadName = calleeInfo.declName;

  // Only diagnose for comparison operators.
  if (!isNameOfStandardComparisonOperator(overloadName))
    return false;

  Expr *otherExpr = lhsExpr;
  Expr *nilExpr = rhsExpr;

  // Swap if we picked the wrong side as the nil literal.
  if (!isa<NilLiteralExpr>(nilExpr->getValueProvidingExpr()))
    std::swap(otherExpr, nilExpr);

  // Bail if neither side is a nil literal.
  if (!isa<NilLiteralExpr>(nilExpr->getValueProvidingExpr()))
    return false;

  // Bail if both sides are a nil literal.
  if (isa<NilLiteralExpr>(otherExpr->getValueProvidingExpr()))
    return false;

  auto otherType = CS.getType(otherExpr)->getRValueType();

  // Bail if we were unable to determine the other type.
  if (isUnresolvedOrTypeVarType(otherType))
    return false;

  // Regardless of whether the type has reference or value semantics,
  // comparison with nil is illegal, albeit for different reasons spelled
  // out by the diagnosis.
  if (otherType->getOptionalObjectType() &&
      (overloadName == "!==" || overloadName == "===")) {
    auto revisedName = overloadName;
    revisedName.pop_back();

    // If we made it here, then we're trying to perform a comparison with
    // reference semantics rather than value semantics.  The fixit will
    // lop off the extra '=' in the operator.
    diagnose(applyLoc,
             diag::value_type_comparison_with_nil_illegal_did_you_mean,
             otherType)
        .fixItReplace(applyLoc, revisedName);
  } else {
    diagnose(applyLoc, diag::value_type_comparison_with_nil_illegal, otherType)
        .highlight(otherExpr->getSourceRange());
  }

  return true;
}

bool FailureDiagnosis::diagnoseArgumentGenericRequirements(
    TypeChecker &TC, Expr *callExpr, Expr *fnExpr, Expr *argExpr,
    CalleeCandidateInfo &candidates, ArrayRef<Identifier> argLabels) {
  if (candidates.closeness != CC_ExactMatch || candidates.size() != 1)
    return false;

  AbstractFunctionDecl *AFD = nullptr;
  if (auto *DRE = dyn_cast<DeclRefExpr>(fnExpr)) {
    AFD = dyn_cast<AbstractFunctionDecl>(DRE->getDecl());
  } else if (auto *candidate = candidates[0].getDecl()) {
    AFD = dyn_cast<AbstractFunctionDecl>(candidate);
  }

  if (!AFD || !AFD->getGenericSignature() || !AFD->hasInterfaceType())
    return false;

  auto env = AFD->getGenericEnvironment();
  if (!env)
    return false;

  auto const &candidate = candidates.candidates[0];

  if (!candidate.hasParameters())
    return false;

  auto params = candidate.getParameters();
  auto paramInfo = candidate.getParameterListInfo(params);
  auto args = decomposeArgType(CS.getType(argExpr), argLabels);

  SmallVector<ParamBinding, 4> bindings;
  MatchCallArgumentListener listener;
  if (matchCallArguments(args, params, paramInfo,
                         candidates.hasTrailingClosure,
                         /*allowFixes=*/false, listener, bindings))
    return false;

  TypeSubstitutionMap substitutions;
  // First, let's collect all of the archetypes and their substitutions,
  // that's going to help later on if there are cross-archetype
  // requirements e.g. <A, B where A.Element == B.Element>.
  for (unsigned i = 0, e = bindings.size(); i != e; ++i) {
    auto param = params[i];
    auto paramType = param.getPlainType();

    auto archetype = paramType->getAs<ArchetypeType>();
    if (!archetype)
      continue;

    // Bindings specify the arguments that source the parameter. The only case
    // this returns a non-singular value is when there are varargs in play.
    for (auto argNo : bindings[i]) {
      auto argType = args[argNo]
                         .getOldType()
                         ->getWithoutSpecifierType();

      if (auto *archetype = argType->getAs<ArchetypeType>()) {
        auto interfaceTy = archetype->getInterfaceType();
        if (auto *paramTy = interfaceTy->getAs<GenericTypeParamType>()) {
          diagnoseAmbiguousGenericParameter(paramTy, fnExpr);
          return true;
        }
      }

      if (isUnresolvedOrTypeVarType(argType) || argType->hasError())
        return false;

      // Record substitution from generic parameter to the argument type.
      substitutions[archetype->getInterfaceType()->getCanonicalType()
                        ->castTo<SubstitutableType>()] = argType;
    }
  }

  if (substitutions.empty())
    return false;

  class RequirementsListener : public GenericRequirementsCheckListener {
    ConstraintSystem &CS;
    AbstractFunctionDecl *Candidate;
    TypeSubstitutionFn Substitutions;

    Expr *CallExpr;
    Expr *FnExpr;
    Expr *ArgExpr;

  public:
    RequirementsListener(ConstraintSystem &cs, AbstractFunctionDecl *AFD,
                         TypeSubstitutionFn subs,
                         Expr *callExpr, Expr *fnExpr, Expr *argExpr)
        : CS(cs), Candidate(AFD), Substitutions(subs), CallExpr(callExpr),
          FnExpr(fnExpr), ArgExpr(argExpr) {}

    bool shouldCheck(RequirementKind kind, Type first, Type second) override {
      // This means that we have encountered requirement which references
      // generic parameter not used in the arguments, we can't diagnose it here.
      return !(first->hasTypeParameter() || first->isTypeVariableOrMember());
    }

    bool diagnoseUnsatisfiedRequirement(
        const Requirement &req, Type first, Type second,
        ArrayRef<ParentConditionalConformance> parents) override {
      Diag<Type, Type, Type, Type, StringRef> note;
      switch (req.getKind()) {
      case RequirementKind::Conformance:
      case RequirementKind::Layout:
        return false;

      case RequirementKind::Superclass:
        note = diag::candidate_types_inheritance_requirement;
        break;

      case RequirementKind::SameType:
        note = diag::candidate_types_equal_requirement;
        break;
      }

      TypeChecker &TC = CS.TC;
      SmallVector<char, 8> scratch;
      auto overloadName = Candidate->getFullName().getString(scratch);

      if (isa<BinaryExpr>(CallExpr) && isa<TupleExpr>(ArgExpr)) {
        auto argTuple = cast<TupleExpr>(ArgExpr);
        auto lhsExpr = argTuple->getElement(0),
             rhsExpr = argTuple->getElement(1);
        auto lhsType = CS.getType(lhsExpr)->getRValueType();
        auto rhsType = CS.getType(rhsExpr)->getRValueType();

        TC.diagnose(FnExpr->getLoc(), diag::cannot_apply_binop_to_args,
                    overloadName, lhsType, rhsType)
            .highlight(lhsExpr->getSourceRange())
            .highlight(rhsExpr->getSourceRange());
      } else if (isa<PrefixUnaryExpr>(CallExpr) ||
                 isa<PostfixUnaryExpr>(CallExpr)) {
        TC.diagnose(ArgExpr->getLoc(), diag::cannot_apply_unop_to_arg,
                    overloadName, CS.getType(ArgExpr));
      } else {
        bool isInitializer = isa<ConstructorDecl>(Candidate);

        SmallVector<AnyFunctionType::Param, 8> Params;
        AnyFunctionType::decomposeInput(CS.getType(ArgExpr), Params);
        TC.diagnose(ArgExpr->getLoc(), diag::cannot_call_with_params,
                    overloadName, AnyFunctionType::getParamListAsString(Params),
                    isInitializer);
      }

      auto rawFirstType = req.getFirstType();
      auto rawSecondType = req.getSecondType();
      auto *genericSig = Candidate->getGenericSignature();

      TC.diagnose(Candidate, note, first, second,
                  rawFirstType, rawSecondType,
                  TypeChecker::gatherGenericParamBindingsText(
                    {rawFirstType, rawSecondType},
                    genericSig->getGenericParams(),
                    Substitutions));

      ParentConditionalConformance::diagnoseConformanceStack(
          TC.Diags, Candidate->getLoc(), parents);

      return true;
    }
  };

  auto *dc = env->getOwningDeclContext();
  auto substitutionFn = QueryTypeSubstitutionMap{substitutions};
  RequirementsListener genericReqListener(CS, AFD, substitutionFn,
                                          callExpr, fnExpr, argExpr);

  auto result = TC.checkGenericArguments(
      dc, callExpr->getLoc(), fnExpr->getLoc(), AFD->getInterfaceType(),
      env->getGenericSignature()->getGenericParams(),
      env->getGenericSignature()->getRequirements(),
      substitutionFn,
      LookUpConformanceInModule{dc->getParentModule()},
      ConformanceCheckFlags::SuppressDependencyTracking, &genericReqListener);

  // Note: If result is RequirementCheckResult::SubstitutionFailure, we did
  // not emit a diagnostic, so we must return false in that case.
  return result == RequirementCheckResult::Failure;
}

static bool diagnoseClosureExplicitParameterMismatch(
    ConstraintSystem &CS, SourceLoc loc,
    ArrayRef<AnyFunctionType::Param> params,
    ArrayRef<AnyFunctionType::Param> args) {
  // We are not trying to diagnose structural problems with top-level
  // arguments here.
  if (params.size() != args.size())
    return false;

  for (unsigned i = 0, n = params.size(); i != n; ++i) {
    auto paramType = params[i].getOldType();
    auto argType = args[i].getOldType();

    if (auto paramFnType = paramType->getAs<AnyFunctionType>()) {
      if (auto argFnType = argType->getAs<AnyFunctionType>())
        return diagnoseClosureExplicitParameterMismatch(
            CS, loc, paramFnType->getParams(), argFnType->getParams());
    }

    if (!paramType || !argType || isUnresolvedOrTypeVarType(paramType) ||
        isUnresolvedOrTypeVarType(argType))
      continue;

    if (!CS.TC.isConvertibleTo(argType, paramType, CS.DC)) {
      CS.TC.diagnose(loc, diag::types_not_convertible, false, paramType,
                     argType);
      return true;
    }
  }

  return false;
}

bool FailureDiagnosis::diagnoseTrailingClosureErrors(ApplyExpr *callExpr) {
  if (!callExpr->hasTrailingClosure())
    return false;

  auto *DC = CS.DC;
  auto *fnExpr = callExpr->getFn();
  auto *argExpr = callExpr->getArg();

  ClosureExpr *closureExpr = nullptr;
  if (auto *PE = dyn_cast<ParenExpr>(argExpr)) {
    closureExpr = dyn_cast<ClosureExpr>(PE->getSubExpr());
  } else {
    return false;
  }

  if (!closureExpr)
    return false;

  class CallResultListener : public ExprTypeCheckListener {
    Type expectedResultType;

  public:
    explicit CallResultListener(Type resultType)
        : expectedResultType(resultType) {}

    bool builtConstraints(ConstraintSystem &cs, Expr *expr) override {
      if (!expectedResultType)
        return false;

      auto resultType = cs.getType(expr);
      auto *locator = cs.getConstraintLocator(expr);

      // Since we know that this is trailing closure, format of the
      // type could be like this - ((Input) -> Result) -> ClosureResult
      // which we can leverage to create specific conversion for
      // result type of the call itself, this might help us gain
      // some valuable contextual information.
      if (auto *fnType = resultType->getAs<AnyFunctionType>()) {
        cs.addConstraint(ConstraintKind::Conversion, fnType->getResult(),
                         expectedResultType, locator);
      } else if (auto *typeVar = resultType->getAs<TypeVariableType>()) {
        auto tv = cs.createTypeVariable(cs.getConstraintLocator(expr),
                                        TVO_CanBindToLValue |
                                        TVO_PrefersSubtypeBinding |
                                        TVO_CanBindToNoEscape);

        auto extInfo = FunctionType::ExtInfo().withThrows();

        FunctionType::Param tvParam(tv);
        auto fTy = FunctionType::get({tvParam}, expectedResultType, extInfo);

        // Add a conversion constraint between the types.
        cs.addConstraint(ConstraintKind::Conversion, typeVar, fTy, locator,
                         /*isFavored*/ true);
      }

      return false;
    }
  };

  SmallPtrSet<TypeBase *, 4> possibleTypes;
  auto currentType = CS.simplifyType(CS.getType(fnExpr));

  // If current type has type variables or unresolved types
  // let's try to re-typecheck it to see if we can get some
  // more information about what is going on.
  if (currentType->hasTypeVariable() || currentType->hasUnresolvedType()) {
    auto contextualType = CS.getContextualType();
    CallResultListener listener(contextualType);
    getPossibleTypesOfExpressionWithoutApplying(
        fnExpr, CS.DC, possibleTypes, FreeTypeVariableBinding::UnresolvedType,
        &listener);

    // Looks like there is there a contextual mismatch
    // related to function type, let's try to diagnose it.
    if (possibleTypes.empty() && contextualType &&
        !contextualType->hasUnresolvedType())
      return diagnoseContextualConversionError(callExpr, contextualType,
                                               CS.getContextualTypePurpose());
  } else {
    possibleTypes.insert(currentType.getPointer());
  }

  for (Type type : possibleTypes) {
    auto *fnType = type->getAs<AnyFunctionType>();
    if (!fnType)
      continue;

    auto params = fnType->getParams();
    if (params.size() != 1)
      return false;

    Type paramType = params.front().getOldType();
    if (auto paramFnType = paramType->getAs<AnyFunctionType>()) {
      auto closureType = CS.getType(closureExpr);
      if (auto *argFnType = closureType->getAs<AnyFunctionType>()) {
        auto *params = closureExpr->getParameters();
        auto loc = params ? params->getStartLoc() : closureExpr->getStartLoc();
        if (diagnoseClosureExplicitParameterMismatch(
                CS, loc, argFnType->getParams(), paramFnType->getParams()))
          return true;
      }
    }

    auto processor = [&](Type resultType, Type expectedResultType) -> bool {
      if (resultType && expectedResultType) {
        if (!resultType->isEqual(expectedResultType)) {
          CS.TC.diagnose(closureExpr->getEndLoc(),
                         diag::cannot_convert_closure_result, resultType,
                         expectedResultType);
          return true;
        }

        // Looks like both actual and expected result types match,
        // there is nothing we can diagnose in this case.
        return false;
      }

      // If we got a result type, let's re-typecheck the function using it,
      // maybe we can find a problem where contextually we expect one type
      // but trailing closure produces completely different one.
      auto fnType = paramType->getAs<AnyFunctionType>();
      if (!fnType)
        return false;

      class ClosureCalleeListener : public ExprTypeCheckListener {
        FunctionType *InputType;
        Type ResultType;

      public:
        explicit ClosureCalleeListener(FunctionType *inputType, Type resultType)
            : InputType(inputType), ResultType(resultType) {}

        bool builtConstraints(ConstraintSystem &cs, Expr *expr) override {
          if (!ResultType)
            return false;

          AnyFunctionType::Param Input(InputType);
          auto expectedType = FunctionType::get({Input}, ResultType);
          cs.addConstraint(ConstraintKind::Conversion, cs.getType(expr),
                           expectedType, cs.getConstraintLocator(expr),
                           /*isFavored*/ true);
          return false;
        }
      };

      auto expectedArgType = FunctionType::get(fnType->getParams(), resultType,
                                               fnType->getExtInfo());

      llvm::SaveAndRestore<DeclContext *> SavedDC(CS.DC, DC);
      ClosureCalleeListener listener(expectedArgType, CS.getContextualType());
      return !typeCheckChildIndependently(callExpr->getFn(), Type(),
                                          CTP_CalleeResult, TCC_ForceRecheck,
                                          &listener);
    };

    // Let's see if there are any structural problems with closure itself.
    if (diagnoseClosureExpr(closureExpr, paramType, processor))
      return true;
  }

  return false;
}

/// Check if there failure associated with expression is related
/// to given contextual type.
bool FailureDiagnosis::diagnoseCallContextualConversionErrors(
    ApplyExpr *callExpr, Type contextualType, ContextualTypePurpose CTP) {
  if (!contextualType || contextualType->hasUnresolvedType())
    return false;

  auto &TC = CS.TC;
  auto *DC = CS.DC;

  auto typeCheckExpr = [&](TypeChecker &TC, Expr *expr, DeclContext *DC,
                           SmallPtrSetImpl<TypeBase *> &types) {
    getPossibleTypesOfExpressionWithoutApplying(
        expr, DC, types, FreeTypeVariableBinding::Disallow);
  };

  // First let's type-check expression without contextual type, and
  // see if that's going to produce a type, if so, let's type-check
  // again, this time using given contextual type.
  SmallPtrSet<TypeBase *, 4> withoutContextual;
  typeCheckExpr(TC, callExpr, DC, withoutContextual);

  // If there are no types returned, it means that problem was
  // nothing to do with contextual information, probably parameter/argument
  // mismatch.
  if (withoutContextual.empty())
    return false;

  Type exprType = withoutContextual.size() == 1 ? *withoutContextual.begin() : Type();
  return diagnoseContextualConversionError(callExpr, contextualType, CTP,
                                           exprType);
}

// Check if there is a structural problem in the function expression
// by performing type checking with the option to allow unresolved
// type variables. If that is going to produce a function type with
// unresolved result let's not re-typecheck the function expression,
// because it might produce unrelated diagnostics due to lack of
// contextual information.
static bool shouldTypeCheckFunctionExpr(FailureDiagnosis &FD, DeclContext *DC,
                                        Expr *fnExpr) {
  if (!isa<UnresolvedDotExpr>(fnExpr))
    return true;

  SmallPtrSet<TypeBase *, 4> fnTypes;
  FD.getPossibleTypesOfExpressionWithoutApplying(
      fnExpr, DC, fnTypes, FreeTypeVariableBinding::UnresolvedType);

  if (fnTypes.size() == 1) {
    // Some member types depend on the arguments to produce a result type,
    // type-checking such expressions without associated arguments is
    // going to produce unrelated diagnostics.
    if (auto fn = (*fnTypes.begin())->getAs<AnyFunctionType>()) {
      auto resultType = fn->getResult();
      if (resultType->hasUnresolvedType() || resultType->hasTypeVariable())
        return false;
    }
  }

  // Might be a structural problem related to the member itself.
  return true;
}

// Check if any candidate of the overload set can accept a specified
// number of arguments, regardless of parameter type or label information.
static bool isViableOverloadSet(const CalleeCandidateInfo &CCI,
                                size_t numArgs) {
  for (unsigned i = 0; i < CCI.size(); ++i) {
    auto &&cand = CCI[i];
    auto funcDecl = dyn_cast_or_null<AbstractFunctionDecl>(cand.getDecl());

    // If we don't have a func decl or we haven't resolved its parameters,
    // continue. The latter case can occur with `type(of:)`, which is introduced
    // as a type variable.
    if (!funcDecl || !cand.hasParameters())
      continue;

    auto params = cand.getParameters();
    bool hasVariadicParameter = false;
    auto pairMatcher = [&](unsigned argIdx, unsigned paramIdx) {
      hasVariadicParameter |= params[paramIdx].isVariadic();
      return true;
    };

    auto paramInfo = cand.getParameterListInfo(params);
    InputMatcher IM(params, paramInfo);
    auto result = IM.match(numArgs, pairMatcher);
    if (result == InputMatcher::IM_Succeeded)
      return true;
    if (result == InputMatcher::IM_HasUnclaimedInput && hasVariadicParameter)
      return true;
  }
  return false;
}

bool FailureDiagnosis::visitApplyExpr(ApplyExpr *callExpr) {
  // If this call involves trailing closure as an argument,
  // let's treat it specially, because re-typecheck of the
  // either function or arguments might results in diagnosing
  // of the unrelated problems due to luck of context.
  if (diagnoseTrailingClosureErrors(callExpr))
    return true;

  if (diagnoseCallContextualConversionErrors(callExpr, CS.getContextualType(),
                                             CS.getContextualTypePurpose()))
    return true;

  auto *fnExpr = callExpr->getFn();
  auto originalFnType = CS.getType(callExpr->getFn());

  if (shouldTypeCheckFunctionExpr(*this, CS.DC, fnExpr)) {
    // Type check the function subexpression to resolve a type for it if
    // possible.
    fnExpr = typeCheckChildIndependently(callExpr->getFn());
    if (!fnExpr) {
      return CS.TC.Diags.hadAnyError();
    }
  }

  SWIFT_DEFER {
    if (!fnExpr) return;

    // If it's a member operator reference, put the operator back.
    if (auto operatorRef = fnExpr->getMemberOperatorRef())
      callExpr->setFn(operatorRef);
  };

  auto getFuncType = [](Type type) -> Type { return type->getRValueType(); };

  auto fnType = getFuncType(CS.getType(fnExpr));

  // Let's see if this has to do with member vs. property error
  // because sometimes when there is a member and a property declared
  // on the nominal type with the same name. Type-checking function
  // expression separately from arguments might produce solution for
  // the property instead of the member.
  if (!fnType->is<AnyFunctionType>() &&
    isa<UnresolvedDotExpr>(callExpr->getFn())) {
    fnExpr = callExpr->getFn();

    SmallPtrSet<TypeBase *, 4> types;
    getPossibleTypesOfExpressionWithoutApplying(fnExpr, CS.DC, types);

    auto isFunctionType = [getFuncType](Type type) -> bool {
      return type && getFuncType(type)->is<AnyFunctionType>();
    };

    auto fnTypes = std::find_if(types.begin(), types.end(), isFunctionType);
    if (fnTypes != types.end()) {
      auto funcType = getFuncType(*fnTypes);
      // If there is only one function type, let's use it.
      if (std::none_of(std::next(fnTypes), types.end(), isFunctionType))
        fnType = funcType;
    } else {
      fnType = getFuncType(originalFnType);
    }
  }

  // If we have a contextual type, and if we have an ambiguously typed function
  // result from our previous check, we re-type-check it using this contextual
  // type to inform the result type of the callee.
  //
  // We only do this as a second pass because the first pass we just did may
  // return something of obviously non-function-type.  If this happens, we
  // produce better diagnostics below by diagnosing this here rather than trying
  // to peel apart the failed conversion to function type.
  if (CS.getContextualType() &&
      (isUnresolvedOrTypeVarType(fnType) ||
       (fnType->is<AnyFunctionType>() && fnType->hasUnresolvedType()))) {
    // FIXME: Prevent typeCheckChildIndependently from transforming expressions,
    // because if we try to typecheck OSR expression with contextual type,
    // it'll end up converting it into DeclRefExpr based on contextual info,
    // instead let's try to get a type without applying and filter callee
    // candidates later on.
    CalleeListener listener(CS.getContextualType());

    if (isa<OverloadSetRefExpr>(fnExpr)) {
      assert(!cast<OverloadSetRefExpr>(fnExpr)->getReferencedDecl() &&
             "unexpected declaration reference");

      ConcreteDeclRef decl = nullptr;
      Type type = getTypeOfExpressionWithoutApplying(
          fnExpr, CS.DC, decl, FreeTypeVariableBinding::UnresolvedType,
          &listener);

      if (type)
        fnType = getFuncType(type);
    } else {
      fnExpr = typeCheckChildIndependently(callExpr->getFn(), Type(),
                                           CTP_CalleeResult, TCC_ForceRecheck,
                                           &listener);
      if (!fnExpr)
        return true;

      fnType = getFuncType(CS.getType(fnExpr));
    }
  }

  // If we resolved a concrete expression for the callee, and it has
  // non-function/non-metatype type, then we cannot call it!
  if (!isUnresolvedOrTypeVarType(fnType) &&
      !fnType->is<AnyFunctionType>() && !fnType->is<MetatypeType>()) {

    auto arg = callExpr->getArg();
<<<<<<< HEAD
    // SWIFT_ENABLE_TENSORFLOW
    auto isDynamicCallable =
        CS.DynamicCallableCache[fnType->getCanonicalType()].isValid();

    auto *nominal = fnType->getAnyNominal();
    auto hasCallMethods = nominal &&
        llvm::any_of(nominal->getMembers(), [](Decl *member) {
          auto funcDecl = dyn_cast<FuncDecl>(member);
          return funcDecl && funcDecl->isCallable();
=======
    auto isDynamicCallable =
        CS.DynamicCallableCache[fnType->getCanonicalType()].isValid();

    // Note: Consider caching `hasCallAsFunctionMethods` in `NominalTypeDecl`.
    auto *nominal = fnType->getAnyNominal();
    auto hasCallAsFunctionMethods = nominal &&
      llvm::any_of(nominal->getMembers(), [](Decl *member) {
          auto funcDecl = dyn_cast<FuncDecl>(member);
          return funcDecl && funcDecl->isCallAsFunctionMethod();
>>>>>>> 7e5e00a8
        });

    // Diagnose @dynamicCallable errors.
    if (isDynamicCallable) {
      auto dynamicCallableMethods =
        CS.DynamicCallableCache[fnType->getCanonicalType()];

      // Diagnose dynamic calls with keywords on @dynamicCallable types that
      // don't define the `withKeywordArguments` method.
      if (auto tuple = dyn_cast<TupleExpr>(arg)) {
        bool hasArgLabel = llvm::any_of(
          tuple->getElementNames(), [](Identifier i) { return !i.empty(); });
        if (hasArgLabel &&
            dynamicCallableMethods.keywordArgumentsMethods.empty()) {
          diagnose(callExpr->getFn()->getStartLoc(),
                   diag::missing_dynamic_callable_kwargs_method, fnType);
          return true;
        }
      }
    }

    if (fnType->is<ExistentialMetatypeType>()) {
      auto diag = diagnose(arg->getStartLoc(),
                           diag::missing_init_on_metatype_initialization);
      diag.highlight(fnExpr->getSourceRange());
    }

    if (!fnType->is<ExistentialMetatypeType>()) {
      auto diag = diagnose(arg->getStartLoc(),
                           diag::cannot_call_non_function_value, fnType);
      diag.highlight(fnExpr->getSourceRange());

      // If the argument is an empty tuple, then offer a
      // fix-it to remove the empty tuple and use the value
      // directly.
      if (auto tuple = dyn_cast<TupleExpr>(arg)) {
        if (tuple->getNumElements() == 0) {
          diag.fixItRemove(arg->getSourceRange());
        }
      }
    }

    // If the argument is a trailing ClosureExpr (i.e. {....}) and it is on
    // the line after the callee, then it's likely the user forgot to
    // write "do" before their brace stmt.
    // Note that line differences of more than 1 are diagnosed during parsing.
    if (auto *PE = dyn_cast<ParenExpr>(arg))
      if (PE->hasTrailingClosure() && isa<ClosureExpr>(PE->getSubExpr())) {
        auto *closure = cast<ClosureExpr>(PE->getSubExpr());
        auto &SM = CS.getASTContext().SourceMgr;
        if (closure->hasAnonymousClosureVars() &&
            closure->getParameters()->size() == 0 &&
            1 + SM.getLineNumber(callExpr->getFn()->getEndLoc()) ==
            SM.getLineNumber(closure->getStartLoc())) {
          diagnose(closure->getStartLoc(), diag::brace_stmt_suggest_do)
            .fixItInsert(closure->getStartLoc(), "do ");
        }
      }

<<<<<<< HEAD
    // SWIFT_ENABLE_TENSORFLOW
    if (!isDynamicCallable && !hasCallMethods)
=======
    if (!isDynamicCallable && !hasCallAsFunctionMethods)
>>>>>>> 7e5e00a8
      return true;
  }
  
  bool hasTrailingClosure = callArgHasTrailingClosure(callExpr->getArg());
  
  // Collect a full candidate list of callees based on the partially type
  // checked function.
  CalleeCandidateInfo calleeInfo(fnExpr, hasTrailingClosure, CS);

  // In the case that function subexpression was resolved independently in
  // the first place, the resolved type may not provide the best diagnostic.
  // We consider the number of arguments to decide whether we'd go with it or
  // stay with the original one.
  if (fnExpr != callExpr->getFn()) {
    bool isInstanceMethodAsCurriedMemberOnType = false;
    if (!calleeInfo.empty()) {
      auto &&cand = calleeInfo[0];
      auto decl = cand.getDecl();
      if (decl && decl->isInstanceMember() && !cand.skipCurriedSelf &&
          cand.getParameters().size() == 1)
        isInstanceMethodAsCurriedMemberOnType = true;
    }

    // In terms of instance method as curried member on type, we should not
    // take the number of arguments into account.
    if (!isInstanceMethodAsCurriedMemberOnType) {
      size_t numArgs = 1;
      auto arg = callExpr->getArg();
      if (auto tuple = dyn_cast<TupleExpr>(arg)) {
        numArgs = tuple->getNumElements();
      }

      if (!isViableOverloadSet(calleeInfo, numArgs)) {
        CalleeCandidateInfo calleeInfoOrig(callExpr->getFn(),
                                           hasTrailingClosure, CS);
        if (isViableOverloadSet(calleeInfoOrig, numArgs)) {
          fnExpr = callExpr->getFn();
          fnType = getFuncType(CS.getType(fnExpr));
          calleeInfo = calleeInfoOrig;
        }
      }
    }
  }

  // Filter list of the candidates based on the known function type.
  if (auto fn = fnType->getAs<AnyFunctionType>()) {
    using Closeness = CalleeCandidateInfo::ClosenessResultTy;

    calleeInfo.filterList([&](OverloadCandidate candidate) -> Closeness {
      auto resultType = candidate.getResultType();
      if (!resultType)
        return {CC_GeneralMismatch, {}};

      // FIXME: Handle matching of the generic types properly.
      // Currently we don't filter result types containing generic parameters
      // because there is no easy way to do that, and candidate set is going
      // to be pruned by matching of the argument types later on anyway, so
      // it's better to over report than to be too conservative.
      if (resultType->isEqual(fn->getResult()))
        return {CC_ExactMatch, {}};

      return {CC_GeneralMismatch, {}};
    });
  }

  // Filter the candidate list based on the argument we may or may not have.
  calleeInfo.filterContextualMemberList(callExpr->getArg());

  SmallVector<Identifier, 2> argLabelsScratch;
  ArrayRef<Identifier> argLabels =
    callExpr->getArgumentLabels(argLabelsScratch);
  if (diagnoseParameterErrors(calleeInfo, callExpr->getFn(),
                              callExpr->getArg(), argLabels))
    return true;

  Type argType;  // argument list, if known.
  if (auto FTy = fnType->getAs<AnyFunctionType>()) {
    argType = FunctionType::composeInput(CS.getASTContext(), FTy->getParams(),
                                         false);
  } else if (auto MTT = fnType->getAs<AnyMetatypeType>()) {
    // If we are constructing a tuple with initializer syntax, the expected
    // argument list is the tuple type itself - and there is no initdecl.
    auto instanceTy = MTT->getInstanceType();
    if (auto tupleTy = instanceTy->getAs<TupleType>()) {
      argType = tupleTy;
    }
  }

  auto isFailingConstraintRelevant = [&]() -> bool {
    auto *constraint = CS.failedConstraint;
    if (!constraint)
      return false;

    auto *locator = constraint->getLocator();
    return locator && locator->getAnchor() == callExpr;
  };

  // If there is a failing constraint associated with current constraint
  // system which points to the argument/parameter mismatch, let's use
  // that information while re-typechecking argument expression, this
  // makes it a lot easier to determine contextual mismatch.
  if (isFailingConstraintRelevant() && !hasTrailingClosure) {
    auto *constraint = CS.failedConstraint;
    if (constraint->getKind() == ConstraintKind::ApplicableFunction) {
      auto calleeType = CS.simplifyType(constraint->getSecondType());
      if (auto *fnType = calleeType->getAs<FunctionType>())
        argType = AnyFunctionType::composeInput(fnType->getASTContext(),
                                                fnType->getParams(),
                                                /*canonicalVararg=*/false);
    } else if (constraint->getKind() == ConstraintKind::ArgumentConversion ||
               constraint->getKind() ==
                   ConstraintKind::OperatorArgumentConversion) {
      using PathEltKind = ConstraintLocator::PathElementKind;
      // Dig up type variable which represents the overload choice that fit
      // this call expression after simplifying `ApplicableFunction` constraint.
      for (auto *typeVar : CS.getTypeVariables()) {
        auto *locator = typeVar->getImpl().getLocator();
        auto path = locator->getPath();

        // Check whether this type variable in anchored at current
        // expression and path ends with `apply function`, which means
        // that it's related to `ApplicableFunction` constraint.
        if (locator->getAnchor() != callExpr || path.empty() ||
            path.back().getKind() != PathEltKind::ApplyFunction)
          continue;

        if (auto type = typeVar->getImpl().getFixedType(nullptr)) {
          fnType = type;
          if (auto *FT = fnType->getAs<AnyFunctionType>())
            argType = AnyFunctionType::composeInput(FT->getASTContext(),
                                                    FT->getParams(),
                                                    /*canonicalVararg=*/false);
        }
        break;
      }
    }
  }

  // Let's check whether this is a situation when callee expects
  // no arguments but N are given. Otherwise, just below
  // `typeCheckArgumentChild*` is going to use `()` is a contextual type which
  // is incorrect.
  if (argType && argType->isVoid()) {
    auto *argExpr = callExpr->getArg();
    if (isa<ParenExpr>(argExpr) ||
        (isa<TupleExpr>(argExpr) &&
         cast<TupleExpr>(argExpr)->getNumElements() > 0)) {
      diagnose(callExpr->getLoc(), diag::extra_argument_to_nullary_call)
          .highlight(argExpr->getSourceRange());
      return true;
    }
  }

  // Get the expression result of type checking the arguments to the call
  // independently, so we have some idea of what we're working with.
  //
  auto argExpr = typeCheckArgumentChildIndependently(callExpr->getArg(),
                                                     argType, calleeInfo,
                                             TCC_AllowUnresolvedTypeVariables);
  if (!argExpr)
    return true; // already diagnosed.

  calleeInfo.filterListArgs(decomposeArgType(CS.getType(argExpr), argLabels));

  if (diagnoseParameterErrors(calleeInfo, callExpr->getFn(), argExpr,
                              argLabels))
    return true;

  // Diagnose some simple and common errors.
  if (calleeInfo.diagnoseSimpleErrors(callExpr))
    return true;

  // Force recheck of the arg expression because we allowed unresolved types
  // before, and that turned out not to help, and now we want any diagnoses
  // from disallowing them.
  argExpr = typeCheckArgumentChildIndependently(callExpr->getArg(), argType,
                                                calleeInfo, TCC_ForceRecheck);
  if (!argExpr)
    return true; // already diagnosed.
  
  // Handle argument label mismatches when we have multiple candidates.
  if (calleeInfo.closeness == CC_ArgumentLabelMismatch) {
    auto args = decomposeArgType(CS.getType(argExpr), argLabels);

    // If we have multiple candidates that we fail to match, just say we have
    // the wrong labels and list the candidates out.
    diagnose(callExpr->getLoc(), diag::wrong_argument_labels_overload,
             getParamListAsString(args))
      .highlight(argExpr->getSourceRange());

    // Did the user intend on invoking a different overload?
    calleeInfo.suggestPotentialOverloads(fnExpr->getLoc());
    return true;
  }

  auto overloadName = calleeInfo.declName;

  // Local function to check if the error with argument type is
  // related to contextual type information of the enclosing expression
  // rather than resolution of argument expression itself.
  auto isContextualConversionFailure = [&](Expr *argExpr) -> bool {
    // If we found an exact match, this must be a problem with a conversion from
    // the result of the call to the expected type. Diagnose this as a
    // conversion failure.
    if (calleeInfo.closeness == CC_ExactMatch)
      return true;

    if (!CS.getContextualType() ||
        (calleeInfo.closeness != CC_ArgumentMismatch &&
         calleeInfo.closeness != CC_OneGenericArgumentMismatch))
      return false;

    CalleeCandidateInfo candidates(fnExpr, hasTrailingClosure, CS);

    // Filter original list of choices based on the deduced type of
    // argument expression after force re-check.
    candidates.filterContextualMemberList(argExpr);

    // One of the candidates matches exactly, which means that
    // this is a contextual type conversion failure, we can't diagnose here.
    return candidates.closeness == CC_ExactMatch;
  };

  // Otherwise, we have a generic failure.  Diagnose it with a generic error
  // message now.
  if (isa<BinaryExpr>(callExpr) && isa<TupleExpr>(argExpr)) {
    auto argTuple = cast<TupleExpr>(argExpr);
    auto lhsExpr = argTuple->getElement(0), rhsExpr = argTuple->getElement(1);
    auto lhsType = CS.getType(lhsExpr)->getRValueType();
    auto rhsType = CS.getType(rhsExpr)->getRValueType();

    // Diagnose any comparisons with the nil literal.
    if (diagnoseNilLiteralComparison(lhsExpr, rhsExpr, calleeInfo,
                                     callExpr->getLoc()))
      return true;

    if (callExpr->isImplicit() && overloadName == "~=") {
      // This binop was synthesized when typechecking an expression pattern.
      auto diag = lhsType->is<UnresolvedType>()
        ? diagnose(lhsExpr->getLoc(),
                   diag::cannot_match_unresolved_expr_pattern_with_value,
                   rhsType)
        : diagnose(lhsExpr->getLoc(),
                   diag::cannot_match_expr_pattern_with_value,
                   lhsType, rhsType);
      diag.highlight(lhsExpr->getSourceRange());
      diag.highlight(rhsExpr->getSourceRange());
      if (auto optUnwrappedType = rhsType->getOptionalObjectType()) {
        if (lhsType->isEqual(optUnwrappedType)) {
          diag.fixItInsertAfter(lhsExpr->getEndLoc(), "?");
        }
      }
      return true;
    }

    // Diagnose attempts to compare reference equality of certain types.
    if (overloadName == "===" || overloadName == "!==") {
      // Functions.
      if (lhsType->is<AnyFunctionType>() || rhsType->is<AnyFunctionType>()) {
        diagnose(callExpr->getLoc(), diag::cannot_reference_compare_types,
                 overloadName, lhsType, rhsType)
          .highlight(lhsExpr->getSourceRange())
          .highlight(rhsExpr->getSourceRange());
        return true;
      }
    }

    if (diagnoseArgumentGenericRequirements(CS.TC, callExpr, fnExpr, argExpr,
                                            calleeInfo, argLabels))
      return true;

    if (isContextualConversionFailure(argTuple))
      return false;

    if (diagnoseRawRepresentableMismatch(calleeInfo, argExpr, argLabels))
      return true;

    if (!lhsType->isEqual(rhsType)) {
      auto diag = diagnose(callExpr->getLoc(), diag::cannot_apply_binop_to_args,
                           overloadName, lhsType, rhsType);
      diag.highlight(lhsExpr->getSourceRange())
      .highlight(rhsExpr->getSourceRange());

      auto tryFixIts = [&]() -> bool {
        if (calleeInfo.size() != 1)
          return false;

        auto candidate = calleeInfo[0];
        auto *fnType = candidate.getFunctionType();
        if (!fnType)
          return false;

        auto params = fnType->getParams();
        if (params.size() != 2)
          return false;

        auto lhsCandidate = params[0].getOldType();
        auto rhsCandidate = params[1].getOldType();
        auto lhsIsCandidate = lhsType->isEqual(lhsCandidate);
        auto rhsIsCandidate = rhsType->isEqual(rhsCandidate);

        if (!lhsIsCandidate && !rhsIsCandidate)
          return false;

        if (!lhsIsCandidate) {
          ContextualFailure failure(expr, CS, lhsType, lhsCandidate,
                                    CS.getConstraintLocator(lhsExpr));
          return failure.tryIntegerCastFixIts(diag);
        }

        if (!rhsIsCandidate) {
          ContextualFailure failure(expr, CS, rhsType, rhsCandidate,
                                    CS.getConstraintLocator(rhsExpr));
          return failure.tryIntegerCastFixIts(diag);
        }

        return false;
      };

      tryFixIts();

    } else {
      diagnose(callExpr->getLoc(), diag::cannot_apply_binop_to_same_args,
               overloadName, lhsType)
      .highlight(lhsExpr->getSourceRange())
      .highlight(rhsExpr->getSourceRange());
    }

    if (lhsType->isEqual(rhsType) &&
        isNameOfStandardComparisonOperator(overloadName) &&
        lhsType->is<EnumType>() &&
        !lhsType->getAs<EnumType>()->getDecl()
          ->hasOnlyCasesWithoutAssociatedValues()) {
      diagnose(callExpr->getLoc(),
               diag::no_binary_op_overload_for_enum_with_payload,
               overloadName);
    } else {
      calleeInfo.suggestPotentialOverloads(callExpr->getLoc());
    }

    return true;
  }

  // If all of the arguments are a perfect match, let's check if there
  // are problems with requirements placed on generic parameters, because
  // CalleeCandidateInfo validates only conformance of the parameters
  // to their protocol types (if any) but it doesn't check additional
  // requirements placed on e.g. nested types or between parameters.
  if (diagnoseArgumentGenericRequirements(CS.TC, callExpr, fnExpr, argExpr,
                                          calleeInfo, argLabels))
    return true;

  // If we have a failure where closeness is an exact match, but there is
  // still a failed argument, it is because one (or more) of the arguments
  // types are unresolved.
  if (calleeInfo.closeness == CC_ExactMatch && calleeInfo.failedArgument.isValid()) {
    diagnoseAmbiguity(getFailedArgumentExpr(calleeInfo, argExpr));
    return true;
  }

  if (isContextualConversionFailure(argExpr))
    return false;

  // Generate specific error messages for unary operators.
  if (isa<PrefixUnaryExpr>(callExpr) || isa<PostfixUnaryExpr>(callExpr)) {
    assert(!overloadName.empty());
    diagnose(argExpr->getLoc(), diag::cannot_apply_unop_to_arg, overloadName,
             CS.getType(argExpr));

    calleeInfo.suggestPotentialOverloads(argExpr->getLoc());
    return true;
  }

  if (CS.getType(argExpr)->hasUnresolvedType())
    return false;

  if (diagnoseRawRepresentableMismatch(calleeInfo, argExpr, argLabels))
    return true;

  SmallVector<AnyFunctionType::Param, 8> params;
  AnyFunctionType::decomposeInput(CS.getType(argExpr), params);
  auto argString = AnyFunctionType::getParamListAsString(params);

  // If we couldn't get the name of the callee, then it must be something of a
  // more complex "value of function type".
  if (overloadName.empty()) {
    // If we couldn't infer the result type of the closure expr, then we have
    // some sort of ambiguity, let the ambiguity diagnostic stuff handle this.
    if (auto ffty = fnType->getAs<AnyFunctionType>())
      if (ffty->getResult()->hasTypeVariable()) {
        diagnoseAmbiguity(fnExpr);
        return true;
      }
    
    // The most common unnamed value of closure type is a ClosureExpr, so
    // special case it.
    if (isa<ClosureExpr>(fnExpr->getValueProvidingExpr())) {
      if (fnType->hasTypeVariable())
        diagnose(argExpr->getStartLoc(), diag::cannot_invoke_closure, argString)
          .highlight(fnExpr->getSourceRange());
      else
        diagnose(argExpr->getStartLoc(), diag::cannot_invoke_closure_type,
                 fnType, argString)
          .highlight(fnExpr->getSourceRange());
      
    } else if (fnType->hasTypeVariable()) {
      diagnose(argExpr->getStartLoc(), diag::cannot_call_function_value,
               argString)
        .highlight(fnExpr->getSourceRange());
    } else {
      diagnose(argExpr->getStartLoc(), diag::cannot_call_value_of_function_type,
                fnType, argString)
        .highlight(fnExpr->getSourceRange());
    }
    
    return true;
  }

  if (auto MTT = fnType->getAs<MetatypeType>()) {
    if (MTT->getInstanceType()->isExistentialType()) {
      diagnose(fnExpr->getLoc(), diag::construct_protocol_value, fnType);
      return true;
    }
  }
  
  bool isInitializer = isa<TypeExpr>(fnExpr);
  if (isa<TupleExpr>(argExpr) &&
      cast<TupleExpr>(argExpr)->getNumElements() == 0) {
    // Emit diagnostics that say "no arguments".
    diagnose(fnExpr->getLoc(), diag::cannot_call_with_no_params,
             overloadName, isInitializer);
  } else {
    diagnose(fnExpr->getLoc(), diag::cannot_call_with_params,
             overloadName, argString, isInitializer);
  }

  // Did the user intend on invoking a different overload?
  calleeInfo.suggestPotentialOverloads(fnExpr->getLoc());
  return true;
}

bool FailureDiagnosis::visitAssignExpr(AssignExpr *assignExpr) {
  // Diagnose obvious assignments to literals.
  if (isa<LiteralExpr>(assignExpr->getDest()->getValueProvidingExpr())) {
    diagnose(assignExpr->getLoc(), diag::cannot_assign_to_literal);
    return true;
  }

  // Situation like `var foo = &bar` didn't get diagnosed early
  // because originally its parent is a `SequenceExpr` which hasn't
  // been folded yet, and could represent an operator which accepts
  // `inout` arguments.
  if (auto *AddrOf = dyn_cast<InOutExpr>(assignExpr->getSrc())) {
    diagnose(AddrOf->getLoc(), diag::extraneous_address_of);
    return true;
  }

  if (CS.TC.diagnoseSelfAssignment(assignExpr))
    return true;

  // Type check the destination first, so we can coerce the source to it.
  auto destExpr = typeCheckChildIndependently(assignExpr->getDest(),
                                              TCC_AllowLValue);
  if (!destExpr) return true;

  auto destType = CS.getType(destExpr);
  if (destType->is<UnresolvedType>() || destType->hasTypeVariable()) {
    // Look closer into why destination has unresolved types since such
    // means that destination has diagnosable structural problems, and it's
    // better to diagnose destination (if possible) before moving on to
    // the source of the assignment.
    destExpr = typeCheckChildIndependently(
        destExpr, TCC_AllowLValue | TCC_ForceRecheck, false);
    if (!destExpr)
      return true;

    // If re-checking destination didn't produce diagnostic, let's just type
    // check the source without contextual information.  If it succeeds, then we
    // win, but if it fails, we'll have to diagnose this another way.
    return !typeCheckChildIndependently(assignExpr->getSrc());
  }

  // If the result type is a non-lvalue, then we are failing because it is
  // immutable and that's not a great thing to assign to.
  if (!destType->hasLValueType()) {
    // If the destination is a subscript, the problem may actually be that we
    // incorrectly decided on a get-only subscript overload, and we may be able
    // to come up with a better diagnosis by looking only at subscript candidates
    // that are set-able.
    if (auto subscriptExpr = dyn_cast<SubscriptExpr>(destExpr)) {
      if (diagnoseSubscriptErrors(subscriptExpr, /* inAssignmentDestination = */ true))
        return true;
    }
    // Member ref assignment errors detected elsewhere, so not an assignment issue if found here.
    // The remaining exception involves mutable pointer conversions which aren't always caught elsewhere.
    PointerTypeKind ptk;
    if (!isa<MemberRefExpr>(destExpr) || CS.getType(destExpr)
                                             ->lookThroughAllOptionalTypes()
                                             ->getAnyPointerElementType(ptk)) {
      AssignmentFailure failure(destExpr, CS, assignExpr->getLoc());
      if (failure.diagnoseAsError())
        return true;
    }
  }

  auto *srcExpr = assignExpr->getSrc();
  auto contextualType = destType->getRValueType();
  auto contextualTypePurpose = isa<SubscriptExpr>(destExpr)
                                   ? CTP_SubscriptAssignSource
                                   : CTP_AssignSource;
  // Let's try to type-check assignment source expression without using
  // destination as a contextual type, that allows us to diagnose
  // contextual problems related to source much easier.
  //
  // If source expression requires contextual type to be present,
  // let's avoid this step because it's always going to fail.
  {
    auto *srcExpr = assignExpr->getSrc();
    ExprTypeSaverAndEraser eraser(srcExpr);

    ConcreteDeclRef ref = nullptr;
    auto type = getTypeOfExpressionWithoutApplying(srcExpr, CS.DC, ref);

    if (type && !type->isEqual(contextualType))
      return diagnoseContextualConversionError(
          assignExpr->getSrc(), contextualType, contextualTypePurpose);
  }

  srcExpr = typeCheckChildIndependently(assignExpr->getSrc(), contextualType,
                                        contextualTypePurpose);
  if (!srcExpr)
    return true;

  // If we are assigning to _ and have unresolved types on the RHS, then we have
  // an ambiguity problem.
  if (isa<DiscardAssignmentExpr>(destExpr->getSemanticsProvidingExpr()) &&
      CS.getType(srcExpr)->hasUnresolvedType()) {
    diagnoseAmbiguity(srcExpr);
    return true;
  }

  return false;
}


/// Return true if this type is known to be an ArrayType.
static bool isKnownToBeArrayType(Type ty) {
  if (!ty) return false;

  auto bgt = ty->getAs<BoundGenericType>();
  if (!bgt) return false;

  auto &ctx = bgt->getASTContext();
  return bgt->getDecl() == ctx.getArrayDecl();
}

bool FailureDiagnosis::visitInOutExpr(InOutExpr *IOE) {
  // If we have a contextual type, it must be an inout type.
  auto contextualType = CS.getContextualType();
  if (contextualType) {
    // If the contextual type is one of the UnsafePointer<T> types, then the
    // contextual type of the subexpression must be T.
    Type unwrappedType = contextualType;
    if (auto unwrapped = contextualType->getOptionalObjectType())
      unwrappedType = unwrapped;

    if (auto pointerEltType = unwrappedType->getAnyPointerElementType()) {

      // If the element type is Void, then we allow any input type, since
      // everything is convertible to UnsafeRawPointer
      if (pointerEltType->isVoid())
        contextualType = Type();
      else
        contextualType = pointerEltType;
      
      // Furthermore, if the subexpr type is already known to be an array type,
      // then we must have an attempt at an array to pointer conversion.
      if (isKnownToBeArrayType(CS.getType(IOE->getSubExpr()))) {
        contextualType = ArraySliceType::get(contextualType);
      }
    } else if (contextualType->is<InOutType>()) {
      contextualType = contextualType->getInOutObjectType();
    }
  }

  if (!typeCheckChildIndependently(IOE->getSubExpr(), contextualType,
                                   CS.getContextualTypePurpose(),
                                   TCC_AllowLValue)) {
    return true;
  }
  return false;
}

bool FailureDiagnosis::visitCoerceExpr(CoerceExpr *CE) {
  // Coerce the input to whatever type is specified by the CoerceExpr.
  auto expr = typeCheckChildIndependently(CE->getSubExpr(),
                                          CS.getType(CE->getCastTypeLoc()),
                                          CTP_CoerceOperand);
  if (!expr)
    return true;

  auto ref = expr->getReferencedDecl();
  if (auto *decl = ref.getDecl()) {
    // Without explicit coercion we might end up
    // type-checking sub-expression as unavaible
    // declaration, let's try to diagnose that here.
    if (AvailableAttr::isUnavailable(decl))
      return diagnoseExplicitUnavailability(
          decl, expr->getSourceRange(), CS.DC, dyn_cast<ApplyExpr>(expr));
  }

  return false;
}

bool FailureDiagnosis::visitForceValueExpr(ForceValueExpr *FVE) {
  auto argExpr = typeCheckChildIndependently(FVE->getSubExpr());
  if (!argExpr) return true;
  auto argType = CS.getType(argExpr);

  // If the subexpression type checks as a non-optional type, then that is the
  // error.  Produce a specific diagnostic about this.
  if (!isUnresolvedOrTypeVarType(argType) &&
      argType->getOptionalObjectType().isNull()) {
    diagnose(FVE->getLoc(), diag::invalid_force_unwrap, argType)
      .fixItRemove(FVE->getExclaimLoc())
      .highlight(FVE->getSourceRange());
    return true;
  }
  
  return false;
}

bool FailureDiagnosis::visitBindOptionalExpr(BindOptionalExpr *BOE) {
  auto argExpr = typeCheckChildIndependently(BOE->getSubExpr());
  if (!argExpr) return true;
  auto argType = CS.getType(argExpr);

  // If the subexpression type checks as a non-optional type, then that is the
  // error.  Produce a specific diagnostic about this.
  if (!isUnresolvedOrTypeVarType(argType) &&
      argType->getOptionalObjectType().isNull()) {
    diagnose(BOE->getQuestionLoc(), diag::invalid_optional_chain, argType)
      .highlight(BOE->getSourceRange())
      .fixItRemove(BOE->getQuestionLoc());
    return true;
  }

  return false;
}

bool FailureDiagnosis::visitIfExpr(IfExpr *IE) {
  auto typeCheckClauseExpr = [&](Expr *clause, Type contextType = Type(),
                                 ContextualTypePurpose convertPurpose =
                                     CTP_Unused) -> Expr * {
    // Provide proper contextual type when type conversion is specified.
    return typeCheckChildIndependently(clause, contextType, convertPurpose,
                                       TCCOptions(), nullptr, false);
  };
  // Check all of the subexpressions independently.
  auto condExpr = typeCheckClauseExpr(IE->getCondExpr());
  if (!condExpr) return true;
  auto trueExpr = typeCheckClauseExpr(IE->getThenExpr(), CS.getContextualType(),
                                      CS.getContextualTypePurpose());
  if (!trueExpr) return true;
  auto falseExpr = typeCheckClauseExpr(
      IE->getElseExpr(), CS.getContextualType(), CS.getContextualTypePurpose());
  if (!falseExpr) return true;

  // If the true/false values already match, it must be a contextual problem.
  if (CS.getType(trueExpr)->isEqual(CS.getType(falseExpr)))
    return false;
  
  // Otherwise, the true/false result types must not be matching.
  diagnose(IE->getColonLoc(), diag::if_expr_cases_mismatch,
           CS.getType(trueExpr), CS.getType(falseExpr))
      .highlight(trueExpr->getSourceRange())
      .highlight(falseExpr->getSourceRange());
  return true;
}


bool FailureDiagnosis::
visitRebindSelfInConstructorExpr(RebindSelfInConstructorExpr *E) {
  // Don't walk the children for this node, it leads to multiple diagnostics
  // because of how sema injects this node into the type checker.
  return false;
}

bool FailureDiagnosis::visitCaptureListExpr(CaptureListExpr *CLE) {
  // Always walk into the closure of a capture list expression.
  return visitClosureExpr(CLE->getClosureBody());
}

static bool isInvalidClosureResultType(Type resultType) {
  return !resultType || resultType->hasUnresolvedType() ||
          resultType->hasTypeVariable() || resultType->hasArchetype();
}

bool FailureDiagnosis::visitClosureExpr(ClosureExpr *CE) {
  return diagnoseClosureExpr(
      CE, CS.getContextualType(),
      [&](Type resultType, Type expectedResultType) -> bool {
        if (isInvalidClosureResultType(expectedResultType))
          return false;

        // Following situations are possible:
        // * No result type - possible structurable problem in the body;
        // * Function result type - possible use of function without calling it,
        //   which is properly diagnosed by actual type-check call.
        if (resultType && !resultType->getRValueType()->is<AnyFunctionType>()) {
          if (!resultType->isEqual(expectedResultType)) {
            diagnose(CE->getEndLoc(), diag::cannot_convert_closure_result,
                     resultType, expectedResultType);
            return true;
          }
        }
        return false;
      });
}

bool FailureDiagnosis::diagnoseClosureExpr(
    ClosureExpr *CE, Type contextualType,
    llvm::function_ref<bool(Type, Type)> resultTypeProcessor) {
  // Look through IUO because it doesn't influence
  // neither parameter nor return type diagnostics itself,
  // but if we have function type inside, that might
  // signficantly improve diagnostic quality.
  // FIXME: We need to rework this with IUOs out of the type system.
  // if (contextualType) {
  //   if (auto IUO =
  //           CS.lookThroughImplicitlyUnwrappedOptionalType(contextualType))
  //     contextualType = IUO;
  // }

  Type expectedResultType;

  // If we have a contextual type available for this closure, apply it to the
  // ParamDecls in our parameter list.  This ensures that any uses of them get
  // appropriate types.
  if (contextualType && contextualType->is<FunctionType>()) {
    auto fnType = contextualType->getAs<FunctionType>();
    auto *params = CE->getParameters();
    auto inferredArgs = fnType->getParams();
    
    // It is very common for a contextual type to disagree with the argument
    // list built into the closure expr.  This can be because the closure expr
    // had an explicitly specified pattern, a la:
    //    { a,b in ... }
    // or could be because the closure has an implicitly generated one:
    //    { $0 + $1 }
    // in either case, we want to produce nice and clear diagnostics.
    unsigned actualArgCount = params->size();
    unsigned inferredArgCount = inferredArgs.size();

    if (actualArgCount != inferredArgCount) {
      if (inferredArgCount == 1 && actualArgCount > 1) {
        auto *argTupleTy = inferredArgs.front().getOldType()->getAs<TupleType>();
        // Let's see if inferred argument is actually a tuple inside of Paren.
        if (argTupleTy) {
          // Looks like the number of closure parameters matches number
          // of inferred arguments, which means we can we can emit an
          // error about an attempt to make use of tuple splat or tuple
          // destructuring and provide a proper fix-it.
          if (argTupleTy->getNumElements() == actualArgCount) {
            ClosureParamDestructuringFailure failure(
                expr, CS, fnType, CS.getConstraintLocator(CE));
            return failure.diagnoseAsError();
          }
        }
      }

      // Extraneous arguments.
      if (inferredArgCount < actualArgCount) {
        auto diag = diagnose(
            params->getStartLoc(), diag::closure_argument_list_tuple, fnType,
            inferredArgCount, actualArgCount, (actualArgCount == 1));

        bool onlyAnonymousParams =
            std::all_of(params->begin(), params->end(),
                        [](ParamDecl *param) { return !param->hasName(); });

        // If closure expects no parameters but N was given,
        // and all of them are anonymous let's suggest removing them.
        if (inferredArgCount == 0 && onlyAnonymousParams) {
          auto inLoc = CE->getInLoc();
          auto &sourceMgr = CS.getASTContext().SourceMgr;

          if (inLoc.isValid())
            diag.fixItRemoveChars(params->getStartLoc(),
                                  Lexer::getLocForEndOfToken(sourceMgr, inLoc));
        }
        return true;
      }

      MissingArgumentsFailure failure(
          expr, CS, fnType, inferredArgCount - actualArgCount,
          CS.getConstraintLocator(CE, LocatorPathElt::ContextualType()));
      return failure.diagnoseAsError();
    }

    // Coerce parameter types here only if there are no unresolved
    CS.TC.coerceParameterListToType(params, CE, fnType);
    expectedResultType = fnType->getResult();
  }

  // Defend against type variables from our constraint system leaking into
  // recursive constraints systems formed when checking the body of the
  // closure.  These typevars come into them when the body does name
  // lookups against the parameter decls.
  //
  // Handle this by rewriting the arguments to UnresolvedType().
  for (auto VD : *CE->getParameters()) {
    if (VD->hasType() && (VD->getType()->hasTypeVariable() ||
                          VD->getType()->hasError())) {
      VD->setType(CS.getASTContext().TheUnresolvedType);
      VD->setInterfaceType(VD->getType());
    }
  }

  // If this is a complex leaf closure, there is nothing more we can do.
  if (!CE->hasSingleExpressionBody())
    return false;

  if (isInvalidClosureResultType(expectedResultType))
    expectedResultType = Type();

  // When we're type checking a single-expression closure, we need to reset the
  // DeclContext to this closure for the recursive type checking.  Otherwise,
  // if there is a closure in the subexpression, we can violate invariants.
  {
    llvm::SaveAndRestore<DeclContext *> SavedDC(CS.DC, CE);

    // Explicitly disallow to produce solutions with unresolved type variables,
    // because there is no auxiliary logic which would handle that and it's
    // better to allow failure diagnosis to run directly on the closure body.
    // Note that presence of contextual type implicitly forbids such solutions,
    // but it's not always reset.

    if (expectedResultType && !CE->hasExplicitResultType()) {
      auto closure = CE->getSingleExpressionBody();
      ConcreteDeclRef decl = nullptr;
      // Let's try to compute result type without mutating AST and
      // using expected (contextual) result type, that's going to help
      // diagnose situations where contextual type expected one result
      // type but actual closure produces a different one without explicitly
      // declaring it (e.g. by using anonymous parameters).
      auto type = getTypeOfExpressionWithoutApplying(
          closure, CS.DC, decl, FreeTypeVariableBinding::Disallow);

      if (type && resultTypeProcessor(type, expectedResultType))
        return true;
    }

    // If the closure had an expected result type, use it.
    if (CE->hasExplicitResultType())
      expectedResultType = CE->getExplicitResultTypeLoc().getType();

    // If we couldn't diagnose anything related to the contextual result type
    // let's run proper type-check with expected type and try to verify it.

    auto CTP = expectedResultType ? CTP_ClosureResult : CTP_Unused;
    auto *bodyExpr = typeCheckChildIndependently(CE->getSingleExpressionBody(),
                                                 expectedResultType, CTP,
                                                 TCCOptions(), nullptr, false);

    if (!bodyExpr)
      return true;

    if (resultTypeProcessor(CS.getType(bodyExpr), expectedResultType))
      return true;
  }

  // If the body of the closure looked ok, then look for a contextual type
  // error.  This is necessary because FailureDiagnosis::diagnoseExprFailure
  // doesn't do this for closures.
  if (contextualType) {
    auto fnType = contextualType->getAs<AnyFunctionType>();
    if (!fnType || fnType->isEqual(CS.getType(CE)))
      return false;

    auto contextualResultType = fnType->getResult();
    // If the result type was unknown, it doesn't really make
    // sense to diagnose from expected to unknown here.
    if (isInvalidClosureResultType(contextualResultType))
      return false;

    // If the closure had an explicitly written return type incompatible with
    // the contextual type, diagnose that.
    if (CE->hasExplicitResultType() &&
        CE->getExplicitResultTypeLoc().getTypeRepr()) {
      auto explicitResultTy = CE->getExplicitResultTypeLoc().getType();
      if (fnType && !explicitResultTy->isEqual(contextualResultType)) {
        auto repr = CE->getExplicitResultTypeLoc().getTypeRepr();
        diagnose(repr->getStartLoc(), diag::incorrect_explicit_closure_result,
                 explicitResultTy, fnType->getResult())
          .fixItReplace(repr->getSourceRange(),fnType->getResult().getString());
        return true;
      }
    }
  }

  // Otherwise, we can't produce a specific diagnostic.
  return false;
}

// Ported version of TypeChecker::checkObjCKeyPathExpr which works
// with new Smart KeyPath feature.
static bool diagnoseKeyPathComponents(ConstraintSystem &CS, KeyPathExpr *KPE,
                                      Type rootType) {
  auto &TC = CS.TC;

  // The constraint system may have been unable to resolve the actual root
  // type. The generic interface type of the root produces better
  // diagnostics in this case.
  if (rootType->hasUnresolvedType() && !KPE->isObjC() && KPE->getRootType()) {
    if (auto ident = dyn_cast<ComponentIdentTypeRepr>(KPE->getRootType())) {
      if (auto decl = ident->getBoundDecl()) {
        if (auto metaType = decl->getInterfaceType()->castTo<MetatypeType>()) {
          rootType = metaType->getInstanceType();
        }
      }
    }
  }

  // The key path string we're forming.
  SmallString<32> keyPathScratch;
  llvm::raw_svector_ostream keyPathOS(keyPathScratch);

  // Captures the state of semantic resolution.
  enum State {
    Beginning,
    ResolvingType,
    ResolvingProperty,
    ResolvingArray,
    ResolvingSet,
    ResolvingDictionary,
  } state = Beginning;

  /// Determine whether we are currently resolving a property.
  auto isResolvingProperty = [&] {
    switch (state) {
    case Beginning:
    case ResolvingType:
      return false;

    case ResolvingProperty:
    case ResolvingArray:
    case ResolvingSet:
    case ResolvingDictionary:
      return true;
    }

    llvm_unreachable("Unhandled State in switch.");
  };

  // The type of AnyObject, which is used whenever we don't have
  // sufficient type information.
  Type anyObjectType = TC.Context.getAnyObjectType();

  // Local function to update the state after we've resolved a
  // component.
  Type currentType = rootType;
  auto updateState = [&](bool isProperty, Type newType) {
    // Strip off optionals.
    newType = newType->lookThroughAllOptionalTypes();

    // If updating to a type, just set the new type; there's nothing
    // more to do.
    if (!isProperty) {
      assert(state == Beginning || state == ResolvingType);
      state = ResolvingType;
      currentType = newType;
      return;
    }

    // We're updating to a property. Determine whether we're looking
    // into a bridged Swift collection of some sort.
    if (auto boundGeneric = newType->getAs<BoundGenericType>()) {
      auto nominal = boundGeneric->getDecl();

      // Array<T>
      if (nominal == TC.Context.getArrayDecl()) {
        // Further lookups into the element type.
        state = ResolvingArray;
        currentType = boundGeneric->getGenericArgs()[0];
        return;
      }

      // Set<T>
      if (nominal == TC.Context.getSetDecl()) {
        // Further lookups into the element type.
        state = ResolvingSet;
        currentType = boundGeneric->getGenericArgs()[0];
        return;
      }

      // Dictionary<K, V>
      if (nominal == TC.Context.getDictionaryDecl()) {
        // Key paths look into the keys of a dictionary; further
        // lookups into the value type.
        state = ResolvingDictionary;
        currentType = boundGeneric->getGenericArgs()[1];
        return;
      }
    }

    // Determine whether we're looking into a Foundation collection.
    if (auto classDecl = newType->getClassOrBoundGenericClass()) {
      if (classDecl->isObjC() && classDecl->hasClangNode()) {
        SmallString<32> scratch;
        StringRef objcClassName = classDecl->getObjCRuntimeName(scratch);

        // NSArray
        if (objcClassName == "NSArray") {
          // The element type is unknown, so use AnyObject.
          state = ResolvingArray;
          currentType = anyObjectType;
          return;
        }

        // NSSet
        if (objcClassName == "NSSet") {
          // The element type is unknown, so use AnyObject.
          state = ResolvingSet;
          currentType = anyObjectType;
          return;
        }

        // NSDictionary
        if (objcClassName == "NSDictionary") {
          // Key paths look into the keys of a dictionary; there's no
          // type to help us here.
          state = ResolvingDictionary;
          currentType = anyObjectType;
          return;
        }
      }
    }

    // It's just a property.
    state = ResolvingProperty;
    currentType = newType;
  };

  // Local function to perform name lookup for the current index.
  auto performLookup = [&](DeclBaseName componentName, SourceLoc componentNameLoc,
                           Type &lookupType) -> LookupResult {
    assert(currentType && "Non-beginning state must have a type");
    if (!currentType->mayHaveMembers())
      return LookupResult();

    // Determine the type in which the lookup should occur. If we have
    // a bridged value type, this will be the Objective-C class to
    // which it is bridged.
    if (auto bridgedClass = TC.Context.getBridgedToObjC(CS.DC, currentType))
      lookupType = bridgedClass;
    else
      lookupType = currentType;

    // Look for a member with the given name within this type.
    return TC.lookupMember(CS.DC, lookupType, componentName);
  };

  // Local function to print a component to the string.
  bool needDot = false;
  auto printComponent = [&](DeclBaseName component) {
    if (needDot)
      keyPathOS << ".";
    else
      needDot = true;

    keyPathOS << component;
  };

  bool isInvalid = false;
  SmallVector<KeyPathExpr::Component, 4> resolvedComponents;

  for (auto &component : KPE->getComponents()) {
    auto componentNameLoc = component.getLoc();
    DeclBaseName componentName;

    switch (auto kind = component.getKind()) {
    case KeyPathExpr::Component::Kind::UnresolvedProperty: {
      auto componentFullName = component.getUnresolvedDeclName();
      componentName = componentFullName.getBaseIdentifier();
      break;
    }

    case KeyPathExpr::Component::Kind::UnresolvedSubscript:
      componentName = DeclBaseName::createSubscript();
      break;

    case KeyPathExpr::Component::Kind::Invalid:
    case KeyPathExpr::Component::Kind::Identity:
    case KeyPathExpr::Component::Kind::OptionalChain:
    case KeyPathExpr::Component::Kind::OptionalForce:
      // FIXME: Diagnose optional chaining and forcing properly.
      return false;

    case KeyPathExpr::Component::Kind::OptionalWrap:
    case KeyPathExpr::Component::Kind::Property:
    case KeyPathExpr::Component::Kind::Subscript:
    case KeyPathExpr::Component::Kind::TupleElement:
      llvm_unreachable("already resolved!");
    }

    // If we are resolving into a dictionary, any component is
    // well-formed because the keys are unknown dynamically.
    if (state == ResolvingDictionary) {
      // Just print the component unchanged; there's no checking we
      // can do here.
      printComponent(componentName);

      // From here, we're resolving a property. Use the current type.
      updateState(/*isProperty=*/true, currentType);

      continue;
    }

    // Look for this component.
    Type lookupType;
    LookupResult lookup =
        performLookup(componentName, componentNameLoc, lookupType);

    // If we didn't find anything, try to apply typo-correction.
    bool resultsAreFromTypoCorrection = false;
    if (!lookup) {
      TypoCorrectionResults corrections(TC, componentName,
                                        DeclNameLoc(componentNameLoc));

      TC.performTypoCorrection(CS.DC, DeclRefKind::Ordinary, lookupType,
                               (lookupType ? defaultMemberTypeLookupOptions
                                           : defaultUnqualifiedLookupOptions),
                               corrections);

      if (currentType) {
        TC.diagnose(componentNameLoc, diag::could_not_find_type_member,
                    currentType, componentName);
      } else {
        TC.diagnose(componentNameLoc, diag::use_unresolved_identifier,
                    componentName, false);
      }
        
      // Note all the correction candidates.
      corrections.noteAllCandidates();
      corrections.addAllCandidatesToLookup(lookup);

      isInvalid = true;
      if (!lookup)
        break;

      // Remember that these are from typo correction.
      resultsAreFromTypoCorrection = true;
    }

    // If we have more than one result, filter out unavailable or
    // obviously unusable candidates.
    if (lookup.size() > 1) {
      lookup.filter([&](LookupResultEntry result, bool isOuter) -> bool {
        // Drop unavailable candidates.
        if (result.getValueDecl()->getAttrs().isUnavailable(TC.Context))
          return false;

        // Drop non-property, non-type candidates.
        if (!isa<VarDecl>(result.getValueDecl()) &&
            !isa<TypeDecl>(result.getValueDecl()) &&
            !isa<SubscriptDecl>(result.getValueDecl()))
          return false;

        return true;
      });
    }

    // If all results were unavailable, fail.
    if (!lookup)
      break;

    // If we *still* have more than one result, fail.
    if (lookup.size() > 1) {
      // Don't diagnose ambiguities if the results are from typo correction.
      if (resultsAreFromTypoCorrection)
        break;

      if (lookupType)
        TC.diagnose(componentNameLoc, diag::ambiguous_member_overload_set,
                    componentName);
      else
        TC.diagnose(componentNameLoc, diag::ambiguous_decl_ref, componentName);

      for (auto result : lookup) {
        TC.diagnose(result.getValueDecl(), diag::decl_declared_here,
                    result.getValueDecl()->getFullName());
      }
      isInvalid = true;
      break;
    }

    auto found = lookup.front().getValueDecl();

    // Handle property references.
    if (auto var = dyn_cast<VarDecl>(found)) {
      TC.validateDecl(var);

      // Resolve this component to the variable we found.
      auto varRef = ConcreteDeclRef(var);
      auto resolved =
          KeyPathExpr::Component::forProperty(varRef, Type(), componentNameLoc);
      resolvedComponents.push_back(resolved);
      updateState(/*isProperty=*/true, var->getInterfaceType());

      continue;
    }

    // Handle type references.
    if (auto type = dyn_cast<TypeDecl>(found)) {
      // We cannot refer to a type via a property.
      if (isResolvingProperty()) {
        TC.diagnose(componentNameLoc, diag::expr_keypath_type_of_property,
                    componentName, currentType);
        isInvalid = true;
        break;
      }

      // We cannot refer to a generic type.
      if (type->getDeclaredInterfaceType()->hasTypeParameter()) {
        TC.diagnose(componentNameLoc, diag::expr_keypath_generic_type,
                    componentName);
        isInvalid = true;
        break;
      }

      Type newType;
      if (lookupType && !lookupType->isAnyObject()) {
        newType = lookupType->getTypeOfMember(CS.DC->getParentModule(), type,
                                              type->getDeclaredInterfaceType());
      } else {
        newType = type->getDeclaredInterfaceType();
      }
      if (!newType) {
        isInvalid = true;
        break;
      }

      updateState(/*isProperty=*/false, newType);
      continue;
    }

    continue;
  }

  return isInvalid;
}

bool FailureDiagnosis::visitKeyPathExpr(KeyPathExpr *KPE) {
  auto contextualType = CS.getContextualType();

  auto components = KPE->getComponents();
  assert(!components.empty() && "smart key path components cannot be empty.");

  auto &firstComponent = components.front();
  using ComponentKind = KeyPathExpr::Component::Kind;

  ClassDecl *klass;
  Type parentType, rootType, valueType;
  switch (firstComponent.getKind()) {
  case ComponentKind::UnresolvedProperty:
  case ComponentKind::UnresolvedSubscript: {
    // If there is no contextual type we can't really do anything,
    // as in case of unresolved member expression, which relies on
    // contextual information.
    if (!contextualType)
      return false;

    if (auto *BGT = contextualType->getAs<BoundGenericClassType>()) {
      auto genericArgs = BGT->getGenericArgs();
      klass = BGT->getDecl();
      parentType = BGT->getParent();

      // Smart Key Path can either have 1 argument - root type or
      // two arguments - root and value type.
      assert(genericArgs.size() == 1 || genericArgs.size() == 2);

      rootType = genericArgs.front();
      if (genericArgs.size() == 2)
        valueType = genericArgs.back();
    }
    break;
  }

  default:
    return false;
  }

  // If there is no root type associated with expression we can't
  // really diagnose anything here, it's most likely ambiguity.
  if (!rootType)
    return false;

  // If we know value type, it might be contextual mismatch between
  // the actual type of the path vs. given by the caller.
  if (valueType && !valueType->hasUnresolvedType()) {
    struct KeyPathListener : public ExprTypeCheckListener {
      ClassDecl *Decl;
      Type ParentType;
      Type RootType;

      KeyPathListener(ClassDecl *decl, Type parent, Type root)
          : Decl(decl), ParentType(parent), RootType(root) {}

      bool builtConstraints(ConstraintSystem &cs, Expr *expr) override {
        auto *locator = cs.getConstraintLocator(expr);
        auto valueType = cs.createTypeVariable(locator, TVO_CanBindToNoEscape);

        auto keyPathType =
            BoundGenericClassType::get(Decl, ParentType, {RootType, valueType});

        cs.addConstraint(ConstraintKind::Conversion, cs.getType(expr),
                         keyPathType, locator, /*isFavored*/ true);
        return false;
      }
    };

    Expr *expr = KPE;
    KeyPathListener listener(klass, parentType, rootType);
    ConcreteDeclRef concreteDecl;

    auto derivedType = getTypeOfExpressionWithoutApplying(
        expr, CS.DC, concreteDecl, FreeTypeVariableBinding::Disallow,
        &listener);

    if (derivedType) {
      if (auto *BGT = derivedType->getAs<BoundGenericClassType>()) {
        auto derivedValueType = BGT->getGenericArgs().back();
        if (!CS.TC.isConvertibleTo(valueType, derivedValueType, CS.DC)) {
          diagnose(KPE->getLoc(),
                   diag::expr_smart_keypath_value_covert_to_contextual_type,
                   derivedValueType, valueType);
          return true;
        }
      }
    }
  }

  // Looks like this is not a problem with contextual value type, let's see
  // if there is something wrong with the path itself, maybe one of the
  // components is incorrectly typed or doesn't exist...
  return diagnoseKeyPathComponents(CS, KPE, rootType);
}


bool FailureDiagnosis::visitArrayExpr(ArrayExpr *E) {
  // If we had a contextual type, then it either conforms to
  // ExpressibleByArrayLiteral or it is an invalid contextual type.
  auto contextualType = CS.getContextualType();
  if (!contextualType) {
    return false;
  }

  // If our contextual type is an optional, look through them, because we're
  // surely initializing whatever is inside.
  contextualType = contextualType->lookThroughAllOptionalTypes();

  // Validate that the contextual type conforms to ExpressibleByArrayLiteral and
  // figure out what the contextual element type is in place.
  auto ALC = CS.TC.getProtocol(E->getLoc(),
                               KnownProtocolKind::ExpressibleByArrayLiteral);
  if (!ALC)
    return visitExpr(E);

  // Check to see if the contextual type conforms.
  if (auto Conformance
        = TypeChecker::conformsToProtocol(contextualType, ALC, CS.DC,
                                          ConformanceCheckFlags::InExpression)) {
    Type contextualElementType =
        Conformance->getTypeWitnessByName(
          contextualType, CS.getASTContext().Id_ArrayLiteralElement)
            ->getDesugaredType();

    // Type check each of the subexpressions in place, passing down the contextual
    // type information if we have it.
    for (auto elt : E->getElements()) {
      if (typeCheckChildIndependently(elt, contextualElementType,
                                      CTP_ArrayElement) == nullptr) {
        return true;
      }
    }

    return false;
  }

  ContextualFailure failure(expr, CS, CS.getType(E), contextualType,
                            CS.getConstraintLocator(E));
  if (failure.diagnoseConversionToDictionary())
    return true;

  // If that didn't turn up an issue, then we don't know what to do.
  // TODO: When a contextual type is missing, we could try to diagnose cases
  // where the element types mismatch... but theoretically they should type
  // unify to Any, so that could never happen?
  return false;
}

bool FailureDiagnosis::visitDictionaryExpr(DictionaryExpr *E) {
  Type contextualKeyType, contextualValueType;
  auto keyTypePurpose = CTP_Unused, valueTypePurpose = CTP_Unused;

  // If we had a contextual type, then it either conforms to
  // ExpressibleByDictionaryLiteral or it is an invalid contextual type.
  if (auto contextualType = CS.getContextualType()) {
    // If our contextual type is an optional, look through them, because we're
    // surely initializing whatever is inside.
    contextualType = contextualType->lookThroughAllOptionalTypes();

    auto DLC = CS.TC.getProtocol(
        E->getLoc(), KnownProtocolKind::ExpressibleByDictionaryLiteral);
    if (!DLC) return visitExpr(E);

    // Validate the contextual type conforms to ExpressibleByDictionaryLiteral
    // and figure out what the contextual Key/Value types are in place.
    auto Conformance = TypeChecker::conformsToProtocol(
        contextualType, DLC, CS.DC, ConformanceCheckFlags::InExpression);
    if (!Conformance) {
      diagnose(E->getStartLoc(), diag::type_is_not_dictionary, contextualType)
        .highlight(E->getSourceRange());
      return true;
    }

    contextualKeyType =
        Conformance->getTypeWitnessByName(
          contextualType, CS.getASTContext().Id_Key)
            ->getDesugaredType();

    contextualValueType =
        Conformance->getTypeWitnessByName(
          contextualType, CS.getASTContext().Id_Value)
            ->getDesugaredType();

    assert(contextualKeyType && contextualValueType &&
           "Could not find Key/Value DictionaryLiteral associated types from"
           " contextual type conformance");
    
    keyTypePurpose = CTP_DictionaryKey;
    valueTypePurpose = CTP_DictionaryValue;
  }
  
  // Type check each of the subexpressions in place, passing down the contextual
  // type information if we have it.
  for (auto elt : E->getElements()) {
    auto TE = dyn_cast<TupleExpr>(elt);
    if (!TE || TE->getNumElements() != 2) continue;

    if (!typeCheckChildIndependently(TE->getElement(0),
                                     contextualKeyType, keyTypePurpose))
      return true;
    if (!typeCheckChildIndependently(TE->getElement(1),
                                     contextualValueType, valueTypePurpose))
      return true;
  }

  // If that didn't turn up an issue, then we don't know what to do.
  // TODO: When a contextual type is missing, we could try to diagnose cases
  // where the element types mismatch.  There is no Any equivalent since they
  // keys need to be hashable.
  return false;
}

/// When an object literal fails to typecheck because its protocol's
/// corresponding default type has not been set in the global namespace (e.g.
/// _ColorLiteralType), suggest that the user import the appropriate module for
/// the target.
bool FailureDiagnosis::visitObjectLiteralExpr(ObjectLiteralExpr *E) {
  auto &TC = CS.getTypeChecker();

  // Type check the argument first.
  auto protocol = TC.getLiteralProtocol(E);
  if (!protocol)
    return false;
  DeclName constrName = TC.getObjectLiteralConstructorName(E);
  assert(constrName);
  auto constrs = protocol->lookupDirect(constrName);
  if (constrs.size() != 1 || !isa<ConstructorDecl>(constrs.front()))
    return false;
  auto *constr = cast<ConstructorDecl>(constrs.front());
  auto paramType = TC.getObjectLiteralParameterType(E, constr);
  if (!typeCheckChildIndependently(
        E->getArg(), paramType, CTP_CallArgument))
    return true;

  // Conditions for showing this diagnostic:
  // * The object literal protocol's default type is unimplemented
  if (TC.getDefaultType(protocol, CS.DC))
    return false;
  // * The object literal has no contextual type
  if (CS.getContextualType())
    return false;

  // Figure out what import to suggest.
  auto &Ctx = CS.getASTContext();
  const auto &target = Ctx.LangOpts.Target;
  StringRef importModule;
  StringRef importDefaultTypeName;
  if (protocol == Ctx.getProtocol(KnownProtocolKind::ExpressibleByColorLiteral)) {
    if (target.isMacOSX()) {
      importModule = "AppKit";
      importDefaultTypeName = "NSColor";
    } else if (target.isiOS() || target.isTvOS()) {
      importModule = "UIKit";
      importDefaultTypeName = "UIColor";
    }
  } else if (protocol == Ctx.getProtocol(
               KnownProtocolKind::ExpressibleByImageLiteral)) {
    if (target.isMacOSX()) {
      importModule = "AppKit";
      importDefaultTypeName = "NSImage";
    } else if (target.isiOS() || target.isTvOS()) {
      importModule = "UIKit";
      importDefaultTypeName = "UIImage";
    }
  } else if (protocol == Ctx.getProtocol( 
               KnownProtocolKind::ExpressibleByFileReferenceLiteral)) {
    importModule = "Foundation";
    importDefaultTypeName = "URL";
  }

  // Emit the diagnostic.
  const auto plainName = E->getLiteralKindPlainName();
  TC.diagnose(E->getLoc(), diag::object_literal_default_type_missing,
              plainName);
  if (!importModule.empty()) {
    TC.diagnose(E->getLoc(), diag::object_literal_resolve_import,
                importModule, importDefaultTypeName, plainName);
  }
  return true;
}

// No need to do additional diagnostics for quote literals.
bool FailureDiagnosis::visitQuoteLiteralExpr(QuoteLiteralExpr *E) {
  return false;
}

// No need to do additional diagnostics for unquotes.
bool FailureDiagnosis::visitUnquoteExpr(UnquoteExpr *E) { return false; }

// No need to do additional diagnostics for decl quotes.
bool FailureDiagnosis::visitDeclQuoteExpr(DeclQuoteExpr *E) { return false; }

bool FailureDiagnosis::visitUnresolvedMemberExpr(UnresolvedMemberExpr *E) {
  // If we have no contextual type, there is no way to resolve this.  Just
  // diagnose this as an ambiguity.
  if (!CS.getContextualType())
    return false;

  // OTOH, if we do have a contextual type, we can provide a more specific
  // error.  Dig out the UnresolvedValueMember constraint for this expr node.
  Constraint *memberConstraint = nullptr;
  auto checkConstraint = [&](Constraint *C) {
    if (C->getKind() == ConstraintKind::UnresolvedValueMember &&
        simplifyLocatorToAnchor(CS, C->getLocator()) == E)
      memberConstraint = C;
  };

  if (CS.failedConstraint)
    checkConstraint(CS.failedConstraint);
  for (auto &C : CS.getConstraints()) {
    if (memberConstraint) break;
    checkConstraint(&C);
  }
  
  // If we can't find the member constraint in question, then we failed.
  if (!memberConstraint)
    return false;

  std::function<bool(ArrayRef<OverloadChoice>)> callback = [&](
      ArrayRef<OverloadChoice> candidates) {
    bool hasTrailingClosure = callArgHasTrailingClosure(E->getArgument());

    // Dump all of our viable candidates into a CalleeCandidateInfo & sort it
    // out.
    CalleeCandidateInfo candidateInfo(Type(), candidates, hasTrailingClosure,
                                      CS);

    // Filter the candidate list based on the argument we may or may not have.
    candidateInfo.filterContextualMemberList(E->getArgument());

    // If we have multiple candidates, then we have an ambiguity.
    if (candidateInfo.size() != 1) {
      SourceRange argRange;
      if (auto arg = E->getArgument())
        argRange = arg->getSourceRange();
      diagnose(E->getNameLoc(), diag::ambiguous_member_overload_set,
               E->getName())
          .highlight(argRange);
      candidateInfo.suggestPotentialOverloads(E->getNameLoc().getBaseNameLoc());
      return true;
    }

    auto *argExpr = E->getArgument();
    auto candidateArgTy = candidateInfo[0].getArgumentType(CS.getASTContext());

    // Depending on how we matched, produce tailored diagnostics.
    switch (candidateInfo.closeness) {
    case CC_SelfMismatch:         // Self argument mismatches.
      llvm_unreachable("These aren't produced by filterContextualMemberList");
      return false;

    case CC_NonLValueInOut: // First argument is inout but no lvalue present.
    case CC_OneArgumentMismatch: // All arguments except one match.
    case CC_OneArgumentNearMismatch:
    case CC_OneGenericArgumentMismatch:
    case CC_OneGenericArgumentNearMismatch:
    case CC_GenericNonsubstitutableMismatch:
    case CC_ArgumentNearMismatch: // Argument list mismatch.
    case CC_ArgumentMismatch:     // Argument list mismatch.
      // Candidate filtering can produce these now, but they can't
      // be properly diagnosed here at the moment.
      return false;

    case CC_ExactMatch: { // This is a perfect match for the arguments.

      // If we have an exact match, then we must have an argument list, check
      // it.
      if (candidateArgTy) {
        assert(argExpr && "Exact match without argument?");
        if (!typeCheckArgumentChildIndependently(argExpr, candidateArgTy,
                                                 candidateInfo))
          return true;
      }

      // If the argument is a match, then check the result type.  We might have
      // looked up a contextual member whose result type disagrees with the
      // expected result type.
      auto resultTy = candidateInfo[0].getResultType();
      if (!resultTy)
        resultTy = candidateInfo[0].getType();

      if (resultTy && !CS.getContextualType()->is<UnboundGenericType>() &&
          !CS.TC.isConvertibleTo(resultTy, CS.getContextualType(), CS.DC)) {
        diagnose(E->getNameLoc(), diag::expected_result_in_contextual_member,
                 E->getName(), resultTy, CS.getContextualType());
        return true;
      }

      // Otherwise, this is an exact match, return false to diagnose this as an
      // ambiguity.  It must be some other problem, such as failing to infer a
      // generic argument on the enum type.
      return false;
    }

    case CC_Unavailable:
    case CC_Inaccessible:
      // Diagnose some simple and common errors.
      return candidateInfo.diagnoseSimpleErrors(E);

    case CC_ArgumentLabelMismatch:
    case CC_ArgumentCountMismatch: {
      // If we have no argument, the candidates must have expected one.
      if (!argExpr) {
        if (!candidateArgTy)
          return false; // Candidate must be incorrect for some other reason.

        // Pick one of the arguments that are expected as an exemplar.
        if (candidateArgTy->isVoid()) {
          // If this member is () -> T, suggest adding parentheses.
          diagnose(E->getNameLoc(), diag::expected_parens_in_contextual_member,
                   E->getName())
              .fixItInsertAfter(E->getEndLoc(), "()");
        } else {
          diagnose(E->getNameLoc(),
                   diag::expected_argument_in_contextual_member, E->getName(),
                   candidateArgTy);
        }
        return true;
      }

      assert(argExpr && candidateArgTy && "Exact match without an argument?");
      return diagnoseSingleCandidateFailures(candidateInfo, E, argExpr,
                                             E->getArgumentLabels());
    }

    case CC_GeneralMismatch: { // Something else is wrong.
      // If an argument value was specified, but this member expects no
      // arguments,
      // then we fail with a nice error message.
      if (!candidateArgTy) {
        auto kind = candidateInfo[0].getDecl()->getDescriptiveKind();
        bool isVoid = CS.getType(argExpr)->isVoid();
        auto argumentRange = E->getArgument()->getSourceRange();
        if (kind == DescriptiveDeclKind::EnumElement) {
          if (isVoid) {
            diagnose(E->getNameLoc(), diag::unexpected_arguments_in_enum_case,
                     E->getName())
                .fixItRemove(argumentRange);
          } else {
            diagnose(E->getNameLoc(), diag::unexpected_arguments_in_enum_case,
                     E->getName())
                .highlight(argumentRange);
          }
        } else {
          if (isVoid) {
            diagnose(E->getNameLoc(),
                     diag::unexpected_arguments_in_contextual_member, kind,
                     E->getName())
                .fixItRemove(argumentRange);
          } else {
            diagnose(E->getNameLoc(),
                     diag::unexpected_arguments_in_contextual_member, kind,
                     E->getName())
                .highlight(argumentRange);
          }
        }
        return true;
      }

      return false;
    }
    }

    llvm_unreachable("all cases should be handled");
  };

  return diagnoseMemberFailures(E, nullptr, memberConstraint->getKind(),
                                memberConstraint->getMember(),
                                memberConstraint->getFunctionRefKind(),
                                memberConstraint->getLocator(), callback);
}

bool FailureDiagnosis::diagnoseMemberFailures(
    Expr *E, Expr *baseExpr, ConstraintKind lookupKind, DeclName memberName,
    FunctionRefKind funcRefKind, ConstraintLocator *locator,
    Optional<std::function<bool(ArrayRef<OverloadChoice>)>> callback,
    bool includeInaccessibleMembers) {
  auto isInitializer = memberName.isSimpleName(DeclBaseName::createConstructor());

  // Get the referenced base expression from the failed constraint, along with
  // the SourceRange for the member ref.  In "x.y", this returns the expr for x
  // and the source range for y.
  SourceRange memberRange;
  SourceLoc BaseLoc;
  DeclNameLoc NameLoc;

  Type baseTy, baseObjTy;
  // UnresolvedMemberExpr doesn't have "base" expression,
  // it's represented as ".foo", which means that we need
  // to get base from the context.
  if (auto *UME = dyn_cast<UnresolvedMemberExpr>(E)) {
    memberRange = E->getSourceRange();
    BaseLoc = E->getLoc();
    NameLoc = UME->getNameLoc();
    baseTy = CS.getContextualType();
    if (!baseTy)
      return false;

    // If we succeeded, get ready to do the member lookup.
    baseObjTy = baseTy->getRValueType();

    // If the base object is already a metatype type, then something weird is
    // going on.  For now, just generate a generic error.
    if (baseObjTy->is<MetatypeType>())
      return false;

    baseTy = baseObjTy = MetatypeType::get(baseObjTy);
  } else {
    memberRange = baseExpr->getSourceRange();
    if (locator)
      locator = simplifyLocator(CS, locator, memberRange);

    BaseLoc = baseExpr->getLoc();
    NameLoc = DeclNameLoc(memberRange.Start);

    // Retypecheck the anchor type, which is the base of the member expression.
    baseExpr = typeCheckChildIndependently(baseExpr, TCC_AllowLValue);
    if (!baseExpr)
      return true;

    baseTy = CS.getType(baseExpr);
    baseObjTy = baseTy->getWithoutSpecifierType();
  }

  // If the base type is an IUO, look through it.  Odds are, the code is not
  // trying to find a member of it.
  // FIXME: We need to rework this with IUOs out of the type system.
  // if (auto objTy = CS.lookThroughImplicitlyUnwrappedOptionalType(baseObjTy))
  //   baseTy = baseObjTy = objTy;

  // If the base of this property access is a function that takes an empty
  // argument list, then the most likely problem is that the user wanted to
  // call the function, e.g. in "a.b.c" where they had to write "a.b().c".
  // Produce a specific diagnostic + fixit for this situation.
  if (auto baseFTy = baseObjTy->getAs<AnyFunctionType>()) {
    if (baseExpr && baseFTy->getParams().empty()) {
      auto failure =
          MissingCallFailure(expr, CS, CS.getConstraintLocator(baseExpr));
      return failure.diagnoseAsError();
    }
  }

  // If this is a tuple, then the index needs to be valid.
  if (auto tuple = baseObjTy->getAs<TupleType>()) {
    auto baseName = memberName.getBaseName();

    if (!baseName.isSpecial()) {
      StringRef nameStr = baseName.userFacingName();

      int fieldIdx = -1;
      // Resolve a number reference into the tuple type.
      unsigned Value = 0;
      if (!nameStr.getAsInteger(10, Value) && Value < tuple->getNumElements()) {
        fieldIdx = Value;
      } else {
        fieldIdx = tuple->getNamedElementId(memberName.getBaseIdentifier());
      }

      if (fieldIdx != -1)
        return false; // Lookup is valid.
    }

    diagnose(BaseLoc, diag::could_not_find_tuple_member, baseObjTy, memberName)
        .highlight(memberRange);
    return true;
  }

  // If this is initializer/constructor lookup we are dealing this.
  if (isInitializer) {
    // Let's check what is the base type we are trying to look it up on
    // because only MetatypeType is viable to find constructor on, as per
    // rules in ConstraintSystem::performMemberLookup.
    if (!baseTy->is<AnyMetatypeType>()) {
      baseTy = MetatypeType::get(baseTy, CS.getASTContext());
    }
  }

  // If base type has unresolved generic parameters, such might mean
  // that it's initializer with erroneous argument, otherwise this would
  // be a simple ambiguous archetype case, neither can be diagnosed here.
  if (baseTy->hasTypeParameter() && baseTy->hasUnresolvedType())
    return false;

  MemberLookupResult result =
      CS.performMemberLookup(lookupKind, memberName, baseTy, funcRefKind,
                             locator, includeInaccessibleMembers);

  switch (result.OverallResult) {
  case MemberLookupResult::Unsolved:
    // If we couldn't resolve a specific type for the base expression, then we
    // cannot produce a specific diagnostic.
    return false;

  case MemberLookupResult::ErrorAlreadyDiagnosed:
    // If an error was already emitted, then we're done, don't emit anything
    // redundant.
    return true;

  case MemberLookupResult::HasResults:
    break;
  }

  SmallVector<OverloadChoice, 4> viableCandidatesToReport;
  for (auto candidate : result.ViableCandidates)
    if (candidate.getKind() != OverloadChoiceKind::KeyPathApplication)
      viableCandidatesToReport.push_back(candidate);

  // Since the lookup was allowing inaccessible members, let's check
  // if it found anything of that sort, which is easy to diagnose.
  bool allUnavailable = !CS.TC.getLangOpts().DisableAvailabilityChecking;
  bool allInaccessible = true;
  for (auto &member : viableCandidatesToReport) {
    if (!member.isDecl()) {
      // if there is no declaration, this choice is implicitly available.
      allUnavailable = false;
      continue;
    }

    auto decl = member.getDecl();
    // Check availability of the found choice.
    if (!decl->getAttrs().isUnavailable(CS.getASTContext()))
      allUnavailable = false;

    if (decl->isAccessibleFrom(CS.DC))
      allInaccessible = false;
  }

  // diagnoseSimpleErrors() should have diagnosed this scenario.
  assert(!allInaccessible || viableCandidatesToReport.empty());

  if (result.UnviableCandidates.empty() && isInitializer &&
      !baseObjTy->is<AnyMetatypeType>()) {
    if (auto ctorRef = dyn_cast<UnresolvedDotExpr>(E)) {
      // Diagnose 'super.init', which can only appear inside another
      // initializer, specially.
      if (isa<SuperRefExpr>(ctorRef->getBase())) {
        diagnose(BaseLoc, diag::super_initializer_not_in_initializer);
        return true;
      }

      // Suggest inserting a call to 'type(of:)' to construct another object
      // of the same dynamic type.
      SourceRange fixItRng = ctorRef->getNameLoc().getSourceRange();

      // Surround the caller in `type(of:)`.
      diagnose(BaseLoc, diag::init_not_instance_member)
          .fixItInsert(fixItRng.Start, "type(of: ")
          .fixItInsertAfter(fixItRng.End, ")");
      return true;
    }
  }

  if (viableCandidatesToReport.empty()) {
    // If this was an optional type let's check if the base type
    // has requested member, if so - generate nice error saying that
    // optional was not unwrapped, otherwise say that type value has
    // no such member.
    if (auto *OT = dyn_cast<OptionalType>(baseObjTy.getPointer())) {
      auto optionalResult = CS.performMemberLookup(
          lookupKind, memberName, OT->getBaseType(), funcRefKind, locator,
          /*includeInaccessibleMembers*/ false);

      switch (optionalResult.OverallResult) {
      case MemberLookupResult::ErrorAlreadyDiagnosed:
        // If an error was already emitted, then we're done, don't emit anything
        // redundant.
        return true;

      case MemberLookupResult::Unsolved:
      case MemberLookupResult::HasResults:
        break;
      }

      if (!optionalResult.ViableCandidates.empty()) {
        MemberAccessOnOptionalBaseFailure failure(
            expr, CS, CS.getConstraintLocator(baseExpr), memberName,
            /*resultOptional=*/false);
        return failure.diagnoseAsError();
      }
    }

    // FIXME: Dig out the property DeclNameLoc.
    diagnoseUnviableLookupResults(result, E, baseObjTy, baseExpr, memberName,
                                  NameLoc, BaseLoc);
    return true;
  }

  if (allUnavailable) {
    auto firstDecl = viableCandidatesToReport[0].getDecl();
    // FIXME: We need the enclosing CallExpr to rewrite the argument labels.
    if (diagnoseExplicitUnavailability(firstDecl, BaseLoc, CS.DC,
                                       /*call*/ nullptr))
      return true;
  }

  return callback.hasValue() ? (*callback)(viableCandidatesToReport) : false;
}

bool FailureDiagnosis::visitUnresolvedDotExpr(UnresolvedDotExpr *UDE) {
  auto *baseExpr = UDE->getBase();
  auto *locator = CS.getConstraintLocator(UDE, ConstraintLocator::Member);
  if (!locator)
    return false;

  return diagnoseMemberFailures(UDE, baseExpr, ConstraintKind::ValueMember,
                                UDE->getName(), UDE->getFunctionRefKind(),
                                locator);
}

/// A TupleExpr propagate contextual type information down to its children and
/// can be erroneous when there is a label mismatch etc.
bool FailureDiagnosis::visitTupleExpr(TupleExpr *TE) {
  // If we know the requested argType to use, use computeTupleShuffle to produce
  // the shuffle of input arguments to destination values.  It requires a
  // TupleType to compute the mapping from argExpr.  Conveniently, it doesn't
  // care about the actual types though, so we can just use 'void' for them.
  if (!CS.getContextualType() || !CS.getContextualType()->is<TupleType>())
    return visitExpr(TE);

  auto contextualTT = CS.getContextualType()->castTo<TupleType>();

  SmallVector<TupleTypeElt, 4> ArgElts;
  auto voidTy = CS.getASTContext().TheEmptyTupleType;

  for (unsigned i = 0, e = TE->getNumElements(); i != e; ++i)
    ArgElts.push_back({ voidTy, TE->getElementName(i) });
  auto TEType = TupleType::get(ArgElts, CS.getASTContext());

  if (!TEType->is<TupleType>())
    return visitExpr(TE);

  SmallVector<unsigned, 4> sources;
  
  // If the shuffle is invalid, then there is a type error.  We could diagnose
  // it specifically here, but the general logic does a fine job so we let it
  // do it.
  if (computeTupleShuffle(TEType->castTo<TupleType>()->getElements(),
                          contextualTT->getElements(), sources))
    return visitExpr(TE);

  // If we got a correct shuffle, we can perform the analysis of all of
  // the input elements, with their expected types.
  for (unsigned i = 0, e = sources.size(); i != e; ++i) {
    // Otherwise, it must match the corresponding expected argument type.
    unsigned inArgNo = sources[i];

    TCCOptions options;
    if (contextualTT->getElement(i).isInOut())
      options |= TCC_AllowLValue;

    auto actualType = contextualTT->getElementType(i);
    auto exprResult =
        typeCheckChildIndependently(TE->getElement(inArgNo), actualType,
                                    CS.getContextualTypePurpose(), options);
    // If there was an error type checking this argument, then we're done.
    if (!exprResult) return true;
  }
  
  return false;
}

/// An IdentityExpr doesn't change its argument, but it *can* propagate its
/// contextual type information down.
bool FailureDiagnosis::visitIdentityExpr(IdentityExpr *E) {
  auto contextualType = CS.getContextualType();

  // If we have a paren expr and our contextual type is a ParenType, remove the
  // paren expr sugar.
  if (contextualType)
    contextualType = contextualType->getWithoutParens();
  if (!typeCheckChildIndependently(E->getSubExpr(), contextualType,
                                   CS.getContextualTypePurpose()))
    return true;
  return false;
}

/// A TryExpr doesn't change it's argument, nor does it change the contextual
/// type.
bool FailureDiagnosis::visitTryExpr(TryExpr *E) {
  return visit(E->getSubExpr());
}

bool FailureDiagnosis::visitExpr(Expr *E) {
  // Check each of our immediate children to see if any of them are
  // independently invalid.
  bool errorInSubExpr = false;
  
  E->forEachImmediateChildExpr([&](Expr *Child) -> Expr* {
    // If we already found an error, stop checking.
    if (errorInSubExpr) return Child;

    // Otherwise just type check the subexpression independently.  If that
    // succeeds, then we stitch the result back into our expression.
    if (typeCheckChildIndependently(Child, TCC_AllowLValue))
      return Child;

    // Otherwise, it failed, which emitted a diagnostic.  Keep track of this
    // so that we don't emit multiple diagnostics.
    errorInSubExpr = true;
    return Child;
  });
  
  // If any of the children were errors, we're done.
  if (errorInSubExpr)
    return true;
  
  // Otherwise, produce a more generic error.
  return false;
}


bool FailureDiagnosis::diagnoseExprFailure() {
  assert(expr);

  // Our general approach is to do a depth first traversal of the broken
  // expression tree, type checking as we go.  If we find a subtree that cannot
  // be type checked on its own (even to an incomplete type) then that is where
  // we focus our attention.  If we do find a type, we use it to check for
  // contextual type mismatches.
  return visit(expr);
}


/// Given a specific expression and the remnants of the failed constraint
/// system, produce a specific diagnostic.
///
/// This is guaranteed to always emit an error message.
///
void ConstraintSystem::diagnoseFailureForExpr(Expr *expr) {
  // Continue simplifying any active constraints left in the system.  We can end
  // up with them because the solver bails out as soon as it sees a Failure.  We
  // don't want to leave them around in the system because later diagnostics
  // will assume they are unsolvable and may otherwise leave the system in an
  // inconsistent state.
  simplify(/*ContinueAfterFailures*/true);

  // Look through RebindSelfInConstructorExpr to avoid weird Sema issues.
  if (auto *RB = dyn_cast<RebindSelfInConstructorExpr>(expr))
    expr = RB->getSubExpr();

  FailureDiagnosis diagnosis(expr, *this);

  // Now, attempt to diagnose the failure from the info we've collected.
  if (diagnosis.diagnoseExprFailure())
    return;

  // If this is a contextual conversion problem, dig out some information.
  if (diagnosis.diagnoseContextualConversionError(expr, getContextualType(),
                                                  getContextualTypePurpose()))
    return;

  // If we can diagnose a problem based on the constraints left laying around in
  // the system, do so now.
  if (diagnosis.diagnoseConstraintFailure())
    return;

  // If no one could find a problem with this expression or constraint system,
  // then it must be well-formed... but is ambiguous.  Handle this by diagnostic
  // various cases that come up.
  diagnosis.diagnoseAmbiguity(expr);
}

std::pair<Type, ContextualTypePurpose>
FailureDiagnosis::validateContextualType(Type contextualType,
                                         ContextualTypePurpose CTP) {
  if (!contextualType)
    return {contextualType, CTP};

  // Since some of the contextual types might be tuples e.g. subscript argument
  // is a tuple or paren wrapping a tuple, it's required to recursively check
  // its elements to determine nullability of the contextual type, because it
  // might contain archetypes.
  std::function<bool(Type)> shouldNullifyType = [&](Type type) -> bool {
    switch (type->getDesugaredType()->getKind()) {
    case TypeKind::PrimaryArchetype:
    case TypeKind::OpenedArchetype:
    case TypeKind::NestedArchetype:
    case TypeKind::Unresolved:
      return true;

    case TypeKind::BoundGenericEnum:
    case TypeKind::BoundGenericClass:
    case TypeKind::BoundGenericStruct:
    case TypeKind::UnboundGeneric:
    case TypeKind::GenericFunction:
    case TypeKind::Metatype:
      return type->hasUnresolvedType();

    case TypeKind::Tuple: {
      auto tupleType = type->getAs<TupleType>();
      for (auto &element : tupleType->getElements()) {
        if (shouldNullifyType(element.getType()))
            return true;
      }
      break;
    }

    default:
      return false;
    }

    return false;
  };

  bool shouldNullify = false;
  if (auto objectType = contextualType->getWithoutSpecifierType()) {
    // Note that simply checking for `objectType->hasUnresolvedType()` is not
    // appropriate in this case standalone, because if it's in a function,
    // for example, or inout type, we still want to preserve it's skeleton
    /// because that helps to diagnose inout argument issues. Complete
    // nullification is only appropriate for generic types with unresolved
    // types or standalone archetypes because that's going to give
    // sub-expression solver a chance to try and compute type as it sees fit
    // and higher level code would have a chance to check it, which avoids
    // diagnostic messages like `cannot convert (_) -> _ to (Int) -> Void`.
    shouldNullify = shouldNullifyType(objectType);
  }

  // If the conversion type contains no info, drop it.
  if (shouldNullify)
    return {Type(), CTP_Unused};

  // Remove all of the potentially leftover type variables or type parameters
  // from the contextual type to be used by new solver.
  contextualType = replaceTypeParametersWithUnresolved(contextualType);
  contextualType = replaceTypeVariablesWithUnresolved(contextualType);

  return {contextualType, CTP};
}

/// Check the specified closure to see if it is a multi-statement closure with
/// an uninferred type.  If so, diagnose the problem with an error and return
/// true.
bool FailureDiagnosis::
diagnoseAmbiguousMultiStatementClosure(ClosureExpr *closure) {
  if (closure->hasSingleExpressionBody() ||
      closure->hasExplicitResultType())
    return false;

  auto closureType = CS.getType(closure)->getAs<AnyFunctionType>();
  if (!closureType ||
      !(closureType->getResult()->hasUnresolvedType() ||
        closureType->getResult()->hasTypeVariable()))
    return false;

  // Okay, we have a multi-statement closure expr that has no inferred result,
  // type, in the context of a larger expression.  The user probably expected
  // the compiler to infer the result type of the closure from the body of the
  // closure, which Swift doesn't do for multi-statement closures.  Try to be
  // helpful by digging into the body of the closure, looking for a return
  // statement, and inferring the result type from it.  If we can figure that
  // out, we can produce a fixit hint.
  class ReturnStmtFinder : public ASTWalker {
    SmallVectorImpl<ReturnStmt*> &returnStmts;
  public:
    ReturnStmtFinder(SmallVectorImpl<ReturnStmt*> &returnStmts)
      : returnStmts(returnStmts) {}

    // Walk through statements, so we find returns hiding in if/else blocks etc.
    std::pair<bool, Stmt *> walkToStmtPre(Stmt *S) override {
      // Keep track of any return statements we find.
      if (auto RS = dyn_cast<ReturnStmt>(S))
        returnStmts.push_back(RS);
      return { true, S };
    }
    
    // Don't walk into anything else, since they cannot contain statements
    // that can return from the current closure.
    std::pair<bool, Expr *> walkToExprPre(Expr *E) override {
      return { false, E };
    }
    std::pair<bool, Pattern*> walkToPatternPre(Pattern *P) override {
      return { false, P };
    }
    bool walkToDeclPre(Decl *D) override { return false; }
    bool walkToTypeLocPre(TypeLoc &TL) override { return false; }
    bool walkToTypeReprPre(TypeRepr *T) override { return false; }
    bool walkToParameterListPre(ParameterList *PL) override { return false; }
  };
  
  SmallVector<ReturnStmt*, 4> Returns;
  closure->getBody()->walk(ReturnStmtFinder(Returns));
  
  // If we found a return statement inside of the closure expression, then go
  // ahead and type check the body to see if we can determine a type.
  for (auto RS : Returns) {
    llvm::SaveAndRestore<DeclContext *> SavedDC(CS.DC, closure);

    // Otherwise, we're ok to type check the subexpr.
    Type resultType;
    if (RS->hasResult()) {
      auto resultExpr = RS->getResult();
      ConcreteDeclRef decl = nullptr;

      // If return expression uses closure parameters, which have/are
      // type variables, such means that we won't be able to
      // type-check result correctly and, unfortunately,
      // we are going to leak type variables from the parent
      // constraint system through declaration types.
      bool hasUnresolvedParams = false;
      resultExpr->forEachChildExpr([&](Expr *childExpr) -> Expr *{
        if (auto DRE = dyn_cast<DeclRefExpr>(childExpr)) {
          if (auto param = dyn_cast<ParamDecl>(DRE->getDecl())) {
            auto paramType =
                param->hasValidSignature() ? param->getType() : Type();
            if (!paramType || paramType->hasTypeVariable()) {
              hasUnresolvedParams = true;
              return nullptr;
            }
          }
        }
        return childExpr;
      });

      if (hasUnresolvedParams)
        continue;

      CS.TC.preCheckExpression(resultExpr, CS.DC);

      // Obtain type of the result expression without applying solutions,
      // because otherwise this might result in leaking of type variables,
      // since we are not resetting result statement and if expression is
      // successfully type-checked its type cleanup is going to be disabled
      // (we are allowing unresolved types), and as a side-effect it might
      // also be transformed e.g. OverloadedDeclRefExpr -> DeclRefExpr.
      auto type = getTypeOfExpressionWithoutApplying(
          resultExpr, CS.DC, decl, FreeTypeVariableBinding::UnresolvedType);
      if (type)
        resultType = type;
    }
    
    // If we found a type, presuppose it was the intended result and insert a
    // fixit hint.
    if (resultType && !isUnresolvedOrTypeVarType(resultType)) {
      std::string resultTypeStr = resultType->getString();
      
      // If there is a location for an 'in' token, then the argument list was
      // specified somehow but no return type was.  Insert a "-> ReturnType "
      // before the in token.
      if (closure->getInLoc().isValid()) {
        diagnose(closure->getLoc(), diag::cannot_infer_closure_result_type)
          .fixItInsert(closure->getInLoc(), "-> " + resultTypeStr + " ");
        return true;
      }
      
      // Otherwise, the closure must take zero arguments.  We know this
      // because the if one or more argument is specified, a multi-statement
      // closure *must* name them, or explicitly ignore them with "_ in".
      //
      // As such, we insert " () -> ReturnType in " right after the '{' that
      // starts the closure body.
      auto insertString = " () -> " + resultTypeStr + " " + "in ";
      diagnose(closure->getLoc(), diag::cannot_infer_closure_result_type)
        .fixItInsertAfter(closure->getBody()->getLBraceLoc(), insertString);
      return true;
    }
  }
  
  diagnose(closure->getLoc(), diag::cannot_infer_closure_result_type);
  return true;
}

/// Check the associated constraint system to see if it has any archetypes
/// not properly resolved or missing. If so, diagnose the problem with
/// an error and return true.
bool FailureDiagnosis::diagnoseAmbiguousGenericParameters() {
  using GenericParameter = std::tuple<GenericTypeParamType *,
                                      ConstraintLocator *,
                                      unsigned>;

  llvm::SmallVector<GenericParameter, 2> unboundParams;
  // Check out all of the type variables lurking in the system.  If any free
  // type variables were created when opening generic parameters, diagnose
  // that the generic parameter could not be inferred.
  for (auto tv : CS.getTypeVariables()) {
    auto &impl = tv->getImpl();

    if (impl.hasRepresentativeOrFixed())
      continue;

    auto *paramTy = impl.getGenericParameter();
    if (!paramTy)
      continue;

    // Number of constraints related to particular unbound parameter
    // is significant indicator of the problem, because if there are
    // no constraints associated with it, that means it can't ever be resolved,
    // such helps to diagnose situations like: struct S<A, B> { init(_ a: A) {}}
    // because type B would have no constraints associated with it.
    unsigned numConstraints = 0;
    {
      auto constraints = CS.getConstraintGraph().gatherConstraints(
          tv, ConstraintGraph::GatheringKind::EquivalenceClass,
          [&](Constraint *constraint) -> bool {
            // We are not interested in ConformsTo constraints because
            // we can't derive any concrete type information from them.
            if (constraint->getKind() == ConstraintKind::ConformsTo)
              return false;

            if (constraint->getKind() == ConstraintKind::Bind) {
              if (auto locator = constraint->getLocator()) {
                auto anchor = locator->getAnchor();
                if (anchor && isa<UnresolvedDotExpr>(anchor))
                  return false;
              }
            }

            return true;
          });

      numConstraints = constraints.size();
    }

    auto locator = impl.getLocator();
    unboundParams.emplace_back(paramTy, locator, numConstraints);
  }

  // We've found unbound generic parameters, let's diagnose
  // based on the number of constraints each one is related to.
  if (!unboundParams.empty()) {
    // Let's prioritize generic parameters that don't have any constraints
    // associated.
    std::stable_sort(unboundParams.begin(), unboundParams.end(),
                     [](GenericParameter a, GenericParameter b) {
                       return std::get<2>(a) < std::get<2>(b);
                     });

    auto param = unboundParams.front();
    diagnoseAmbiguousGenericParameter(std::get<0>(param),
                                      std::get<1>(param)->getAnchor());
    return true;
  }

  return false;
}

/// Emit an error message about an unbound generic parameter existing, and
/// emit notes referring to the target of a diagnostic, e.g., the function
/// or parameter being used.
void FailureDiagnosis::
diagnoseAmbiguousGenericParameter(GenericTypeParamType *paramTy,
                                  Expr *anchor) {
  // A very common cause of this diagnostic is a situation where a closure expr
  // has no inferred type, due to being a multiline closure.  Check to see if
  // this is the case and (if so), speculatively diagnose that as the problem.
  bool didDiagnose = false;
  expr->forEachChildExpr([&](Expr *subExpr) -> Expr*{
    auto closure = dyn_cast<ClosureExpr>(subExpr);
    if (!didDiagnose && closure)
      didDiagnose = diagnoseAmbiguousMultiStatementClosure(closure);
    
    return subExpr;
  });

  if (didDiagnose) return;

  
  // Otherwise, emit an error message on the expr we have, and emit a note
  // about where the generic parameter came from.
  if (!anchor) {
    auto &tc = CS.getTypeChecker();
    tc.diagnose(expr->getLoc(), diag::unbound_generic_parameter, paramTy);
    return;
  }

  MissingGenericArgumentsFailure failure(expr, CS, {paramTy},
                                         CS.getConstraintLocator(anchor));
  failure.diagnoseAsError();
}


/// Emit an ambiguity diagnostic about the specified expression.
void FailureDiagnosis::diagnoseAmbiguity(Expr *E) {
  // First, let's try to diagnose any problems related to ambiguous
  // generic parameters present in the constraint system.
  if (diagnoseAmbiguousGenericParameters())
    return;

  // Unresolved/Anonymous ClosureExprs are common enough that we should give
  // them tailored diagnostics.
  if (auto CE = dyn_cast<ClosureExpr>(E->getValueProvidingExpr())) {
    // If this is a multi-statement closure with no explicit result type, emit
    // a note to clue the developer in.
    if (diagnoseAmbiguousMultiStatementClosure(CE))
      return;

    diagnose(E->getLoc(), diag::cannot_infer_closure_type)
      .highlight(E->getSourceRange());
    return;
  }

  // A DiscardAssignmentExpr (spelled "_") needs contextual type information to
  // infer its type. If we see one at top level, diagnose that it must be part
  // of an assignment so we don't get a generic "expression is ambiguous" error.
  if (isa<DiscardAssignmentExpr>(E)) {
    diagnose(E->getLoc(), diag::discard_expr_outside_of_assignment)
      .highlight(E->getSourceRange());
    return;
  }
  
  // Diagnose ".foo" expressions that lack context specifically.
  if (auto UME =
        dyn_cast<UnresolvedMemberExpr>(E->getSemanticsProvidingExpr())) {
    if (!CS.getContextualType()) {
      diagnose(E->getLoc(), diag::unresolved_member_no_inference,UME->getName())
        .highlight(SourceRange(UME->getDotLoc(),
                               UME->getNameLoc().getSourceRange().End));
      return;
    }
  }
  
  // Diagnose empty collection literals that lack context specifically.
  if (auto CE = dyn_cast<CollectionExpr>(E->getSemanticsProvidingExpr())) {
    if (CE->getNumElements() == 0) {
      diagnose(E->getLoc(), diag::unresolved_collection_literal)
        .highlight(E->getSourceRange());
      return;
    }
  }

  // Diagnose 'nil' without a contextual type.
  if (isa<NilLiteralExpr>(E->getSemanticsProvidingExpr())) {
    diagnose(E->getLoc(), diag::unresolved_nil_literal)
      .highlight(E->getSourceRange());
    return;
  }

  // A very common cause of this diagnostic is a situation where a closure expr
  // has no inferred type, due to being a multiline closure.  Check to see if
  // this is the case and (if so), speculatively diagnose that as the problem.
  bool didDiagnose = false;
  E->forEachChildExpr([&](Expr *subExpr) -> Expr*{
    auto closure = dyn_cast<ClosureExpr>(subExpr);
    if (!didDiagnose && closure)
      didDiagnose = diagnoseAmbiguousMultiStatementClosure(closure);
    
    return subExpr;
  });
  
  if (didDiagnose) return;
  

  
  // Attempt to re-type-check the entire expression, allowing ambiguity, but
  // ignoring a contextual type.
  if (expr == E) {
    auto exprType = getTypeOfTypeCheckedChildIndependently(expr);
    // If it failed and diagnosed something, then we're done.
    if (!exprType) return;

    // If we were able to find something more specific than "unknown" (perhaps
    // something like "[_:_]" for a dictionary literal), include it in the
    // diagnostic.
    if (!isUnresolvedOrTypeVarType(exprType)) {
      diagnose(E->getLoc(), diag::specific_type_of_expression_is_ambiguous,
               exprType)
        .highlight(E->getSourceRange());
      return;
    }
  }

  // Before giving up completely let's try to see if there are any
  // fixes recorded by constraint generator, which point to structural
  // problems that might not result in solution even if fixed e.g.
  // missing members involved in protocol composition in expression
  // context which are interpreted as binary operator expressions instead.
  {
    bool diagnosed = false;
    for (auto *fix : CS.getFixes())
      diagnosed |= fix->diagnose(expr);

    if (diagnosed)
      return;
  }

  // If there are no posted constraints or failures, then there was
  // not enough contextual information available to infer a type for the
  // expression.
  diagnose(E->getLoc(), diag::type_of_expression_is_ambiguous)
    .highlight(E->getSourceRange());
}

/// If an UnresolvedDotExpr, SubscriptMember, etc has been resolved by the
/// constraint system, return the decl that it references.
ValueDecl *ConstraintSystem::findResolvedMemberRef(ConstraintLocator *locator) {
  auto *resolvedOverloadSets = this->getResolvedOverloadSets();
  if (!resolvedOverloadSets) return nullptr;
  
  // Search through the resolvedOverloadSets to see if we have a resolution for
  // this member.  This is an O(n) search, but only happens when producing an
  // error diagnostic.
  for (auto resolved = resolvedOverloadSets;
       resolved; resolved = resolved->Previous) {
    if (resolved->Locator != locator) continue;
    
    // We only handle the simplest decl binding.
    if (resolved->Choice.getKind() != OverloadChoiceKind::Decl)
      return nullptr;
    return resolved->Choice.getDecl();
  }
  
  return nullptr;
}<|MERGE_RESOLUTION|>--- conflicted
+++ resolved
@@ -3779,17 +3779,6 @@
       !fnType->is<AnyFunctionType>() && !fnType->is<MetatypeType>()) {
 
     auto arg = callExpr->getArg();
-<<<<<<< HEAD
-    // SWIFT_ENABLE_TENSORFLOW
-    auto isDynamicCallable =
-        CS.DynamicCallableCache[fnType->getCanonicalType()].isValid();
-
-    auto *nominal = fnType->getAnyNominal();
-    auto hasCallMethods = nominal &&
-        llvm::any_of(nominal->getMembers(), [](Decl *member) {
-          auto funcDecl = dyn_cast<FuncDecl>(member);
-          return funcDecl && funcDecl->isCallable();
-=======
     auto isDynamicCallable =
         CS.DynamicCallableCache[fnType->getCanonicalType()].isValid();
 
@@ -3799,7 +3788,6 @@
       llvm::any_of(nominal->getMembers(), [](Decl *member) {
           auto funcDecl = dyn_cast<FuncDecl>(member);
           return funcDecl && funcDecl->isCallAsFunctionMethod();
->>>>>>> 7e5e00a8
         });
 
     // Diagnose @dynamicCallable errors.
@@ -3859,12 +3847,7 @@
         }
       }
 
-<<<<<<< HEAD
-    // SWIFT_ENABLE_TENSORFLOW
-    if (!isDynamicCallable && !hasCallMethods)
-=======
     if (!isDynamicCallable && !hasCallAsFunctionMethods)
->>>>>>> 7e5e00a8
       return true;
   }
   
