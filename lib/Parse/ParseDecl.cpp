//===--- ParseDecl.cpp - Swift Language Parser for Declarations -----------===//
//
// This source file is part of the Swift.org open source project
//
// Copyright (c) 2014 - 2019 Apple Inc. and the Swift project authors
// Licensed under Apache License v2.0 with Runtime Library Exception
//
// See https://swift.org/LICENSE.txt for license information
// See https://swift.org/CONTRIBUTORS.txt for the list of Swift project authors
//
//===----------------------------------------------------------------------===//
//
// Declaration Parsing and AST Building
//
//===----------------------------------------------------------------------===//

#include "swift/Parse/Parser.h"
#include "swift/Parse/CodeCompletionCallbacks.h"
#include "swift/Parse/ParsedSyntaxRecorder.h"
#include "swift/Parse/ParseSILSupport.h"
#include "swift/Parse/SyntaxParsingContext.h"
#include "swift/Syntax/SyntaxKind.h"
#include "swift/Subsystems.h"
#include "swift/AST/Attr.h"
#include "swift/AST/LazyResolver.h"
#include "swift/AST/DebuggerClient.h"
#include "swift/AST/DiagnosticsParse.h"
#include "swift/AST/Initializer.h"
#include "swift/AST/Module.h"
#include "swift/AST/ParameterList.h"
#include "swift/AST/ParseRequests.h"
#include "swift/AST/SourceFile.h"
#include "swift/Basic/Defer.h"
#include "swift/Basic/Statistic.h"
#include "swift/Basic/StringExtras.h"
#include "clang/Basic/CharInfo.h"
#include "llvm/Support/Compiler.h"
#include "llvm/Support/MemoryBuffer.h"
#include "llvm/Support/Path.h"
#include "llvm/Support/SaveAndRestore.h"
#include "llvm/ADT/PointerUnion.h"
#include "llvm/ADT/StringSwitch.h"
#include "llvm/ADT/Twine.h"
#include "llvm/ADT/StringSet.h"
#include <algorithm>

using namespace swift;
using namespace syntax;

namespace {
  /// A RAII object for deciding whether this DeclKind needs special
  /// treatment when parsing in the "debugger context", and implementing
  /// that treatment.  The problem arises because, when lldb
  /// uses swift to parse expressions, it needs to emulate the current
  /// frame's scope. We do that, for instance, by making a class extension
  /// and running the code in a function in that extension.
  ///
  /// This causes two kinds of issues:
  /// 1) Some DeclKinds require to be parsed in TopLevel contexts only.
  /// 2) Sometimes the debugger wants a Decl to live beyond the current
  /// function invocation, in which case it should be parsed at the
  /// file scope level so it will be set up correctly for this purpose.
  ///
  /// Creating an instance of this object will cause it to figure out
  /// whether we are in the debugger function, whether it needs to swap 
  /// the Decl that is currently being parsed.
  /// If you have created the object, instead of returning the result
  /// with makeParserResult, use the object's fixupParserResult.  If
  /// no swap has occurred, these methods will work the same.  
  /// If the decl has been moved, then Parser::markWasHandled will be
  /// called on the Decl, and you should call declWasHandledAlready
  /// before you consume the Decl to see if you actually need to
  /// consume it.
  /// If you are making one of these objects to address issue 1, call
  /// the constructor that only takes a DeclKind, and it will be moved
  /// unconditionally.  Otherwise pass in the Name and DeclKind and the
  /// DebuggerClient will be asked whether to move it or not.
  class DebuggerContextChange {
  protected:
    Parser &P;
    Identifier Name;
    SourceFile *SF;
    Optional<Parser::ContextChange> CC;
  public:
    DebuggerContextChange (Parser &P)
      : P(P), SF(nullptr) {
      if (!inDebuggerContext())
        return;
      else
        switchContext();
    }
    
    DebuggerContextChange (Parser &P, Identifier &Name, DeclKind Kind)
      : P(P), Name(Name), SF(nullptr) {
      if (!inDebuggerContext())
        return;
      bool globalize = false;
        
      DebuggerClient *debug_client = getDebuggerClient();
      if (!debug_client)
        return;
      
      globalize = debug_client->shouldGlobalize(Name, Kind);
        
      if (globalize)
        switchContext();
    }
    
    bool movedToTopLevel() {
      return CC.hasValue();
    }
    
    template <typename T>
    ParserResult<T>
    fixupParserResult(ParserResult<T> &Result) {
      ParserStatus Status = Result;
      return fixupParserResult(Status, Result.getPtrOrNull());
    }
    
    template <typename T>
    ParserResult<T>
    fixupParserResult(T *D) {
      if (CC.hasValue()) {
        swapDecl(D);
      }
      return ParserResult<T>(D);
    }
    
    template <typename T>
    ParserResult<T>
    fixupParserResult(ParserStatus Status, T *D) {
      if (CC.hasValue() && !Status.isError()) {
        // If there is an error, don't do our splicing trick,
        // just return the Decl and the status for reporting.
        swapDecl(D);
      }
      return makeParserResult(Status, D);
    }

    // The destructor doesn't need to do anything, the CC's destructor will
    // pop the context if we set it.
    ~DebuggerContextChange () {}
  protected:
  
    DebuggerClient *getDebuggerClient()
    {
      ModuleDecl *PM = P.CurDeclContext->getParentModule();
      if (!PM)
          return nullptr;
      else
           return PM->getDebugClient();
    }
    
    bool inDebuggerContext() {
      if (!P.Context.LangOpts.DebuggerSupport)
        return false;
      if (!P.CurDeclContext)
        return false;
      auto *func_decl = dyn_cast<FuncDecl>(P.CurDeclContext);
      if (!func_decl)
        return false;
        
      if (!func_decl->getAttrs().hasAttribute<LLDBDebuggerFunctionAttr>())
        return false;
      
      return true;
    }
    
    void switchContext () {
      SF = P.CurDeclContext->getParentSourceFile();
      CC.emplace (P, SF);
    }
    
    void swapDecl (Decl *D)
    {
      assert (SF);
      DebuggerClient *debug_client = getDebuggerClient();
      assert (debug_client);
      debug_client->didGlobalize(D);
      SF->addTopLevelDecl(D);
      P.markWasHandled(D);
    }
  };
} // end anonymous namespace

/// Main entrypoint for the parser.
///
/// \verbatim
///   top-level:
///     stmt-brace-item*
///     decl-sil       [[only in SIL mode]
///     decl-sil-stage [[only in SIL mode]
/// \endverbatim
void Parser::parseTopLevel() {
  SF.ASTStage = SourceFile::Parsing;

  // Prime the lexer.
  if (Tok.is(tok::NUM_TOKENS))
    consumeTokenWithoutFeedingReceiver();

  // Parse the body of the file.
  SmallVector<ASTNode, 128> Items;

  // If we are in SIL mode, and if the first token is the start of a sil
  // declaration, parse that one SIL function and return to the top level.  This
  // allows type declarations and other things to be parsed, name bound, and
  // type checked in batches, similar to immediate mode.  This also enforces
  // that SIL bodies can only be at the top level.
  switch (Tok.getKind()) {
  default:
    parseBraceItems(Items, allowTopLevelCode()
                               ? BraceItemListKind::TopLevelCode
                               : BraceItemListKind::TopLevelLibrary);
    break;

// For now, create 'UnknownDecl' for all SIL declarations.
#define CASE_SIL(KW, NAME)                                                     \
  case tok::kw_##KW: {                                                         \
    assert(isInSILMode() && "'" #KW "' should only be a keyword in SIL mode"); \
    SyntaxParsingContext itemCtxt(SyntaxContext, SyntaxKind::CodeBlockItem);   \
    SyntaxParsingContext declCtxt(SyntaxContext, SyntaxContextKind::Decl);     \
    SIL->parse##NAME(*this);                                                   \
    break;                                                                     \
  }
    CASE_SIL(sil, DeclSIL)
    CASE_SIL(sil_stage, DeclSILStage)
    CASE_SIL(sil_vtable, SILVTable)
    CASE_SIL(sil_global, SILGlobal)
    CASE_SIL(sil_witness_table, SILWitnessTable)
    CASE_SIL(sil_default_witness_table, SILDefaultWitnessTable)
    // SWIFT_ENABLE_TENSORFLOW
    CASE_SIL(sil_differentiability_witness, SILDifferentiabilityWitness)
    // SWIFT_ENABLE_TENSORFLOW END
    CASE_SIL(sil_coverage_map, SILCoverageMap)
    CASE_SIL(sil_property, SILProperty)
    CASE_SIL(sil_scope, SILScope)
#undef CASE_SIL
  }
  
  // In the case of a catastrophic parse error, consume any trailing
  // #else, #elseif, or #endif and move on to the next statement or declaration
  // block.
  if (Tok.is(tok::pound_else) || Tok.is(tok::pound_elseif) ||
      Tok.is(tok::pound_endif)) {
    diagnose(Tok.getLoc(),
             diag::unexpected_conditional_compilation_block_terminator);
    // Create 'UnknownDecl' for orphan directives.
    SyntaxParsingContext itemCtxt(SyntaxContext, SyntaxKind::CodeBlockItem);
    SyntaxParsingContext declCtxt(SyntaxContext, SyntaxContextKind::Decl);

    consumeToken();
  }

  // Add newly parsed decls to the module.
  for (auto Item : Items) {
    if (auto *D = Item.dyn_cast<Decl*>()) {
      assert(!isa<AccessorDecl>(D) && "accessors should not be added here");
      SF.addTopLevelDecl(D);
    }
  }

  // Note that the source file is fully parsed and verify it.
  SF.ASTStage = SourceFile::Parsed;
  verify(SF);

  // Next time start relexing from the beginning of the comment so that we can
  // attach it to the token.
  State->markParserPosition(getParserPosition(),
                            InPoundLineEnvironment);

  // If we are done parsing the whole file, finalize the token receiver.
  if (Tok.is(tok::eof)) {
    SyntaxContext->addToken(Tok, LeadingTrivia, TrailingTrivia);
    TokReceiver->finalize();
  }
}

ParserResult<AvailableAttr> Parser::parseExtendedAvailabilitySpecList(
    SourceLoc AtLoc, SourceLoc AttrLoc, StringRef AttrName) {
  // Check 'Tok', return false if ':' or '=' cannot be found.
  // Complain if '=' is found and suggest replacing it with ": ".
  auto findAttrValueDelimiter = [&]() -> bool {
    if (!Tok.is(tok::colon)) {
      if (!Tok.is(tok::equal))
        return false;

      diagnose(Tok.getLoc(), diag::replace_equal_with_colon_for_value)
          .fixItReplace(Tok.getLoc(), ": ");
    }
    return true;
  };

  struct VersionArg {
    llvm::VersionTuple Version;
    SourceRange Range;
    SourceLoc DelimiterLoc;
    bool empty() const {
      return Version.empty();
    }
  };

  StringRef Platform = Tok.getText();

  StringRef Message, Renamed;
  VersionArg Introduced, Deprecated, Obsoleted;
  auto PlatformAgnostic = PlatformAgnosticAvailabilityKind::None;

  SyntaxParsingContext AvailabilitySpecContext(
      SyntaxContext, SyntaxKind::AvailabilitySpecList);

  bool HasUpcomingEntry = false;

  {
    SyntaxParsingContext EntryContext(SyntaxContext,
                                      SyntaxKind::AvailabilityArgument);
    consumeToken();
    if (consumeIf(tok::comma)) {
      HasUpcomingEntry = true;
    }
  }

  bool AnyAnnotations = false;
  bool AnyArgumentInvalid = false;
  int ParamIndex = 0;

  while (HasUpcomingEntry) {
    SyntaxParsingContext EntryContext(SyntaxContext,
                                      SyntaxKind::AvailabilityArgument);
    auto ArgumentLoc = Tok.getLoc();
    AnyAnnotations = true;
    StringRef ArgumentKindStr = Tok.getText();
    ParamIndex++;

    enum {
      IsMessage, IsRenamed,
      IsIntroduced, IsDeprecated, IsObsoleted,
      IsUnavailable,
      IsInvalid
    } ArgumentKind = IsInvalid;
    
    if (Tok.is(tok::identifier)) {
      ArgumentKind =
      llvm::StringSwitch<decltype(ArgumentKind)>(ArgumentKindStr)
      .Case("message", IsMessage)
      .Case("renamed", IsRenamed)
      .Case("introduced", IsIntroduced)
      .Case("deprecated", IsDeprecated)
      .Case("obsoleted", IsObsoleted)
      .Case("unavailable", IsUnavailable)
      .Default(IsInvalid);
    }

    if (ArgumentKind == IsInvalid) {
      diagnose(ArgumentLoc, diag::attr_availability_expected_option, AttrName)
          .highlight(SourceRange(ArgumentLoc));
      if (Tok.is(tok::code_complete) && CodeCompletion) {
        CodeCompletion->completeDeclAttrParam(DAK_Available, ParamIndex);
        consumeToken(tok::code_complete);
      } else {
        consumeIf(tok::identifier);
      }
      return nullptr;
    }

    consumeToken();

    auto diagnoseDuplicate = [&](bool WasEmpty) {
      if (!WasEmpty) {
        diagnose(ArgumentLoc, diag::attr_availability_invalid_duplicate,
                 ArgumentKindStr);
      }
    };

    switch (ArgumentKind) {
    case IsMessage:
    case IsRenamed: {
      // Items with string arguments.
      if (findAttrValueDelimiter()) {
        consumeToken();
      } else {
        diagnose(Tok, diag::attr_availability_expected_equal, AttrName,
                 ArgumentKindStr);
        AnyArgumentInvalid = true;
        if (peekToken().isAny(tok::r_paren, tok::comma))
          consumeToken();
        break;
      }

      if (!Tok.is(tok::string_literal)) {
        diagnose(AttrLoc, diag::attr_expected_string_literal, AttrName);
        AnyArgumentInvalid = true;
        if (peekToken().isAny(tok::r_paren, tok::comma))
          consumeToken();
        break;
      }

      auto Value = getStringLiteralIfNotInterpolated(
          AttrLoc, ("'" + ArgumentKindStr + "'").str());
      consumeToken();
      if (!Value) {
        AnyArgumentInvalid = true;
        break;
      }

      if (ArgumentKind == IsMessage) {
        diagnoseDuplicate(Message.empty());
        Message = Value.getValue();
      } else {
        ParsedDeclName parsedName = parseDeclName(Value.getValue());
        if (!parsedName) {
          diagnose(AttrLoc, diag::attr_availability_invalid_renamed, AttrName);
          AnyArgumentInvalid = true;
          break;
        }
        diagnoseDuplicate(Renamed.empty());
        Renamed = Value.getValue();
      }

      SyntaxContext->createNodeInPlace(SyntaxKind::AvailabilityLabeledArgument);

      break;
    }

    case IsDeprecated:
      if (!findAttrValueDelimiter()) {
        if (PlatformAgnostic != PlatformAgnosticAvailabilityKind::None) {
          diagnose(Tok, diag::attr_availability_unavailable_deprecated,
                   AttrName);
        }

        PlatformAgnostic = PlatformAgnosticAvailabilityKind::Deprecated;
        break;
      }
      LLVM_FALLTHROUGH;

    case IsIntroduced:
    case IsObsoleted: {
      // Items with version arguments.
      SourceLoc DelimiterLoc;
      if (findAttrValueDelimiter()) {
        DelimiterLoc = Tok.getLoc();
        consumeToken();
      } else {
        diagnose(Tok, diag::attr_availability_expected_equal, AttrName,
                 ArgumentKindStr);
        AnyArgumentInvalid = true;
        if (peekToken().isAny(tok::r_paren, tok::comma))
          consumeToken();
        break;
      }

      auto &VerArg =
          (ArgumentKind == IsIntroduced)
              ? Introduced
              : (ArgumentKind == IsDeprecated) ? Deprecated : Obsoleted;

      bool VerArgWasEmpty = VerArg.empty();
      if (parseVersionTuple(
              VerArg.Version, VerArg.Range,
              Diagnostic(diag::attr_availability_expected_version, AttrName))) {
        AnyArgumentInvalid = true;
        if (peekToken().isAny(tok::r_paren, tok::comma))
          consumeToken();
      }
      VerArg.DelimiterLoc = DelimiterLoc;
      diagnoseDuplicate(VerArgWasEmpty);

      SyntaxContext->createNodeInPlace(SyntaxKind::AvailabilityLabeledArgument);

      break;
    }

    case IsUnavailable:
      if (PlatformAgnostic != PlatformAgnosticAvailabilityKind::None) {
        diagnose(Tok, diag::attr_availability_unavailable_deprecated, AttrName);
      }

      PlatformAgnostic = PlatformAgnosticAvailabilityKind::Unavailable;
      break;

    case IsInvalid:
      llvm_unreachable("handled above");
    }

    // Parse the trailing comma
    if (consumeIf(tok::comma)) {
      HasUpcomingEntry = true;
    } else {
      HasUpcomingEntry = false;
    }
  }

  if (!AnyAnnotations) {
    diagnose(Tok.getLoc(), diag::attr_expected_comma, AttrName,
             /*isDeclModifier*/ false);
  }

  auto PlatformKind = platformFromString(Platform);

  // Treat 'swift' as a valid version-qualifying token, when
  // at least some versions were mentioned and no other
  // platform-agnostic availability spec has been provided.
  bool SomeVersion = (!Introduced.empty() ||
                      !Deprecated.empty() ||
                      !Obsoleted.empty());
  if (!PlatformKind.hasValue() &&
      (Platform == "swift" || Platform == "_PackageDescription")) {

    if (PlatformAgnostic == PlatformAgnosticAvailabilityKind::Deprecated) {
      diagnose(AttrLoc,
               diag::attr_availability_platform_agnostic_expected_deprecated_version,
               AttrName, Platform);
      return nullptr;
    }
    if (PlatformAgnostic == PlatformAgnosticAvailabilityKind::Unavailable) {
      diagnose(AttrLoc, diag::attr_availability_platform_agnostic_infeasible_option,
               "unavailable", AttrName, Platform);
      return nullptr;
    }
    assert(PlatformAgnostic == PlatformAgnosticAvailabilityKind::None);

    if (!SomeVersion) {
      diagnose(AttrLoc, diag::attr_availability_platform_agnostic_expected_option,
               AttrName, Platform);
      return nullptr;
    }

    PlatformKind = PlatformKind::none;
    PlatformAgnostic = (Platform == "swift") ?
                         PlatformAgnosticAvailabilityKind::SwiftVersionSpecific :
                         PlatformAgnosticAvailabilityKind::PackageDescriptionVersionSpecific;
  }


  if (AnyArgumentInvalid)
    return nullptr;
  if (!PlatformKind.hasValue()) {
    diagnose(AttrLoc, diag::attr_availability_unknown_platform,
           Platform, AttrName);
    return nullptr;
  }

  // Warn if any version is specified for non-specific platform '*'.
  if (Platform == "*" && SomeVersion) {
    auto diag = diagnose(AttrLoc,
        diag::attr_availability_nonspecific_platform_unexpected_version,
        AttrName);
    if (!Introduced.empty())
      diag.fixItRemove(SourceRange(Introduced.DelimiterLoc,
                                   Introduced.Range.End));
    if (!Deprecated.empty())
      diag.fixItRemove(SourceRange(Deprecated.DelimiterLoc,
                                   Deprecated.Range.End));
    if (!Obsoleted.empty())
      diag.fixItRemove(SourceRange(Obsoleted.DelimiterLoc,
                                   Obsoleted.Range.End));
    return nullptr;
  }

  auto Attr = new (Context)
  AvailableAttr(AtLoc, SourceRange(AttrLoc, Tok.getLoc()),
                PlatformKind.getValue(),
                Message, Renamed,
                Introduced.Version, Introduced.Range,
                Deprecated.Version, Deprecated.Range,
                Obsoleted.Version, Obsoleted.Range,
                PlatformAgnostic,
                /*Implicit=*/false);
  return makeParserResult(Attr);

}

bool Parser::parseSpecializeAttributeArguments(
    swift::tok ClosingBrace, bool &DiscardAttribute, Optional<bool> &Exported,
    Optional<SpecializeAttr::SpecializationKind> &Kind,
    swift::TrailingWhereClause *&TrailingWhereClause) {
  SyntaxParsingContext ContentContext(SyntaxContext,
                                      SyntaxKind::SpecializeAttributeSpecList);
  // Parse optional "exported" and "kind" labeled parameters.
  while (!Tok.is(tok::kw_where)) {
    SyntaxParsingContext ArgumentContext(SyntaxContext,
                                         SyntaxKind::LabeledSpecializeEntry);
    if (Tok.is(tok::identifier)) {
      auto ParamLabel = Tok.getText();
      if (ParamLabel != "exported" && ParamLabel != "kind") {
        diagnose(Tok.getLoc(), diag::attr_specialize_unknown_parameter_name,
                 ParamLabel);
      }
      consumeToken();
      if (!consumeIf(tok::colon)) {
        diagnose(Tok.getLoc(), diag::attr_specialize_missing_colon, ParamLabel);
        skipUntil(tok::comma, tok::kw_where);
        if (Tok.is(ClosingBrace))
          break;
        if (Tok.is(tok::kw_where)) {
          continue;
        }
        if (Tok.is(tok::comma)) {
          consumeToken();
          continue;
        }
        DiscardAttribute = true;
        return false;
      }
      if ((ParamLabel == "exported" && Exported.hasValue()) ||
          (ParamLabel == "kind" && Kind.hasValue())) {
        diagnose(Tok.getLoc(), diag::attr_specialize_parameter_already_defined,
                 ParamLabel);
      }
      if (ParamLabel == "exported") {
        bool isTrue = consumeIf(tok::kw_true);
        bool isFalse = consumeIf(tok::kw_false);
        if (!isTrue && !isFalse) {
          diagnose(Tok.getLoc(), diag::attr_specialize_expected_bool_value);
          skipUntil(tok::comma, tok::kw_where);
          if (Tok.is(ClosingBrace))
            break;
          if (Tok.is(tok::kw_where)) {
            continue;
          }
          if (Tok.is(tok::comma)) {
            consumeToken();
            continue;
          }
          DiscardAttribute = true;
          return false;
        }
        if (ParamLabel == "exported") {
          Exported = isTrue ? true : false;
        }
      }
      if (ParamLabel == "kind") {
        SourceLoc paramValueLoc;
        if (Tok.is(tok::identifier)) {
          if (Tok.getText() == "partial") {
            Kind = SpecializeAttr::SpecializationKind::Partial;
          } else if (Tok.getText() == "full") {
            Kind = SpecializeAttr::SpecializationKind::Full;
          } else {
            diagnose(Tok.getLoc(),
                     diag::attr_specialize_expected_partial_or_full);
          }
          consumeToken();
        } else if (consumeIf(tok::kw_true, paramValueLoc) ||
                   consumeIf(tok::kw_false, paramValueLoc)) {
          diagnose(paramValueLoc,
                   diag::attr_specialize_expected_partial_or_full);
        }
      }
      if (!consumeIf(tok::comma)) {
        diagnose(Tok.getLoc(), diag::attr_specialize_missing_comma);
        skipUntil(tok::comma, tok::kw_where);
        if (Tok.is(ClosingBrace))
          break;
        if (Tok.is(tok::kw_where)) {
          continue;
        }
        if (Tok.is(tok::comma)) {
          consumeToken();
          continue;
        }
        DiscardAttribute = true;
        return false;
      }
      continue;
    }
    diagnose(Tok.getLoc(),
             diag::attr_specialize_missing_parameter_label_or_where_clause);
    DiscardAttribute = true;
    return false;
  };

  // Parse the where clause.
  if (Tok.is(tok::kw_where)) {
    SourceLoc whereLoc;
    SmallVector<RequirementRepr, 4> requirements;
    bool firstTypeInComplete;
    parseGenericWhereClause(whereLoc, requirements, firstTypeInComplete,
                            /* AllowLayoutConstraints */ true);
    TrailingWhereClause =
        TrailingWhereClause::create(Context, whereLoc, requirements);
  }
  return true;
}

bool Parser::parseSpecializeAttribute(swift::tok ClosingBrace, SourceLoc AtLoc,
                                      SourceLoc Loc, SpecializeAttr *&Attr) {
  assert(ClosingBrace == tok::r_paren || ClosingBrace == tok::r_square);

  SourceLoc lParenLoc = consumeToken();
  bool DiscardAttribute = false;
  StringRef AttrName = "_specialize";

  Optional<bool> exported;
  Optional<SpecializeAttr::SpecializationKind> kind;

  TrailingWhereClause *trailingWhereClause = nullptr;

  if (!parseSpecializeAttributeArguments(ClosingBrace, DiscardAttribute,
                                         exported, kind, trailingWhereClause)) {
    return false;
  }

  // Parse the closing ')' or ']'.
  SourceLoc rParenLoc;
  if (!consumeIf(ClosingBrace, rParenLoc)) {
    if (ClosingBrace == tok::r_paren)
      diagnose(lParenLoc, diag::attr_expected_rparen, AttrName,
             /*DeclModifier=*/false);
    else if (ClosingBrace == tok::r_square)
      diagnose(lParenLoc, diag::attr_expected_rparen, AttrName,
             /*DeclModifier=*/false);
    return false;
  }
  // Not exported by default.
  if (!exported.hasValue())
    exported = false;
  // Full specialization by default.
  if (!kind.hasValue())
    kind = SpecializeAttr::SpecializationKind::Full;

  if (DiscardAttribute) {
    Attr = nullptr;
    return false;
  }
  // Store the attribute.
  Attr = SpecializeAttr::create(Context, AtLoc, SourceRange(Loc, rParenLoc),
                                trailingWhereClause, exported.getValue(),
                                kind.getValue());
  return true;
}

ParserResult<ImplementsAttr>
Parser::parseImplementsAttribute(SourceLoc AtLoc, SourceLoc Loc) {
  StringRef AttrName = "_implements";
  ParserStatus Status;

  if (Tok.isNot(tok::l_paren)) {
    diagnose(Loc, diag::attr_expected_lparen, AttrName,
             /*DeclModifier=*/false);
    Status.setIsParseError();
    return Status;
  }

  SourceLoc lParenLoc = consumeToken();

  DeclNameLoc MemberNameLoc;
  DeclNameRef MemberName;
  ParserResult<TypeRepr> ProtocolType;
  {
    SyntaxParsingContext ContentContext(
        SyntaxContext, SyntaxKind::ImplementsAttributeArguments);
    ProtocolType = parseType();
    Status |= ProtocolType;

    if (!(Status.shouldStopParsing() || consumeIf(tok::comma))) {
      diagnose(Tok.getLoc(), diag::attr_expected_comma, AttrName,
               /*DeclModifier=*/false);
      Status.setIsParseError();
    }

    if (!Status.shouldStopParsing()) {
      MemberName = parseDeclNameRef(MemberNameLoc,
          diag::attr_implements_expected_member_name,
          DeclNameFlag::AllowZeroArgCompoundNames |
          DeclNameFlag::AllowOperators);
      if (!MemberName) {
        Status.setIsParseError();
      }
    }
  }

  if (Status.isError()) {
    skipUntil(tok::r_paren);
  }

  SourceLoc rParenLoc;
  if (!consumeIf(tok::r_paren, rParenLoc)) {
    diagnose(lParenLoc, diag::attr_expected_rparen, AttrName,
             /*DeclModifier=*/false);
    Status.setIsParseError();
  }

  if (Status.isError()) {
    return Status;
  }

  // FIXME(ModQual): Reject module qualification on MemberName.

  return ParserResult<ImplementsAttr>(
    ImplementsAttr::create(Context, AtLoc, SourceRange(Loc, rParenLoc),
                           ProtocolType.get(), MemberName.getFullName(),
                           MemberNameLoc));
}

/// Parse a `@differentiable` attribute, returning true on error.
///
/// \verbatim
///   differentiable-attribute-arguments:
///     '(' (differentiability-params-clause ',')?
///         (differentiable-attr-func-specifier ',')?
///         differentiable-attr-func-specifier?
///         where-clause?
///     ')'
///   differentiable-attr-func-specifier:
///     ('jvp' | 'vjp') ':' decl-name
/// \endverbatim
ParserResult<DifferentiableAttr>
Parser::parseDifferentiableAttribute(SourceLoc atLoc, SourceLoc loc) {
  StringRef AttrName = "differentiable";
  SourceLoc lParenLoc = loc, rParenLoc = loc;
  bool linear = false;
  SmallVector<ParsedAutoDiffParameter, 8> parameters;
  Optional<DeclNameRefWithLoc> jvpSpec;
  Optional<DeclNameRefWithLoc> vjpSpec;
  TrailingWhereClause *whereClause = nullptr;

  // Parse '('.
  if (consumeIf(tok::l_paren, lParenLoc)) {
    // Parse @differentiable attribute arguments.
    if (parseDifferentiableAttributeArguments(linear, parameters, jvpSpec,
                                              vjpSpec, whereClause))
      return makeParserError();
    // Parse ')'.
    if (!consumeIf(tok::r_paren, rParenLoc)) {
      diagnose(getEndOfPreviousLoc(), diag::attr_expected_rparen, AttrName,
               /*DeclModifier=*/false);
      return makeParserError();
    }
  }

  return ParserResult<DifferentiableAttr>(DifferentiableAttr::create(
      Context, /*implicit*/ false, atLoc, SourceRange(loc, rParenLoc), linear,
      parameters, jvpSpec, vjpSpec, whereClause));
}

// Attribute parsing error helper.
// For the given parentheses depth, skip until ')' and consume it if possible.
// If no ')' is found, produce error.
// Always returns true to indicate a parsing error has occurred.
static bool errorAndSkipUntilConsumeRightParen(Parser &P, StringRef attrName,
                                               int parenDepth = 1) {
  for (int i = 0; i < parenDepth; ++i) {
    P.skipUntil(tok::r_paren);
    if (!P.consumeIf(tok::r_paren)) {
      P.diagnose(P.Tok, diag::attr_expected_rparen, attrName,
                 /*DeclModifier=*/false);
      return true;
    }
  }
  return true;
};

/// Parse a differentiability parameters 'wrt:' clause, returning true on error.
/// If `allowNamedParameters` is false, allow only index parameters and 'self'.
///
/// \verbatim
///   differentiability-params-clause:
///     'wrt' ':' (differentiability-param | differentiability-params)
///   differentiability-params:
///     '(' differentiability-param (',' differentiability-param)* ')'
///   differentiability-param:
///     'self' | identifier | [0-9]+
/// \endverbatim
bool Parser::parseDifferentiabilityParametersClause(
    SmallVectorImpl<ParsedAutoDiffParameter> &parameters, StringRef attrName,
    bool allowNamedParameters) {
  SyntaxParsingContext DiffParamsClauseContext(
      SyntaxContext, SyntaxKind::DifferentiationParamsClause);
  consumeToken(tok::identifier);
  if (!consumeIf(tok::colon)) {
    diagnose(Tok, diag::expected_colon_after_label, "wrt");
    return errorAndSkipUntilConsumeRightParen(*this, attrName);
  }

  // Function that parses a parameter into `parameters`. Returns true if error
  // occurred.
  auto parseParam = [&](bool parseTrailingComma = true) -> bool {
    SyntaxParsingContext DiffParamContext(
        SyntaxContext, SyntaxKind::DifferentiationParam);
    SourceLoc paramLoc;
    switch (Tok.getKind()) {
    case tok::identifier: {
      // If named parameters are not allowed, diagnose.
      if (!allowNamedParameters) {
        diagnose(Tok, diag::diff_params_clause_expected_parameter_unnamed);
        return true;
      }
      Identifier paramName;
      if (parseIdentifier(paramName, paramLoc,
                          diag::diff_params_clause_expected_parameter))
        return true;
      parameters.push_back(
          ParsedAutoDiffParameter::getNamedParameter(paramLoc, paramName));
      break;
    }
    case tok::integer_literal: {
      unsigned paramNum;
      if (parseUnsignedInteger(
              paramNum, paramLoc,
              diag::diff_params_clause_expected_parameter))
        return true;
      parameters.push_back(
          ParsedAutoDiffParameter::getOrderedParameter(paramLoc, paramNum));
      break;
    }
    case tok::kw_self: {
      paramLoc = consumeToken(tok::kw_self);
      parameters.push_back(ParsedAutoDiffParameter::getSelfParameter(paramLoc));
      break;
    }
    default:
      diagnose(Tok, diag::diff_params_clause_expected_parameter);
      return true;
    }
    if (parseTrailingComma && Tok.isNot(tok::r_paren))
      return parseToken(tok::comma, diag::attr_expected_comma, attrName,
                        /*isDeclModifier=*/false);
    return false;
  };

  // Parse opening '(' of the parameter list.
  if (Tok.is(tok::l_paren)) {
    SyntaxParsingContext DiffParamsContext(
        SyntaxContext, SyntaxKind::DifferentiationParams);
    consumeToken(tok::l_paren);
    // Parse first parameter. At least one is required.
    if (parseParam())
      return errorAndSkipUntilConsumeRightParen(*this, attrName, 2);
    // Parse remaining parameters until ')'.
    while (Tok.isNot(tok::r_paren))
      if (parseParam())
        return errorAndSkipUntilConsumeRightParen(*this, attrName, 2);
    SyntaxContext->collectNodesInPlace(SyntaxKind::DifferentiationParamList);
    // Parse closing ')' of the parameter list.
    consumeToken(tok::r_paren);
  }
  // If no opening '(' for parameter list, parse a single parameter.
  else {
    if (parseParam(/*parseTrailingComma*/ false))
      return errorAndSkipUntilConsumeRightParen(*this, attrName);
  }
  return false;
}

bool Parser::parseDifferentiableAttributeArguments(
    bool &linear, SmallVectorImpl<ParsedAutoDiffParameter> &parameters,
    Optional<DeclNameRefWithLoc> &jvpSpec,
    Optional<DeclNameRefWithLoc> &vjpSpec, TrailingWhereClause *&whereClause) {
  StringRef AttrName = "differentiable";

  // Parse trailing comma, if it exists, and check for errors.
  auto consumeIfTrailingComma = [&]() -> bool {
    if (!consumeIf(tok::comma)) return false;
    // Diagnose trailing comma before 'where' or ')'.
    if (Tok.is(tok::kw_where) || Tok.is(tok::r_paren)) {
      diagnose(Tok, diag::unexpected_separator, ",");
      return true;
    }
    // Check that token after comma is 'wrt' or a function specifier label.
    if (isIdentifier(Tok, "wrt") || isIdentifier(Tok, "jvp") ||
        isIdentifier(Tok, "vjp")) {
      return false;
    }
    diagnose(Tok, diag::attr_differentiable_expected_label);
    return true;
  };

  // Store starting parser position.
  auto startingLoc = Tok.getLoc();
  SyntaxParsingContext ContentContext(
      SyntaxContext, SyntaxKind::DifferentiableAttributeArguments);

  // Parse optional differentiability parameters.
  // Parse 'linear' label (optional).
  linear = false;
  if (isIdentifier(Tok, "linear")) {
    linear = true;
    consumeToken(tok::identifier);
    // If no trailing comma or 'where' clause, terminate parsing arguments.
    if (Tok.isNot(tok::comma, tok::kw_where))
      return false;
    if (consumeIfTrailingComma())
      return errorAndSkipUntilConsumeRightParen(*this, AttrName);
  }

  // If 'withRespectTo' is used, make the user change it to 'wrt'.
  if (isIdentifier(Tok, "withRespectTo")) {
    SourceRange withRespectToRange(Tok.getLoc(), peekToken().getLoc());
    diagnose(Tok, diag::attr_differentiable_use_wrt_not_withrespectto)
        .highlight(withRespectToRange)
        .fixItReplace(withRespectToRange, "wrt:");
    return errorAndSkipUntilConsumeRightParen(*this, AttrName);
  }
<<<<<<< HEAD
  // Parse differentiability parameters' clause.
=======
  // Parse the optional 'wrt' differentiability parameters clause.
>>>>>>> 3b9014dc
  if (isIdentifier(Tok, "wrt")) {
    if (parseDifferentiabilityParametersClause(parameters, AttrName))
      return true;
    // If no trailing comma or 'where' clause, terminate parsing arguments.
    if (Tok.isNot(tok::comma, tok::kw_where))
      return false;
    if (consumeIfTrailingComma())
      return errorAndSkipUntilConsumeRightParen(*this, AttrName);
  }

  // Function that parses a label and a function specifier, e.g. 'vjp: foo(_:)'.
  // Return true on error.
  auto parseFuncSpec = [&](StringRef label, DeclNameRefWithLoc &result,
                           bool &terminateParsingArgs) -> bool {
    // Parse label.
    if (parseSpecificIdentifier(label, diag::attr_missing_label, label,
                                AttrName) ||
        parseToken(tok::colon, diag::expected_colon_after_label, label))
      return true;
    // Parse the name of the function.
    SyntaxParsingContext FuncDeclNameContext(
         SyntaxContext, SyntaxKind::FunctionDeclName);
    Diagnostic funcDiag(diag::attr_differentiable_expected_function_name.ID,
                        { label });
    result.Name = parseDeclNameRef(result.Loc, funcDiag,
        DeclNameFlag::AllowZeroArgCompoundNames | DeclNameFlag::AllowOperators);
    // Emit warning for deprecated `jvp:` and `vjp:` arguments.
    // TODO(TF-1001): Remove deprecated `jvp:` and `vjp:` arguments.
    if (result.Loc.isValid()) {
      diagnose(result.Loc.getStartLoc(),
<<<<<<< HEAD
               diag::differentiable_attr_jvp_vjp_deprecated_warning)
=======
               diag::attr_differentiable_jvp_vjp_deprecated_warning)
>>>>>>> 3b9014dc
          .highlight(result.Loc.getSourceRange());
    }
    // If no trailing comma or 'where' clause, terminate parsing arguments.
    if (Tok.isNot(tok::comma, tok::kw_where))
      terminateParsingArgs = true;
    return !result.Name;
  };

  // Store whether to terminate parsing arguments.
  bool terminateParsingArgs = false;

  // Parse 'jvp: <func_name>' (optional).
  if (isIdentifier(Tok, "jvp")) {
    SyntaxParsingContext JvpContext(
        SyntaxContext, SyntaxKind::DifferentiableAttributeFuncSpecifier);
    jvpSpec = DeclNameRefWithLoc();
    if (parseFuncSpec("jvp", *jvpSpec, terminateParsingArgs))
      return errorAndSkipUntilConsumeRightParen(*this, AttrName);
    if (terminateParsingArgs)
      return false;
    if (consumeIfTrailingComma())
      return errorAndSkipUntilConsumeRightParen(*this, AttrName);
  }

  // Parse 'vjp: <func_name>' (optional).
  if (isIdentifier(Tok, "vjp")) {
    SyntaxParsingContext VjpContext(
        SyntaxContext, SyntaxKind::DifferentiableAttributeFuncSpecifier);
    vjpSpec = DeclNameRefWithLoc();
    if (parseFuncSpec("vjp", *vjpSpec, terminateParsingArgs))
      return errorAndSkipUntilConsumeRightParen(*this, AttrName);
    if (terminateParsingArgs)
      return false;
    // Note: intentionally parse trailing comma here, even though it's the last
    // function specifier. `consumeIfTrailingComma` will emit an error.
    if (consumeIfTrailingComma())
      return errorAndSkipUntilConsumeRightParen(*this, AttrName);
  }

  // If parser has not advanced and token is not 'where' or ')', emit error.
  if (Tok.getLoc() == startingLoc && Tok.isNot(tok::kw_where, tok::r_paren)) {
    diagnose(Tok, diag::attr_differentiable_expected_label);
    return errorAndSkipUntilConsumeRightParen(*this, AttrName);
  }

  // Parse a trailing 'where' clause if any.
  if (Tok.is(tok::kw_where)) {
    SourceLoc whereLoc;
    SmallVector<RequirementRepr, 4> requirements;
    bool firstTypeInComplete;
    parseGenericWhereClause(whereLoc, requirements, firstTypeInComplete,
                            /*AllowLayoutConstraints*/ true);
    whereClause = TrailingWhereClause::create(Context, whereLoc, requirements);
  }
  return false;
}

/// Helper function that parses 'type-identifier' for `parseQualifiedDeclName`.
/// Returns true on error. Sets `baseType` to the parsed base type if present,
/// or to `nullptr` if not. A missing base type is not considered an error.
static bool parseBaseTypeForQualifiedDeclName(Parser &P, TypeRepr *&baseType) {
  baseType = nullptr;

  // If base type cannot be parsed, return false (no error).
  if (!P.canParseBaseTypeForQualifiedDeclName())
    return false;

  auto result = P.parseTypeIdentifier(/*isParsingQualifiedDeclName*/ true);
  // If base type should be parseable but the actual base type result is null,
  // return true (error).
  if (result.isNull())
    return true;

  // Consume the leading period before the final declaration name component.
  // `parseTypeIdentifier(/*isParsingQualifiedDeclName*/ true)` leaves the
  // leading period unparsed to avoid syntax verification errors.
  assert(P.startsWithSymbol(P.Tok, '.') && "false");
  P.consumeStartingCharacterOfCurrentToken(tok::period);

  // Set base type and return false (no error).
  baseType = result.getPtrOrNull();
  return false;
}

/// Parses an optional base type, followed by a declaration name.
/// Returns true on error (if declaration name could not be parsed).
///
/// \verbatim
///   qualified-decl-name:
///     type-identifier? unqualified-decl-name
///   type-identifier:
///     identifier generic-args? ('.' identifier generic-args?)*
/// \endverbatim
///
// TODO(TF-1066): Use module qualified name syntax/parsing instead of custom
// qualified name syntax/parsing.
static bool parseQualifiedDeclName(Parser &P, Diag<> nameParseError,
                                   TypeRepr *&baseType,
                                   DeclNameRefWithLoc &original) {
  SyntaxParsingContext DeclNameContext(P.SyntaxContext,
                                       SyntaxKind::QualifiedDeclName);
  // Parse base type.
  if (parseBaseTypeForQualifiedDeclName(P, baseType))
    return true;
  // Parse final declaration name.
  original.Name = P.parseDeclNameRef(
      original.Loc, nameParseError,
      Parser::DeclNameFlag::AllowZeroArgCompoundNames |
      Parser::DeclNameFlag::AllowKeywordsUsingSpecialNames |
      Parser::DeclNameFlag::AllowOperators);
  // The base type is optional, but the final unqualified declaration name is
  // not. If name could not be parsed, return true for error.
  return !original.Name;
}

/// Parse a `@derivative(of:)` attribute, returning true on error.
///
/// \verbatim
///   derivative-attribute-arguments:
///     '(' 'of' ':' qualified-decl-name (',' differentiability-params-clause)?
///     ')'
/// \endverbatim
ParserResult<DerivativeAttr> Parser::parseDerivativeAttribute(SourceLoc atLoc,
                                                              SourceLoc loc) {
  StringRef AttrName = "derivative";
  SourceLoc lParenLoc = loc, rParenLoc = loc;
  TypeRepr *baseType = nullptr;
  DeclNameRefWithLoc original;
  SmallVector<ParsedAutoDiffParameter, 8> parameters;

  // Parse trailing comma, if it exists, and check for errors.
  auto consumeIfTrailingComma = [&]() -> bool {
    if (!consumeIf(tok::comma)) return false;
    // Diagnose trailing comma before ')'.
    if (Tok.is(tok::r_paren)) {
      diagnose(Tok, diag::unexpected_separator, ",");
      return errorAndSkipUntilConsumeRightParen(*this, AttrName);
    }
    // Check that token after comma is 'wrt:'.
    if (isIdentifier(Tok, "wrt"))
      return false;
    diagnose(Tok, diag::attr_expected_label, "wrt", AttrName);
    return errorAndSkipUntilConsumeRightParen(*this, AttrName);
  };
  // Parse '('.
  if (!consumeIf(tok::l_paren, lParenLoc)) {
    diagnose(getEndOfPreviousLoc(), diag::attr_expected_lparen, AttrName,
             /*DeclModifier*/ false);
    return makeParserError();
  }
  {
    SyntaxParsingContext ContentContext(
        SyntaxContext, SyntaxKind::DerivativeRegistrationAttributeArguments);
    // Parse the 'of:' label and colon.
    if (parseSpecificIdentifier("of", diag::attr_missing_label, "of",
                                AttrName) ||
        parseToken(tok::colon, diag::expected_colon_after_label, "of")) {
      return makeParserError();
    }
    {
      // Parse the optionally qualified function name.
      if (parseQualifiedDeclName(
              *this, diag::autodiff_attr_expected_original_decl_name,
              baseType, original))
        return makeParserError();
    }
    if (consumeIfTrailingComma())
      return makeParserError();
    // Parse the optional 'wrt' differentiability parameters clause.
    if (isIdentifier(Tok, "wrt") &&
        parseDifferentiabilityParametersClause(parameters, AttrName))
      return makeParserError();
  }
  // Parse ')'.
  if (!consumeIf(tok::r_paren, rParenLoc)) {
    diagnose(getEndOfPreviousLoc(), diag::attr_expected_rparen, AttrName,
             /*DeclModifier*/ false);
    return makeParserError();
  }
  return ParserResult<DerivativeAttr>(DerivativeAttr::create(
      Context, /*implicit*/ false, atLoc, SourceRange(loc, rParenLoc), baseType,
      original, parameters));
<<<<<<< HEAD
}

// SWIFT_ENABLE_TENSORFLOW
ParserResult<DerivativeAttr>
Parser::parseDifferentiatingAttribute(SourceLoc atLoc, SourceLoc loc) {
  StringRef AttrName = "differentiating";
  SourceLoc lParenLoc = loc, rParenLoc = loc;
  TypeRepr *baseType = nullptr;
  DeclNameRefWithLoc original;
  SmallVector<ParsedAutoDiffParameter, 8> parameters;

  // Parse trailing comma, if it exists, and check for errors.
  auto consumeIfTrailingComma = [&]() -> bool {
    if (!consumeIf(tok::comma))
      return false;
    // Diagnose trailing comma before ')'.
    if (Tok.is(tok::r_paren)) {
      diagnose(Tok, diag::unexpected_separator, ",");
      return errorAndSkipUntilConsumeRightParen(*this, AttrName);
    }
    // Check that token after comma is 'wrt:'.
    if (isIdentifier(Tok, "wrt"))
      return false;
    diagnose(Tok, diag::attr_expected_label, "wrt", AttrName);
    return errorAndSkipUntilConsumeRightParen(*this, AttrName);
  };
  // Parse '('.
  if (!consumeIf(tok::l_paren, lParenLoc)) {
    diagnose(getEndOfPreviousLoc(), diag::attr_expected_lparen, AttrName,
             /*DeclModifier*/ false);
    return makeParserError();
  }
  {
    SyntaxParsingContext ContentContext(
        SyntaxContext,
        SyntaxKind::DeprecatedDerivativeRegistrationAttributeArguments);
    {
      // Parse the optionally qualified function name.
      if (parseQualifiedDeclName(
              *this, diag::autodiff_attr_expected_original_decl_name,
              baseType, original))
        return makeParserError();
    }
    if (consumeIfTrailingComma())
      return makeParserError();
    // Parse the optional 'wrt' differentiability parameters clause.
    if (isIdentifier(Tok, "wrt") &&
        parseDifferentiabilityParametersClause(parameters, AttrName))
      return makeParserError();
  }
  // Parse ')'.
  if (!consumeIf(tok::r_paren, rParenLoc)) {
    diagnose(getEndOfPreviousLoc(), diag::attr_expected_rparen, AttrName,
             /*DeclModifier*/ false);
    return makeParserError();
  }
  return ParserResult<DerivativeAttr>(DerivativeAttr::create(
      Context, /*implicit*/ false, atLoc, SourceRange(loc, rParenLoc), baseType,
      original, parameters));
=======
>>>>>>> 3b9014dc
}

/// Parse a `@transpose(of:)` attribute, returning true on error.
///
/// \verbatim
///   transpose-attribute-arguments:
///     '(' 'of' ':' qualified-decl-name (',' linearity-params-clause)? ')'
///   linearity-params-clause:
///     'wrt' ':' (linearity-param | linearity-params)
///   linearity-params:
///     '(' linearity-param (',' linearity-param)* ')'
///   linearity-param:
///     'self' | [0-9]+
/// \endverbatim
ParserResult<TransposeAttr> Parser::parseTransposeAttribute(SourceLoc atLoc,
                                                            SourceLoc loc) {
  StringRef AttrName = "transpose";
  SourceLoc lParenLoc = loc, rParenLoc = loc;
  TypeRepr *baseType = nullptr;
  DeclNameRefWithLoc original;
  SmallVector<ParsedAutoDiffParameter, 8> parameters;

  // Parse trailing comma, if it exists, and check for errors.
  auto consumeIfTrailingComma = [&]() -> bool {
    if (!consumeIf(tok::comma)) return false;
    // Diagnose trailing comma before ')'.
    if (Tok.is(tok::r_paren)) {
      diagnose(Tok, diag::unexpected_separator, ",");
      return errorAndSkipUntilConsumeRightParen(*this, AttrName);
    }
    // Check that token after comma is 'wrt:'.
    if (isIdentifier(Tok, "wrt"))
      return false;
    diagnose(Tok, diag::attr_expected_label, "wrt", AttrName);
    return errorAndSkipUntilConsumeRightParen(*this, AttrName);
  };

  // Parse '('.
  if (!consumeIf(tok::l_paren, lParenLoc)) {
    diagnose(getEndOfPreviousLoc(), diag::attr_expected_lparen, AttrName,
             /*DeclModifier*/ false);
    return makeParserError();
  }
  {
    SyntaxParsingContext ContentContext(
        SyntaxContext, SyntaxKind::DerivativeRegistrationAttributeArguments);
    // Parse the 'of:' label and colon.
    if (parseSpecificIdentifier("of", diag::attr_missing_label, "of",
                                AttrName) ||
        parseToken(tok::colon, diag::expected_colon_after_label, "of")) {
      return makeParserError();
    }
    {
      // Parse the optionally qualified function name.
      if (parseQualifiedDeclName(
              *this, diag::autodiff_attr_expected_original_decl_name,
              baseType, original))
        return makeParserError();
    }
    if (consumeIfTrailingComma())
      return makeParserError();
    // Parse the optional 'wrt' linearity parameters clause.
    if (Tok.is(tok::identifier) && Tok.getText() == "wrt" &&
        parseDifferentiabilityParametersClause(parameters, AttrName,
                                               /*allowNamedParameters*/ false))
      return makeParserError();
  }
  // Parse ')'.
  if (!consumeIf(tok::r_paren, rParenLoc)) {
    diagnose(getEndOfPreviousLoc(), diag::attr_expected_rparen, AttrName,
             /*DeclModifier*/ false);
    return makeParserError();
  }
  return ParserResult<TransposeAttr>(TransposeAttr::create(
      Context, /*implicit*/ false, atLoc, SourceRange(loc, rParenLoc), baseType,
      original, parameters));
}

// SWIFT_ENABLE_TENSORFLOW
ParserResult<QuotedAttr> Parser::parseQuotedAttribute(SourceLoc atLoc,
                                                      SourceLoc loc) {
  if (Context.LangOpts.EnableExperimentalQuasiquotes) {
    return ParserResult<QuotedAttr>(QuotedAttr::create(
        Context, atLoc, SourceRange(loc, loc), /*Implicit=*/false));
  } else {
    diagnose(atLoc, diag::attr_quoted_enable_experimental_quasiquotes);
    return makeParserError();
  }
}
// SWIFT_ENABLE_TENSORFLOW END

void Parser::parseObjCSelector(SmallVector<Identifier, 4> &Names,
                               SmallVector<SourceLoc, 4> &NameLocs,
                               bool &IsNullarySelector) {
  IsNullarySelector = true;
  SyntaxParsingContext SelectorContext(SyntaxContext, SyntaxKind::ObjCSelector);
  while (true) {
    SyntaxParsingContext SelectorPieceContext(SyntaxContext,
                                              SyntaxKind::ObjCSelectorPiece);
    // Empty selector piece.
    if (Tok.is(tok::colon)) {
      Names.push_back(Identifier());
      NameLocs.push_back(Tok.getLoc());
      IsNullarySelector = false;
      consumeToken();
      continue;
    }

    // Name.
    if (Tok.is(tok::identifier) || Tok.isKeyword()) {
      Names.push_back(Context.getIdentifier(Tok.getText()));
      NameLocs.push_back(Tok.getLoc());
      consumeToken();

      // If we have a colon, consume it.
      if (Tok.is(tok::colon)) {
        consumeToken();
        IsNullarySelector = false;
        continue;
      }

      // If we see a closing parentheses, we're done.
      if (Tok.is(tok::r_paren)) {
        // If we saw more than one identifier, there's a ':'
        // missing here. Complain and pretend we saw it.
        if (Names.size() > 1) {
          diagnose(Tok, diag::attr_objc_missing_colon)
          .fixItInsertAfter(NameLocs.back(), ":");
          IsNullarySelector = false;
        }

        break;
      }

      // If we see another identifier or keyword, complain about
      // the missing colon and keep going.
      if (Tok.is(tok::identifier) || Tok.isKeyword()) {
        diagnose(Tok, diag::attr_objc_missing_colon)
        .fixItInsertAfter(NameLocs.back(), ":");
        IsNullarySelector = false;
        continue;
      }

      // We don't know what happened. Break out.
      break;
    }

    // We didn't parse anything, don't create a ObjCSelectorPiece
    SelectorPieceContext.setTransparent();
    break;
  }
}

bool Parser::parseNewDeclAttribute(DeclAttributes &Attributes, SourceLoc AtLoc,
                                   DeclAttrKind DK) {
  // Ok, it is a valid attribute, eat it, and then process it.
  StringRef AttrName = Tok.getText();
  SourceLoc Loc = consumeToken();

  bool DiscardAttribute = false;

  // Diagnose duplicated attributes.
  const DeclAttribute *DuplicateAttribute = nullptr;
  if (!DeclAttribute::allowMultipleAttributes(DK))
    if ((DuplicateAttribute = Attributes.getAttribute(DK))) {
      // Delay issuing the diagnostic until we parse the attribute.
      DiscardAttribute = true;
    }
 
  // If this is a SIL-only attribute, reject it.
  if ((DeclAttribute::getOptions(DK) & DeclAttribute::SILOnly) != 0 &&
      !isInSILMode()) {
    diagnose(Loc, diag::only_allowed_in_sil, AttrName);
    DiscardAttribute = true;
  }

  if (Context.LangOpts.Target.isOSBinFormatCOFF()) {
    if (DK == DAK_WeakLinked) {
      diagnose(Loc, diag::attr_unsupported_on_target, AttrName,
               Context.LangOpts.Target.str());
      DiscardAttribute = true;
    }
  }

  // Filled in during parsing.  If there is a duplicate
  // diagnostic this can be used for better error presentation.
  SourceRange AttrRange;

  switch (DK) {
  case DAK_Count:
    llvm_unreachable("DAK_Count should not appear in parsing switch");

  case DAK_RawDocComment:
  case DAK_ObjCBridged:
  case DAK_RestatedObjCConformance:
  case DAK_SynthesizedProtocol:
  case DAK_ClangImporterSynthesizedType:
  case DAK_Custom:
    llvm_unreachable("virtual attributes should not be parsed "
                     "by attribute parsing code");
  case DAK_SetterAccess:
    llvm_unreachable("handled by DAK_AccessControl");

#define SIMPLE_DECL_ATTR(_, CLASS, ...) \
  case DAK_##CLASS: \
    if (!DiscardAttribute) \
      Attributes.add(new (Context) CLASS##Attr(AtLoc, Loc)); \
    break;
#include "swift/AST/Attr.def"

  case DAK_Effects: {
    if (!consumeIf(tok::l_paren)) {
      diagnose(Loc, diag::attr_expected_lparen, AttrName,
               DeclAttribute::isDeclModifier(DK));      return false;
    }

    if (Tok.isNot(tok::identifier)) {
      diagnose(Loc, diag::effects_attribute_expect_option, AttrName);
      return false;
    }

    EffectsKind kind;
    if (Tok.getText() == "readonly")
      kind = EffectsKind::ReadOnly;
    else if (Tok.getText() == "readnone")
      kind = EffectsKind::ReadNone;
    else if (Tok.getText() == "readwrite")
      kind = EffectsKind::ReadWrite;
    else if (Tok.getText() == "releasenone")
      kind = EffectsKind::ReleaseNone;
    else {
      diagnose(Loc, diag::effects_attribute_unknown_option,
               Tok.getText(), AttrName);
      return false;
    }
    AttrRange = SourceRange(Loc, Tok.getRange().getStart());
    consumeToken(tok::identifier);

    if (!consumeIf(tok::r_paren)) {
      diagnose(Loc, diag::attr_expected_rparen, AttrName,
               DeclAttribute::isDeclModifier(DK));
      return false;
    }

    if (!DiscardAttribute)
      Attributes.add(new (Context) EffectsAttr(AtLoc, AttrRange, kind));
    break;
  }

  case DAK_Inline: {
    if (!consumeIf(tok::l_paren)) {
      diagnose(Loc, diag::attr_expected_lparen, AttrName,
               DeclAttribute::isDeclModifier(DK));
      return false;
    }

    if (Tok.isNot(tok::identifier)) {
      diagnose(Loc, diag::optimization_attribute_expect_option, AttrName,
               "none");
      return false;
    }

    InlineKind kind;
    if (Tok.getText() == "never")
      kind = InlineKind::Never;
    else if (Tok.getText() == "__always")
      kind = InlineKind::Always;
    else {
      diagnose(Loc, diag::optimization_attribute_unknown_option,
               Tok.getText(), AttrName);
      return false;
    }
    consumeToken(tok::identifier);
    AttrRange = SourceRange(Loc, Tok.getRange().getStart());
    
    if (!consumeIf(tok::r_paren)) {
      diagnose(Loc, diag::attr_expected_rparen, AttrName,
               DeclAttribute::isDeclModifier(DK));
      return false;
    }

    if (!DiscardAttribute)
      Attributes.add(new (Context) InlineAttr(AtLoc, AttrRange, kind));

    break;
  }

  case DAK_Optimize: {
    if (!consumeIf(tok::l_paren)) {
      diagnose(Loc, diag::attr_expected_lparen, AttrName,
               DeclAttribute::isDeclModifier(DK));
      return false;
    }

    if (Tok.isNot(tok::identifier)) {
      diagnose(Loc, diag::optimization_attribute_expect_option, AttrName,
               "speed");
      return false;
    }

    OptimizationMode optMode = OptimizationMode::NotSet;
    if (Tok.getText() == "none")
      optMode = OptimizationMode::NoOptimization;
    else if (Tok.getText() == "speed")
      optMode = OptimizationMode::ForSpeed;
    else if (Tok.getText() == "size")
      optMode = OptimizationMode::ForSize;
    else {
      diagnose(Loc, diag::optimization_attribute_unknown_option,
               Tok.getText(), AttrName);
      return false;
    }
    consumeToken(tok::identifier);
    AttrRange = SourceRange(Loc, Tok.getRange().getStart());

    if (!consumeIf(tok::r_paren)) {
      diagnose(Loc, diag::attr_expected_rparen, AttrName,
               DeclAttribute::isDeclModifier(DK));
      return false;
    }

    if (!DiscardAttribute)
      Attributes.add(new (Context) OptimizeAttr(AtLoc, AttrRange, optMode));

    break;
  }

  case DAK_ReferenceOwnership: {
    // Handle weak/unowned/unowned(unsafe).
    auto Kind = AttrName == "weak" ? ReferenceOwnership::Weak
                                   : ReferenceOwnership::Unowned;
    SourceLoc EndLoc = Loc;

    if (Kind == ReferenceOwnership::Unowned && Tok.is(tok::l_paren)) {
      // Parse an optional specifier after unowned.
      SourceLoc lp = consumeToken(tok::l_paren);
      if (Tok.is(tok::identifier) && Tok.getText() == "safe") {
        consumeToken();
      } else if (Tok.is(tok::identifier) && Tok.getText() == "unsafe") {
        consumeToken();
        Kind = ReferenceOwnership::Unmanaged;
      } else {
        diagnose(Tok, diag::attr_unowned_invalid_specifier);
        consumeIf(tok::identifier);
      }

      SourceLoc rp;
      parseMatchingToken(tok::r_paren, rp, diag::attr_unowned_expected_rparen,
                         lp);
      EndLoc = rp;
    }

    if (!DiscardAttribute)
      Attributes.add(
          new (Context) ReferenceOwnershipAttr(SourceRange(Loc, EndLoc), Kind));
    break;
  }

  case DAK_AccessControl: {

    // Diagnose using access control in a local scope, which isn't meaningful.
    if (CurDeclContext->isLocalContext()) {
      diagnose(Loc, diag::attr_only_at_non_local_scope, AttrName);
    }

    AccessLevel access = llvm::StringSwitch<AccessLevel>(AttrName)
      .Case("private", AccessLevel::Private)
      .Case("fileprivate", AccessLevel::FilePrivate)
      .Case("internal", AccessLevel::Internal)
      .Case("public", AccessLevel::Public)
      .Case("open", AccessLevel::Open);

    if (!consumeIf(tok::l_paren)) {
      // Normal access control attribute.
      AttrRange = Loc;
      DuplicateAttribute = Attributes.getAttribute<AccessControlAttr>();
      if (!DuplicateAttribute)
        Attributes.add(new (Context) AccessControlAttr(AtLoc, Loc, access));
      break;
    }

    // Parse the subject.
    if (Tok.isContextualKeyword("set")) {
      consumeToken();
    } else {
      diagnose(Loc, diag::attr_access_expected_set, AttrName);
      // Minimal recovery: if there's a single token and then an r_paren,
      // consume them both. If there's just an r_paren, consume that.
      if (!consumeIf(tok::r_paren)) {
        if (Tok.isNot(tok::l_paren) && peekToken().is(tok::r_paren)) {
          consumeToken();
          consumeToken(tok::r_paren);
        }
      }
      return false;
    }

    AttrRange = SourceRange(Loc, Tok.getLoc());

    if (!consumeIf(tok::r_paren)) {
      diagnose(Loc, diag::attr_expected_rparen, AttrName,
               DeclAttribute::isDeclModifier(DK));
      return false;
    }

    DuplicateAttribute = Attributes.getAttribute<SetterAccessAttr>();
    if (!DuplicateAttribute) {
      Attributes.add(new (Context) SetterAccessAttr(AtLoc, AttrRange, access));
    }

    break;
  }

  case DAK_CDecl:
  case DAK_SILGenName: {
    if (!consumeIf(tok::l_paren)) {
      diagnose(Loc, diag::attr_expected_lparen, AttrName,
               DeclAttribute::isDeclModifier(DK));
      return false;
    }

    if (Tok.isNot(tok::string_literal)) {
      diagnose(Loc, diag::attr_expected_string_literal, AttrName);
      return false;
    }

    Optional<StringRef> AsmName = getStringLiteralIfNotInterpolated(
        Loc, ("'" + AttrName + "'").str());

    consumeToken(tok::string_literal);

    if (AsmName.hasValue())
      AttrRange = SourceRange(Loc, Tok.getRange().getStart());
    else
      DiscardAttribute = true;

    if (!consumeIf(tok::r_paren)) {
      diagnose(Loc, diag::attr_expected_rparen, AttrName,
               DeclAttribute::isDeclModifier(DK));
      return false;
    }

    // Diagnose using @_silgen_name in a local scope.  These don't
    // actually work.
    if (CurDeclContext->isLocalContext()) {
      // Emit an error, but do not discard the attribute.  This enables
      // better recovery in the parser.
      diagnose(Loc, diag::attr_only_at_non_local_scope, AttrName);
    }

    if (!DiscardAttribute) {
      if (DK == DAK_SILGenName)
        Attributes.add(new (Context) SILGenNameAttr(AsmName.getValue(), AtLoc,
                                                AttrRange, /*Implicit=*/false));
      else if (DK == DAK_CDecl)
        Attributes.add(new (Context) CDeclAttr(AsmName.getValue(), AtLoc,
                                               AttrRange, /*Implicit=*/false));
      else
        llvm_unreachable("out of sync with switch");
    }

    break;
  }
  
  case DAK_Alignment: {
    if (!consumeIf(tok::l_paren)) {
      diagnose(Loc, diag::attr_expected_lparen, AttrName,
               DeclAttribute::isDeclModifier(DK));
      return false;
    }
    
    if (Tok.isNot(tok::integer_literal)) {
      diagnose(Loc, diag::alignment_must_be_positive_integer);
      return false;
    }
    
    StringRef alignmentText = Tok.getText();
    unsigned alignmentValue;
    if (alignmentText.getAsInteger(0, alignmentValue)) {
      diagnose(Loc, diag::alignment_must_be_positive_integer);
      return false;
    }
    
    consumeToken(tok::integer_literal);
    
    auto range = SourceRange(Loc, Tok.getRange().getStart());
    
    if (!consumeIf(tok::r_paren)) {
      diagnose(Loc, diag::attr_expected_rparen, AttrName,
               DeclAttribute::isDeclModifier(DK));
      return false;
    }

    Attributes.add(new (Context) AlignmentAttr(alignmentValue, AtLoc, range,
                                               /*implicit*/ false));
    
    break;
  }
  
  case DAK_SwiftNativeObjCRuntimeBase: {
    if (!consumeIf(tok::l_paren)) {
      diagnose(Loc, diag::attr_expected_lparen, AttrName,
               DeclAttribute::isDeclModifier(DK));
      return false;
    }

    if (Tok.isNot(tok::identifier)) {
      diagnose(Loc, diag::swift_native_objc_runtime_base_must_be_identifier);
      return false;
    }
    
    Identifier name;
    consumeIdentifier(&name);
    
    auto range = SourceRange(Loc, Tok.getRange().getStart());

    if (!consumeIf(tok::r_paren)) {
      diagnose(Loc, diag::attr_expected_rparen, AttrName,
               DeclAttribute::isDeclModifier(DK));
      return false;
    }
    
    Attributes.add(new (Context) SwiftNativeObjCRuntimeBaseAttr(name,
                                            AtLoc, range, /*implicit*/ false));
    break;
  }
  
  case DAK_Semantics: {
    if (!consumeIf(tok::l_paren)) {
      diagnose(Loc, diag::attr_expected_lparen, AttrName,
               DeclAttribute::isDeclModifier(DK));
      return false;
    }

    if (Tok.isNot(tok::string_literal)) {
      diagnose(Loc, diag::attr_expected_string_literal, AttrName);
      return false;
    }

    auto Value = getStringLiteralIfNotInterpolated(
        Loc, ("'" + AttrName + "'").str());

    consumeToken(tok::string_literal);

    if (Value.hasValue())
      AttrRange = SourceRange(Loc, Tok.getRange().getStart());
    else
      DiscardAttribute = true;

    if (!consumeIf(tok::r_paren)) {
      diagnose(Loc, diag::attr_expected_rparen, AttrName,
               DeclAttribute::isDeclModifier(DK));
      return false;
    }

    if (!DiscardAttribute)
      Attributes.add(new (Context) SemanticsAttr(Value.getValue(), AtLoc,
                                                 AttrRange,
                                                 /*Implicit=*/false));
    break;
  }
  case DAK_OriginallyDefinedIn: {
    auto LeftLoc = Tok.getLoc();
    if (!consumeIf(tok::l_paren)) {
      diagnose(Loc, diag::attr_expected_lparen, AttrName,
               DeclAttribute::isDeclModifier(DK));
      return false;
    }
    SourceLoc RightLoc;
    enum class NextSegmentKind: uint8_t {
      ModuleName = 0,
      PlatformVersion,
    };
    NextSegmentKind NK = NextSegmentKind::ModuleName;
    StringRef OriginalModuleName;
    llvm::SmallVector<std::pair<PlatformKind, llvm::VersionTuple>, 4>
      PlatformAndVersions;

    StringRef AttrName = "@_originalDefinedIn";
    if (parseList(tok::r_paren, LeftLoc, RightLoc, false,
                  diag::originally_defined_in_missing_rparen,
                  SyntaxKind::Unknown, [&]() -> ParserStatus {
      SWIFT_DEFER {
        if (NK != NextSegmentKind::PlatformVersion) {
          NK = (NextSegmentKind)((uint8_t)NK + (uint8_t)1);
        }
      };
      switch (NK) {
      // Parse 'module: "original_module_name"'.
      case NextSegmentKind::ModuleName: {
        // Parse 'module' ':'.
        if (!Tok.is(tok::identifier) || Tok.getText() != "module" ||
            !peekToken().is(tok::colon)) {
          diagnose(Tok, diag::originally_defined_in_need_original_module_name);
          return makeParserError();
        }
        consumeToken(tok::identifier);
        consumeToken(tok::colon);
        // Parse the next string literal as the original module name.
        auto ModuleNameLoc = Tok.getLoc();
        if (Tok.is(tok::string_literal)) {
          auto NameOp = getStringLiteralIfNotInterpolated(Tok.getLoc(),
                                                          "original module name");
          if (NameOp.hasValue())
            OriginalModuleName = *NameOp;
          consumeToken();
        }
        if (OriginalModuleName.empty()) {
          diagnose(ModuleNameLoc,
                   diag::originally_defined_in_need_nonempty_module_name);
          return makeParserError();
        }
        return makeParserSuccess();
      }
      // Parse 'OSX 13.13'.
      case NextSegmentKind::PlatformVersion: {
        if ((Tok.is(tok::identifier) || Tok.is(tok::oper_binary_spaced)) &&
            (peekToken().is(tok::floating_literal) ||
             peekToken().is(tok::integer_literal))) {
          PlatformKind Platform;
          // Parse platform name.
          auto Plat = platformFromString(Tok.getText());
          if (!Plat.hasValue()) {
            diagnose(Tok.getLoc(),
                     diag::originally_defined_in_unrecognized_platform);
            return makeParserError();
          } else {
            consumeToken();
            Platform = *Plat;
          }
          // Parse version number
          llvm::VersionTuple VerTuple;
          SourceRange VersionRange;
          if (parseVersionTuple(VerTuple, VersionRange,
              Diagnostic(diag::attr_availability_expected_version, AttrName))) {
            return makeParserError();
          } else {
            if (VerTuple.getSubminor().hasValue() ||
                VerTuple.getBuild().hasValue()) {
              diagnose(Tok.getLoc(), diag::originally_defined_in_major_minor_only);
            }
            // * as platform name isn't supported.
            if (Platform == PlatformKind::none) {
              diagnose(AtLoc, diag::originally_defined_in_missing_platform_name);
            } else {
              PlatformAndVersions.emplace_back(Platform, VerTuple);
            }
            return makeParserSuccess();
          }
        }
        diagnose(AtLoc, diag::originally_defined_in_need_platform_version);
        return makeParserError();
      }
      }
    }).isError()) {
      return false;
    }
    if (OriginalModuleName.empty()) {
      diagnose(AtLoc, diag::originally_defined_in_need_nonempty_module_name);
      return false;
    }
    if (PlatformAndVersions.empty()) {
      diagnose(AtLoc, diag::originally_defined_in_need_platform_version);
      return false;
    }

    assert(!OriginalModuleName.empty());
    assert(!PlatformAndVersions.empty());
    assert(NK == NextSegmentKind::PlatformVersion);
    AttrRange = SourceRange(Loc, Tok.getLoc());
    for (auto &Item: PlatformAndVersions) {
      Attributes.add(new (Context) OriginallyDefinedInAttr(AtLoc, AttrRange,
                                                           OriginalModuleName,
                                                           Item.first,
                                                           Item.second,
                                                           /*IsImplicit*/false));
    }
    break;
  }

  case DAK_ImplicitlySynthesizesNestedRequirement: {
    if (!consumeIf(tok::l_paren)) {
      diagnose(Loc, diag::attr_expected_lparen, AttrName,
               DeclAttribute::isDeclModifier(DK));
      return false;
    }

    if (Tok.isNot(tok::string_literal)) {
      diagnose(Loc, diag::attr_expected_string_literal, AttrName);
      return false;
    }

    auto Value = getStringLiteralIfNotInterpolated(
        Loc, ("'" + AttrName + "'").str());

    consumeToken(tok::string_literal);

    if (Value.hasValue())
      AttrRange = SourceRange(Loc, Tok.getRange().getStart());
    else
      DiscardAttribute = true;

    if (!consumeIf(tok::r_paren)) {
      diagnose(Loc, diag::attr_expected_rparen, AttrName,
               DeclAttribute::isDeclModifier(DK));
      return false;
    }

    if (!DiscardAttribute) {
      Attributes.add(new (Context)
                     ImplicitlySynthesizesNestedRequirementAttr(Value.getValue(), AtLoc,
                                                   AttrRange));
    }
    break;
  }

  case DAK_Available: {
    if (!consumeIf(tok::l_paren)) {
      diagnose(Loc, diag::attr_expected_lparen, AttrName,
               DeclAttribute::isDeclModifier(DK));
      return false;
    }

    // platform:
    //   *
    //   identifier
    if (!Tok.is(tok::identifier) &&
        !(Tok.isAnyOperator() && Tok.getText() == "*")) {
      if (Tok.is(tok::code_complete) && CodeCompletion) {
        CodeCompletion->completeDeclAttrParam(DAK_Available, 0);
        consumeToken(tok::code_complete);
      }
      diagnose(Tok.getLoc(), diag::attr_availability_platform, AttrName)
        .highlight(SourceRange(Tok.getLoc()));
      consumeIf(tok::r_paren);
      return false;
    }

    // Delay processing of platform until later, after we have
    // parsed more of the attribute.
    StringRef Platform = Tok.getText();

    if (Platform != "*" &&
        peekToken().isAny(tok::integer_literal, tok::floating_literal)) {
      // We have the short form of available: @available(iOS 8.0.1, *)
      SmallVector<AvailabilitySpec *, 5> Specs;
      ParserStatus Status = parseAvailabilitySpecList(Specs);

      if (Status.isError())
        return false;

      AttrRange = SourceRange(Loc, Tok.getLoc());
      // For each platform version spec in the spec list, create an
      // implicit AvailableAttr for the platform with the introduced
      // version from the spec. For example, if we have
      //   @available(iOS 8.0, OSX 10.10, *):
      // we will synthesize:
      //  @available(iOS, introduced: 8.0)
      //  @available(OSX, introduced: 10.10)
      //
      // Similarly if we have a language version spec or PackageDescription
      // version in the spec list, create an implicit AvailableAttr
      // with the specified version as the introduced argument. 
      // For example, if we have
      //   @available(swift 3.1)
      // we will synthesize
      //   @available(swift, introduced: 3.1)
      // or, if we have
      //   @available(_PackageDescription 4.2)
      // we will synthesize
      //   @available(_PackageDescription, introduced: 4.2)

      for (auto *Spec : Specs) {
        PlatformKind Platform;
        llvm::VersionTuple Version;
        SourceRange VersionRange;
        PlatformAgnosticAvailabilityKind PlatformAgnostic;

        if (auto *PlatformVersionSpec =
            dyn_cast<PlatformVersionConstraintAvailabilitySpec>(Spec)) {
          Platform = PlatformVersionSpec->getPlatform();
          Version = PlatformVersionSpec->getVersion();
          VersionRange = PlatformVersionSpec->getVersionSrcRange();
          PlatformAgnostic = PlatformAgnosticAvailabilityKind::None;

        } else if (auto *PlatformAgnosticVersionSpec =
                   dyn_cast<PlatformAgnosticVersionConstraintAvailabilitySpec>(Spec)) {
          Platform = PlatformKind::none;
          Version = PlatformAgnosticVersionSpec->getVersion();
          VersionRange = PlatformAgnosticVersionSpec->getVersionSrcRange();
          PlatformAgnostic = PlatformAgnosticVersionSpec->isLanguageVersionSpecific() ?
                               PlatformAgnosticAvailabilityKind::SwiftVersionSpecific :
                               PlatformAgnosticAvailabilityKind::PackageDescriptionVersionSpecific;

        } else {
          continue;
        }

        Attributes.add(new (Context)
                       AvailableAttr(AtLoc, AttrRange,
                                     Platform,
                                     /*Message=*/StringRef(),
                                     /*Rename=*/StringRef(),
                                     /*Introduced=*/Version,
                                     /*IntroducedRange=*/VersionRange,
                                     /*Deprecated=*/llvm::VersionTuple(),
                                     /*DeprecatedRange=*/SourceRange(),
                                     /*Obsoleted=*/llvm::VersionTuple(),
                                     /*ObsoletedRange=*/SourceRange(),
                                     PlatformAgnostic,
                                     /*Implicit=*/false));
      }

      if (!consumeIf(tok::r_paren)) {
        diagnose(Tok.getLoc(), diag::attr_expected_rparen, AttrName,
                 DeclAttribute::isDeclModifier(DK));
        return false;
      }

      break;
    }

    auto AvailabilityAttr = parseExtendedAvailabilitySpecList(AtLoc, Loc,
                                                              AttrName);
    DiscardAttribute |= AvailabilityAttr.isParseError();

    if (!consumeIf(tok::r_paren)) {
      if (!DiscardAttribute) {
        diagnose(Tok.getLoc(), diag::attr_expected_rparen, AttrName,
                 DeclAttribute::isDeclModifier(DK));
      }
      return false;
    }

    if (!DiscardAttribute) {
      Attributes.add(AvailabilityAttr.get());
    } else {
      return false;
    }
    break;
  }
  case DAK_PrivateImport: {
    // Parse the leading '('.
    if (Tok.isNot(tok::l_paren)) {
      diagnose(Loc, diag::attr_expected_lparen, AttrName,
               DeclAttribute::isDeclModifier(DK));
      return false;
    }
    SourceLoc LParenLoc = consumeToken(tok::l_paren);
    Optional<StringRef> filename;
    {
      SyntaxParsingContext ContentContext(
          SyntaxContext, SyntaxKind::NamedAttributeStringArgument);

      // Parse 'sourceFile'.
      if (Tok.getText() != "sourceFile") {
        diagnose(LParenLoc, diag::attr_private_import_expected_sourcefile);
        return false;
      }
      auto ForLoc = consumeToken();

      // Parse ':'.
      if (Tok.getKind() != tok::colon) {
        diagnose(ForLoc, diag::attr_private_import_expected_colon);
        return false;
      }
      auto ColonLoc = consumeToken(tok::colon);

      // Parse '"'function-name'"'
      if (Tok.isNot(tok::string_literal)) {
        diagnose(ColonLoc, diag::attr_private_import_expected_sourcefile_name);
        return false;
      }
      filename = getStringLiteralIfNotInterpolated(Loc, "_private");
      if (!filename.hasValue()) {
        diagnose(ColonLoc, diag::attr_private_import_expected_sourcefile_name);
        return false;
      }
      consumeToken(tok::string_literal);
    }
    // Parse the matching ')'.
    SourceLoc RParenLoc;
    bool Invalid = parseMatchingToken(tok::r_paren, RParenLoc,
                                      diag::attr_private_import_expected_rparen,
                                      LParenLoc);
    if (Invalid)
      return false;
    auto *attr = PrivateImportAttr::create(Context, AtLoc, Loc, LParenLoc,
                                           *filename, RParenLoc);
    Attributes.add(attr);

    break;
  }
  case DAK_ObjC: {
    // Unnamed @objc attribute.
    if (Tok.isNot(tok::l_paren)) {
      auto attr = ObjCAttr::createUnnamed(Context, AtLoc, Loc);
      Attributes.add(attr);
      break;
    }

    // Parse the leading '('.
    SourceLoc LParenLoc = consumeToken(tok::l_paren);

    // Parse the names, with trailing colons (if there are present) and populate
    // the inout parameters
    SmallVector<Identifier, 4> Names;
    SmallVector<SourceLoc, 4> NameLocs;
    bool NullarySelector = true;
    parseObjCSelector(Names, NameLocs, NullarySelector);

    // Parse the matching ')'.
    SourceLoc RParenLoc;
    bool Invalid = parseMatchingToken(tok::r_paren, RParenLoc,
                                      diag::attr_objc_expected_rparen,
                                      LParenLoc);

    ObjCAttr *attr;
    if (Names.empty()) {
      // When there are no names, recover as if there were no parentheses.
      if (!Invalid)
        diagnose(LParenLoc, diag::attr_objc_empty_name);
      attr = ObjCAttr::createUnnamed(Context, AtLoc, Loc);
    } else if (NullarySelector) {
      // When we didn't see a colon, this is a nullary name.
      assert(Names.size() == 1 && "Forgot to set sawColon?");
      attr = ObjCAttr::createNullary(Context, AtLoc, Loc, LParenLoc,
                                     NameLocs.front(), Names.front(),
                                     RParenLoc);
    } else {
      // When we did see a colon, this is a selector.
      attr = ObjCAttr::createSelector(Context, AtLoc, Loc, LParenLoc,
                                      NameLocs, Names, RParenLoc);
    }
    Attributes.add(attr);
    break;
  }
  case DAK_ObjCRuntimeName: {
    if (!consumeIf(tok::l_paren)) {
      diagnose(Loc, diag::attr_expected_lparen, AttrName,
               DeclAttribute::isDeclModifier(DK));
      return false;
    }

    if (Tok.isNot(tok::identifier)) {
      diagnose(Loc, diag::objc_runtime_name_must_be_identifier);
      return false;
    }

    auto name = Tok.getText();

    consumeToken(tok::identifier);

    auto range = SourceRange(Loc, Tok.getRange().getStart());

    if (!consumeIf(tok::r_paren)) {
      diagnose(Loc, diag::attr_expected_rparen, AttrName,
               DeclAttribute::isDeclModifier(DK));
      return false;
    }

    Attributes.add(new (Context) ObjCRuntimeNameAttr(name, AtLoc, range,
                                                     /*implicit*/ false));
    break;
  }


  case DAK_DynamicReplacement: {
    // Parse the leading '('.
    if (Tok.isNot(tok::l_paren)) {
      diagnose(Loc, diag::attr_expected_lparen, AttrName,
               DeclAttribute::isDeclModifier(DK));
      return false;
    }

    SourceLoc LParenLoc = consumeToken(tok::l_paren);
    DeclNameRef replacedFunction;
    {
      SyntaxParsingContext ContentContext(
          SyntaxContext, SyntaxKind::NamedAttributeStringArgument);

      // Parse 'for'.
      if (Tok.getText() != "for") {
        diagnose(Loc, diag::attr_dynamic_replacement_expected_for);
        return false;
      }
      auto ForLoc = consumeToken();

      // Parse ':'.
      if (Tok.getText() != ":") {
        diagnose(ForLoc, diag::attr_dynamic_replacement_expected_colon);
        return false;
      }
      consumeToken(tok::colon);
      {
        SyntaxParsingContext ContentContext(SyntaxContext,
                                            SyntaxKind::DeclName);

        DeclNameLoc loc;
        replacedFunction = parseDeclNameRef(loc,
            diag::attr_dynamic_replacement_expected_function,
            DeclNameFlag::AllowZeroArgCompoundNames |
            DeclNameFlag::AllowKeywordsUsingSpecialNames |
            DeclNameFlag::AllowOperators);
      }
    }

    // Parse the matching ')'.
    SourceLoc RParenLoc;
    bool Invalid = parseMatchingToken(
        tok::r_paren, RParenLoc, diag::attr_dynamic_replacement_expected_rparen,
        LParenLoc);
    if (Invalid) {
      return false;
    }


    DynamicReplacementAttr *attr = DynamicReplacementAttr::create(
        Context, AtLoc, Loc, LParenLoc, replacedFunction, RParenLoc);
    Attributes.add(attr);
    break;
  }

  case DAK_Specialize: {
    if (Tok.isNot(tok::l_paren)) {
      diagnose(Loc, diag::attr_expected_lparen, AttrName,
               DeclAttribute::isDeclModifier(DK));
      return false;
    }
    SpecializeAttr *Attr;
    if (!parseSpecializeAttribute(tok::r_paren, AtLoc, Loc, Attr))
      return false;

    Attributes.add(Attr);
    break;
    }

  case DAK_Implements: {
    ParserResult<ImplementsAttr> Attr = parseImplementsAttribute(AtLoc, Loc);
    if (Attr.isNonNull()) {
      Attributes.add(Attr.get());
    }
    break;
  }

  case DAK_Differentiable: {
    auto Attr = parseDifferentiableAttribute(AtLoc, Loc);
    if (Attr.isNonNull())
      Attributes.add(Attr.get());

    // TODO(TF-1001): Remove 'jvp:' and 'vjp:' parameters from '@differentiable'
    // attribute, and remove the following check.
    // `@differentiable` with derivative registration in a local scope is not
    // allowed.
    if (Attr.isNonNull() && CurDeclContext->isLocalContext() &&
        (Attr.get()->getJVP() || Attr.get()->getVJP()))
      diagnose(Loc, diag::attr_only_at_non_local_scope,
               '@' + AttrName.str() + "(jvp:vjp:)");
    break;
  }

  case DAK_Derivative: {
    // `@derivative` in a local scope is not allowed.
    if (CurDeclContext->isLocalContext())
      diagnose(Loc, diag::attr_only_at_non_local_scope, '@' + AttrName.str());

    auto Attr = parseDerivativeAttribute(AtLoc, Loc);
    if (Attr.isNonNull())
      Attributes.add(Attr.get());
    break;
  }

  case DAK_Transpose: {
    // `@transpose` in a local scope is not allowed.
    if (CurDeclContext->isLocalContext())
      diagnose(Loc, diag::attr_only_at_non_local_scope, '@' + AttrName.str());

    auto Attr = parseTransposeAttribute(AtLoc, Loc);
    if (Attr.isNonNull())
      Attributes.add(Attr.get());
    break;
  }

  // SWIFT_ENABLE_TENSORFLOW
  case DAK_Differentiating: {
    // Diagnose deprecated `@differentiating` attribute.
    diagnose(Loc, diag::attr_differentiating_deprecated);

    // `@differentiating` in a local scope is not allowed.
    if (CurDeclContext->isLocalContext())
      diagnose(Loc, diag::attr_only_at_non_local_scope, '@' + AttrName.str());

    auto Attr = parseDifferentiatingAttribute(AtLoc, Loc);
    if (Attr.isNonNull())
      Attributes.add(Attr.get());
    break;
  }
  // SWIFT_ENABLE_TENSORFLOW END

  case DAK_ProjectedValueProperty: {
    if (!consumeIf(tok::l_paren)) {
      diagnose(Loc, diag::attr_expected_lparen, AttrName,
               DeclAttribute::isDeclModifier(DK));
      return false;
    }

    if (Tok.isNot(tok::identifier)) {
      diagnose(Loc, diag::projection_value_property_not_identifier);
      return false;
    }

    Identifier name;
    consumeIdentifier(&name, /*allowDollarIdentifier=*/true);

    auto range = SourceRange(Loc, Tok.getRange().getStart());

    if (!consumeIf(tok::r_paren)) {
      diagnose(Loc, diag::attr_expected_rparen, AttrName,
               DeclAttribute::isDeclModifier(DK));
      return false;
    }

    Attributes.add(new (Context) ProjectedValuePropertyAttr(
        name, AtLoc, range, /*implicit*/ false));
    break;
  }

  case DAK_Quoted: {
    auto Attr = parseQuotedAttribute(AtLoc, Loc);
    if (Attr.isNonNull())
      Attributes.add(Attr.get());
    break;
  }
  }

  if (DuplicateAttribute) {
    diagnose(Loc, diag::duplicate_attribute, DeclAttribute::isDeclModifier(DK))
      .highlight(AttrRange);
    diagnose(DuplicateAttribute->getLocation(),
             diag::previous_attribute,
             DeclAttribute::isDeclModifier(DK))
      .highlight(DuplicateAttribute->getRange());
  }

    // If this is a decl modifier spelled with an @, emit an error and remove it
  // with a fixit.
  if (AtLoc.isValid() && DeclAttribute::isDeclModifier(DK))
    diagnose(AtLoc, diag::cskeyword_not_attribute, AttrName).fixItRemove(AtLoc);
  
  return false;
}

bool Parser::parseVersionTuple(llvm::VersionTuple &Version,
                               SourceRange &Range,
                               const Diagnostic &D) {
  SyntaxParsingContext VersionContext(SyntaxContext, SyntaxKind::VersionTuple);
  // A version number is either an integer (8), a float (8.1), or a
  // float followed by a dot and an integer (8.1.0).
  if (!Tok.isAny(tok::integer_literal, tok::floating_literal)) {
    diagnose(Tok, D);
    return true;
  }

  SourceLoc StartLoc = Tok.getLoc();
  
  if (Tok.is(tok::integer_literal)) {
    unsigned major = 0;
    if (Tok.getText().getAsInteger(10, major)) {
      // Maybe the literal was in hex. Reject that.
      diagnose(Tok, D);
      consumeToken();
      return true;
    }
    Version = llvm::VersionTuple(major);
    Range = SourceRange(StartLoc, Tok.getLoc());
    consumeToken();
    return false;
  }

  unsigned major = 0, minor = 0;
  StringRef majorPart, minorPart;
  std::tie(majorPart, minorPart) = Tok.getText().split('.');
  if (majorPart.getAsInteger(10, major) || minorPart.getAsInteger(10, minor)) {
    // Reject things like 0.1e5 and hex literals.
    diagnose(Tok, D);
    consumeToken();
    return true;
  }

  Range = SourceRange(StartLoc, Tok.getLoc());
  consumeToken();
  
  if (consumeIf(tok::period)) {
    unsigned micro = 0;
    if (!Tok.is(tok::integer_literal) ||
        Tok.getText().getAsInteger(10, micro)) {
      // Reject things like 0.1e5 and hex literals.
      diagnose(Tok, D);
      if (Tok.is(tok::integer_literal) ||
          peekToken().isAny(tok::r_paren, tok::comma))
        consumeToken();
      return true;
    }
    
    Range = SourceRange(StartLoc, Tok.getLoc());
    consumeToken();
    
    Version = llvm::VersionTuple(major, minor, micro);
  } else {
    Version = llvm::VersionTuple(major, minor);
  }

  return false;
}

/// Check whether the attributes have already established an initializer
/// context within the given set of attributes.
static PatternBindingInitializer *findAttributeInitContent(
    DeclAttributes &Attributes) {
  for (auto custom : Attributes.getAttributes<CustomAttr>()) {
    if (auto initContext = custom->getInitContext())
      return initContext;
  }

  return nullptr;
}

/// \verbatim
///   attribute:
///     '_silgen_name' '(' identifier ')'
///     'semantics' '(' identifier ')'
///     'infix' '=' numeric_constant
///     'unary'
///     'stdlib'
///     'weak'
///     'inout'
///     'unowned'
///     'unowned' '(' 'safe' ')'
///     'unowned' '(' 'unsafe' ')'
///     'noreturn'
///     'optional'
///     'mutating'
///     ( 'private' | 'internal' | 'public' )
///     ( 'private' | 'internal' | 'public' ) '(' 'set' ')'
///     'requires_stored_property_inits'
/// \endverbatim
///
/// Note that various attributes (like mutating, weak, and unowned) are parsed
/// but rejected since they have context-sensitive keywords.
///
ParserStatus Parser::parseDeclAttribute(DeclAttributes &Attributes, SourceLoc AtLoc) {
  // If this not an identifier, the attribute is malformed.
  if (Tok.isNot(tok::identifier) &&
      Tok.isNot(tok::kw_in) &&
      Tok.isNot(tok::kw_inout)) {

    if (Tok.is(tok::code_complete)) {
      if (CodeCompletion) {
        // If the next token is not on the same line, this attribute might be
        // starting new declaration instead of adding attribute to existing
        // decl.
        auto isIndependent = peekToken().isAtStartOfLine();
        CodeCompletion->completeDeclAttrBeginning(isInSILMode(), isIndependent);
      }
      consumeToken(tok::code_complete);
      return makeParserCodeCompletionStatus();
    }

    diagnose(Tok, diag::expected_attribute_name);
    return makeParserError();
  }

  // If the attribute follows the new representation, switch
  // over to the alternate parsing path.
  DeclAttrKind DK = DeclAttribute::getAttrKindFromString(Tok.getText());
  
  auto checkInvalidAttrName = [&](StringRef invalidName,
                                  StringRef correctName,
                                  DeclAttrKind kind,
                                  Optional<Diag<StringRef, StringRef>> diag = None) {
    if (DK == DAK_Count && Tok.getText() == invalidName) {
      DK = kind;

      if (diag) {
        diagnose(Tok, *diag, invalidName, correctName)
            .fixItReplace(Tok.getLoc(), correctName);
      }
    }
  };

  // Check if attr is availability, and suggest available instead
  checkInvalidAttrName("availability", "available", DAK_Available, diag::attr_renamed);

  // Check if attr is inlineable, and suggest inlinable instead
  checkInvalidAttrName("inlineable", "inlinable", DAK_Inlinable, diag::attr_name_close_match);

  // In Swift 5 and above, these become hard errors. In Swift 4.2, emit a
  // warning for compatibility. Otherwise, don't diagnose at all.
  if (Context.isSwiftVersionAtLeast(5)) {
    checkInvalidAttrName("_versioned", "usableFromInline", DAK_UsableFromInline, diag::attr_renamed);
    checkInvalidAttrName("_inlineable", "inlinable", DAK_Inlinable, diag::attr_renamed);
  } else if (Context.isSwiftVersionAtLeast(4, 2)) {
    checkInvalidAttrName("_versioned", "usableFromInline", DAK_UsableFromInline, diag::attr_renamed_warning);
    checkInvalidAttrName("_inlineable", "inlinable", DAK_Inlinable, diag::attr_renamed_warning);
  } else {
    checkInvalidAttrName("_versioned", "usableFromInline", DAK_UsableFromInline);
    checkInvalidAttrName("_inlineable", "inlinable", DAK_Inlinable);
  }

  // Other names of property wrappers...
  checkInvalidAttrName("propertyDelegate", "propertyWrapper",
                       DAK_PropertyWrapper, diag::attr_renamed_warning);
  checkInvalidAttrName("_propertyWrapper", "propertyWrapper",
                       DAK_PropertyWrapper, diag::attr_renamed_warning);

  if (DK == DAK_Count && Tok.getText() == "warn_unused_result") {
    // The behavior created by @warn_unused_result is now the default. Emit a
    // Fix-It to remove.
    SourceLoc attrLoc = consumeToken();

    // @warn_unused_result with no arguments.
    if (Tok.isNot(tok::l_paren)) {
      diagnose(AtLoc, diag::attr_warn_unused_result_removed)
        .fixItRemove(SourceRange(AtLoc, attrLoc));

      // Recovered.
      return makeParserSuccess();
    }

    // @warn_unused_result with arguments.
    SourceLoc lParenLoc = consumeToken();
    skipUntil(tok::r_paren);

    // Parse the closing ')'.
    SourceLoc rParenLoc;
    if (Tok.isNot(tok::r_paren)) {
      parseMatchingToken(tok::r_paren, rParenLoc,
                         diag::attr_warn_unused_result_expected_rparen,
                         lParenLoc);
    }
    if (Tok.is(tok::r_paren)) {
      rParenLoc = consumeToken();
    }

    diagnose(AtLoc, diag::attr_warn_unused_result_removed)
      .fixItRemove(SourceRange(AtLoc, rParenLoc));

    // Recovered.
    return makeParserSuccess();
  }

  if (DK != DAK_Count && !DeclAttribute::shouldBeRejectedByParser(DK)) {
    parseNewDeclAttribute(Attributes, AtLoc, DK);
    return makeParserSuccess();
  }

  if (TypeAttributes::getAttrKindFromString(Tok.getText()) != TAK_Count)
    diagnose(Tok, diag::type_attribute_applied_to_decl);
  else if (Tok.isContextualKeyword("unknown")) {
    diagnose(Tok, diag::unknown_attribute, "unknown");
  } else {
    // Change the context to create a custom attribute syntax.
    SyntaxContext->setCreateSyntax(SyntaxKind::CustomAttribute);
    // Parse a custom attribute.
    auto type = parseType(diag::expected_type);
    if (type.hasCodeCompletion() || type.isNull()) {
      if (Tok.is(tok::l_paren))
        skipSingle();

      return ParserStatus(type);
    }

    // Parse the optional arguments.
    SourceLoc lParenLoc, rParenLoc;
    SmallVector<Expr *, 2> args;
    SmallVector<Identifier, 2> argLabels;
    SmallVector<SourceLoc, 2> argLabelLocs;
    Expr *trailingClosure = nullptr;
    bool hasInitializer = false;
    ParserStatus status;

    // If we're not in a local context, we'll need a context to parse
    // initializers into (should we have one).  This happens for properties
    // and global variables in libraries.
    PatternBindingInitializer *initContext = nullptr;

    if (Tok.isFollowingLParen()) {
      if (peekToken().is(tok::code_complete)) {
        consumeToken(tok::l_paren);
        if (CodeCompletion) {
          auto typeE = new (Context) TypeExpr(type.get());
          auto CCE = new (Context) CodeCompletionExpr(Tok.getLoc());
          CodeCompletion->completePostfixExprParen(typeE, CCE);
        }
        consumeToken(tok::code_complete);
        skipUntil(tok::r_paren);
        consumeIf(tok::r_paren);
        status.setHasCodeCompletion();
      } else {
        // If we have no local context to parse the initial value into, create
        // one for the PBD we'll eventually create.  This allows us to have
        // reasonable DeclContexts for any closures that may live inside of
        // initializers.
        Optional<ParseFunctionBody> initParser;
        if (!CurDeclContext->isLocalContext()) {
          initContext = findAttributeInitContent(Attributes);
          if (!initContext)
            initContext =
                new (Context) PatternBindingInitializer(CurDeclContext);

          initParser.emplace(*this, initContext);
        }
        status |= parseExprList(tok::l_paren, tok::r_paren,
                                /*isPostfix=*/false, /*isExprBasic=*/true,
                                lParenLoc, args, argLabels, argLabelLocs,
                                rParenLoc, trailingClosure,
                                SyntaxKind::TupleExprElementList);
        assert(!trailingClosure && "Cannot parse a trailing closure here");
        hasInitializer = true;
      }
    }

    // Form the attribute.
    auto attr = CustomAttr::create(Context, AtLoc, type.get(), hasInitializer,
                                   initContext, lParenLoc, args, argLabels,
                                   argLabelLocs, rParenLoc);
    Attributes.add(attr);
    return status;
  }

  // Recover by eating @foo(...) when foo is not known.
  consumeToken();
  if (Tok.is(tok::l_paren))
    skipSingle();

  return makeParserError();
}

bool Parser::canParseTypeAttribute() {
  TypeAttributes attrs; // ignored
  return !parseTypeAttribute(attrs, /*atLoc=*/SourceLoc(),
                             /*justChecking*/ true);
}

/// Parses the '@differentiable' argument (no argument list, or '(linear)'),
/// and sets the appropriate fields on `Attributes`.
///
/// \param emitDiagnostics - if false, doesn't emit diagnostics
/// \returns true on error, false on success
static bool parseDifferentiableAttributeArgument(Parser &P,
                                                 TypeAttributes &Attributes,
                                                 bool emitDiagnostics) {
  Parser::BacktrackingScope backtrack(P);

  // Match '( <identifier> )', and store the identifier token to `argument`.
  if (!P.consumeIf(tok::l_paren))
    return false;
  auto argument = P.Tok;
  if (!P.consumeIf(tok::identifier))
    return false;
  if (!P.consumeIf(tok::r_paren)) {
    // Special case handling for '( <identifier> (' so that we don't produce the
    // misleading diagnostic "expected ',' separator" when the real issue is
    // that the user forgot the ')' closing the '@differentiable' argument list.
    if (P.Tok.is(tok::l_paren)) {
      backtrack.cancelBacktrack();
      if (emitDiagnostics)
        P.diagnose(P.Tok, diag::attr_expected_rparen, "@differentiable",
                   /*DeclModifier*/ false);
      return true;
    }
    return false;
  }

  // If the next token is not a `(`, `@`, or an identifier, then the
  // matched '( <identifier> )' is actually the parameter type list,
  // not an argument to '@differentiable'.
  if (P.Tok.isNot(tok::l_paren, tok::at_sign, tok::identifier))
    return false;

  backtrack.cancelBacktrack();

  if (argument.getText() != "linear") {
    if (emitDiagnostics)
      P.diagnose(argument, diag::attr_differentiable_unexpected_argument,
                 argument.getText());
    return true;
  }

  Attributes.linear = true;
  return false;
}

/// Parse the inside of a convention attribute '(...)'.
///
/// The '@convention' prefix should've been parsed by the caller.
/// See `Parser::parseTypeAttribute` for the justChecking argument.
///
/// Returns true if there was an error.
bool Parser::parseConventionAttributeInternal(
    bool justChecking, TypeAttributes::Convention &convention) {
  SourceLoc LPLoc;
  if (!consumeIfNotAtStartOfLine(tok::l_paren)) {
    if (!justChecking)
      diagnose(Tok, diag::convention_attribute_expected_lparen);
    return true;
  }

  if (Tok.isNot(tok::identifier)) {
    if (!justChecking)
      diagnose(Tok, diag::convention_attribute_expected_name);
    return true;
  }

  convention.Name = Tok.getText();
  consumeToken(tok::identifier);

  // Consume extra (optional) ', cType: " blah blah "'
  if (consumeIf(tok::comma)) {
    if (Tok.isNot(tok::identifier)) {
      if (!justChecking)
        diagnose(Tok, diag::convention_attribute_ctype_expected_label);
      return true;
    }
    auto cTypeLabel = Tok.getText();
    consumeToken(tok::identifier);
    if (cTypeLabel != "cType") {
      if (!justChecking)
        diagnose(Tok, diag::convention_attribute_ctype_expected_label);
      return true;
    }
    if (!consumeIf(tok::colon)) {
      if (!justChecking)
        diagnose(Tok, diag::convention_attribute_ctype_expected_colon);
      return true;
    }
    if (Tok.isNot(tok::string_literal)) {
      if (!justChecking)
        diagnose(Tok, diag::convention_attribute_ctype_expected_string);
      return true;
    }
    if (auto ty = getStringLiteralIfNotInterpolated(Tok.getLoc(), "(C type)")) {
      convention.ClangType = { ty.getValue(), Tok.getLoc() };
    }
    consumeToken(tok::string_literal);
  }

  if (convention.Name == "witness_method") {
    if (!consumeIf(tok::colon)) {
      if (!justChecking)
        diagnose(Tok,
                 diag::convention_attribute_witness_method_expected_colon);
      return true;
    }

    DeclNameLoc unusedLoc;
    convention.WitnessMethodProtocol = parseDeclNameRef(unusedLoc,
        diag::convention_attribute_witness_method_expected_protocol, {});
  }
  
  // Parse the ')'.  We can't use parseMatchingToken if we're in
  // just-checking mode.
  if (justChecking && Tok.isNot(tok::r_paren))
    return true;

  SourceLoc RPLoc;
  parseMatchingToken(tok::r_paren, RPLoc,
                     diag::convention_attribute_expected_rparen,
                     LPLoc);
  return false;
}

/// \verbatim
///   attribute-type:
///     'noreturn'
/// \endverbatim
///
/// \param justChecking - if true, we're just checking whether we
///   canParseTypeAttribute; don't emit any diagnostics, and there's
///   no need to actually record the attribute
bool Parser::parseTypeAttribute(TypeAttributes &Attributes, SourceLoc AtLoc,
                                bool justChecking) {
  // If this not an identifier, the attribute is malformed.
  if (Tok.isNot(tok::identifier) &&
      // These are keywords that we accept as attribute names.
      Tok.isNot(tok::kw_in) && Tok.isNot(tok::kw_inout)) {
    if (!justChecking)
      diagnose(Tok, diag::expected_attribute_name);
    return true;
  }
  
  // Determine which attribute it is, and diagnose it if unknown.
  TypeAttrKind attr = TypeAttributes::getAttrKindFromString(Tok.getText());

  if (attr == TAK_Count) {
    if (justChecking) return true;

    auto declAttrID = DeclAttribute::getAttrKindFromString(Tok.getText());
    if (declAttrID == DAK_Count) {
      // Not a decl or type attribute.
      diagnose(Tok, diag::unknown_attribute, Tok.getText());
    } else {
      // Otherwise this is a valid decl attribute so they should have put it on
      // the decl instead of the type.

      // If this is the first attribute, and if we are on a simple decl, emit a
      // fixit to move the attribute.  Otherwise, we don't have the location of
      // the @ sign, or we don't have confidence that the fixit will be right.
      if (!Attributes.empty() || StructureMarkers.empty() ||
          StructureMarkers.back().Kind != StructureMarkerKind::Declaration ||
          StructureMarkers.back().Loc.isInvalid() ||
          peekToken().is(tok::equal)) {
        diagnose(Tok, diag::decl_attribute_applied_to_type);
      } else {
        // Otherwise, this is the first type attribute and we know where the
        // declaration is.  Emit the same diagnostic, but include a fixit to
        // move the attribute.  Unfortunately, we don't have enough info to add
        // the attribute to DeclAttributes.
        diagnose(Tok, diag::decl_attribute_applied_to_type)
          .fixItRemove(SourceRange(Attributes.AtLoc, Tok.getLoc()))
          .fixItInsert(StructureMarkers.back().Loc,
                       "@" + Tok.getText().str()+" ");
      }
    }
    
    // Recover by eating @foo(...) when foo is not known.
    consumeToken();
    SyntaxParsingContext TokListContext(SyntaxContext, SyntaxKind::TokenList);

    if (Tok.is(tok::l_paren) && getEndOfPreviousLoc() == Tok.getLoc()) {
      BacktrackingScope backtrack(*this);
      skipSingle();
      // If we found '->', or 'throws' after paren, it's likely a parameter
      // of function type.
      if (Tok.isNot(tok::arrow, tok::kw_throws, tok::kw_rethrows,
                    tok::kw_throw))
        backtrack.cancelBacktrack();
    }
    return true;
  }
  
  // Ok, it is a valid attribute, eat it, and then process it.
  StringRef Text = Tok.getText();
  consumeToken();
  
  TypeAttributes::Convention convention;
  if (attr == TAK_convention) {
    bool failedToParse =
      parseConventionAttributeInternal(justChecking, convention);
    if (failedToParse) {
      if (Tok.is(tok::r_paren))
        consumeToken();
      return true;
    }
  }

  // In just-checking mode, we only need to consume the tokens, and we don't
  // want to do any other analysis.
  if (justChecking)
    return false;

  // Diagnose duplicated attributes.
  if (Attributes.has(attr)) {
    diagnose(AtLoc, diag::duplicate_attribute, /*isModifier=*/false);
    return false;
  }

  // Handle any attribute-specific processing logic.
  switch (attr) {
  default: break;
  case TAK_autoclosure:
  case TAK_escaping:
  case TAK_noescape:
    break;

  case TAK_out:
  case TAK_in:
  case TAK_owned:
  case TAK_unowned_inner_pointer:
  case TAK_guaranteed:
  case TAK_autoreleased:
  case TAK_callee_owned:
  case TAK_callee_guaranteed:
  case TAK_objc_metatype:
    if (!isInSILMode()) {
      diagnose(AtLoc, diag::only_allowed_in_sil, Text);
      return false;
    }
    break;
    
  // Ownership attributes.
  case TAK_sil_weak:
  case TAK_sil_unowned:
    if (!isInSILMode()) {
      diagnose(AtLoc, diag::only_allowed_in_sil, Text);
      return false;
    }
      
    if (Attributes.hasOwnership()) {
      diagnose(AtLoc, diag::duplicate_attribute, /*isModifier*/false);
      return false;
    }
    break;

  // 'inout' attribute.
  case TAK_inout:
    if (!isInSILMode()) {
      diagnose(AtLoc, diag::inout_not_attribute);
      return false;
    }
    break;
      
  case TAK_opened: {
    if (!isInSILMode()) {
      diagnose(AtLoc, diag::only_allowed_in_sil, "opened");
      return false;
    }

    // Parse the opened existential ID string in parens
    SourceLoc beginLoc = Tok.getLoc(), idLoc, endLoc;
    if (consumeIfNotAtStartOfLine(tok::l_paren)) {
      if (Tok.is(tok::string_literal)) {
        UUID openedID;
        idLoc = Tok.getLoc();
        auto literalText = Tok.getText().slice(1, Tok.getText().size() - 1);
        llvm::SmallString<UUID::StringBufferSize> text(literalText);
        if (auto openedID = UUID::fromString(text.c_str())) {
          Attributes.OpenedID = openedID;
        } else {
          diagnose(Tok, diag::opened_attribute_id_value);
        }
        consumeToken();
      } else {
        diagnose(Tok, diag::opened_attribute_id_value);
      }
      parseMatchingToken(tok::r_paren, endLoc,
                         diag::opened_attribute_expected_rparen,
                         beginLoc);
    } else {
      diagnose(Tok, diag::opened_attribute_expected_lparen);
    }

    break;
  }

  case TAK_differentiable: {
    if (parseDifferentiableAttributeArgument(*this, Attributes,
                                             /*emitDiagnostics=*/!justChecking))
      return true;
    break;
  }

  // Convention attribute.
  case TAK_convention:
    Attributes.ConventionArguments = convention;
    break;
      
  case TAK__opaqueReturnTypeOf: {
    // Parse the mangled decl name and index.
    auto beginLoc = Tok.getLoc();
    if (!consumeIfNotAtStartOfLine(tok::l_paren)) {
      diagnose(Tok, diag::attr_expected_lparen, "_opaqueReturnTypeOf", false);
      return true;
    }
    
    if (!Tok.is(tok::string_literal)) {
      diagnose(Tok, diag::opened_attribute_id_value);
      return true;
    }
    auto mangling = Tok.getText().slice(1, Tok.getText().size() - 1);
    consumeToken(tok::string_literal);
    
    if (!Tok.is(tok::comma)) {
      diagnose(Tok, diag::attr_expected_comma, "_opaqueReturnTypeOf", false);
      return true;
    }
    consumeToken(tok::comma);
    
    if (!Tok.is(tok::integer_literal)) {
      diagnose(Tok, diag::attr_expected_string_literal, "_opaqueReturnTypeOf");
      return true;
    }
    
    unsigned index;
    if (Tok.getText().getAsInteger(10, index)) {
      diagnose(Tok, diag::attr_expected_string_literal, "_opaqueReturnTypeOf");
      return true;
    }
    consumeToken(tok::integer_literal);
    
    SourceLoc endLoc;
    parseMatchingToken(tok::r_paren, endLoc,
                       diag::expected_rparen_expr_list,
                       beginLoc);

    Attributes.setOpaqueReturnTypeOf(mangling, index);
    break;
  }
  }

  Attributes.setAttr(attr, AtLoc);
  return false;
}

/// \verbatim
///   attribute-list:
///     /*empty*/
///     attribute-list-clause attribute-list
///   attribute-list-clause:
///     '@' attribute
/// \endverbatim
ParserStatus Parser::parseDeclAttributeList(DeclAttributes &Attributes) {
  if (Tok.isNot(tok::at_sign))
    return makeParserSuccess();

  ParserStatus Status;
  SyntaxParsingContext AttrListCtx(SyntaxContext, SyntaxKind::AttributeList);
  do {
    SyntaxParsingContext AttrCtx(SyntaxContext, SyntaxKind::Attribute);
    SourceLoc AtLoc = consumeToken();
    Status |= parseDeclAttribute(Attributes, AtLoc);
  } while (Tok.is(tok::at_sign));
  return Status;
}

/// \verbatim
///   modifier-list
///     /* empty */
//      modifier modifier-list
//    modifier
//      'private'
//      'private' '(' 'set' ')'
//      'fileprivate'
//      'fileprivate' '(' 'set' )'
//      'internal'
//      'internal' '(' 'set' ')'
//      'public'
//      'open'
//      'weak'
//      'unowned'
//      'unowned' '(' 'safe' ')'
//      'unowned' '(' 'unsafe' ')'
//      'optional'
//      'required'
//      'lazy'
//      'final'
//      'dynamic'
//      'prefix'
//      'postfix'
//      'infix'
//      'override'
//      'mutating
//      'nonmutating'
//      '__consuming'
//      'convenience'
bool Parser::parseDeclModifierList(DeclAttributes &Attributes,
                                   SourceLoc &StaticLoc,
                                   StaticSpellingKind &StaticSpelling) {
  SyntaxParsingContext ListContext(SyntaxContext, SyntaxKind::ModifierList);
  bool isError = false;
  bool hasModifier = false;
  while (true) {
    switch (Tok.getKind()) {

    case tok::kw_private:
    case tok::kw_fileprivate:
    case tok::kw_internal:
    case tok::kw_public: {
      SyntaxParsingContext ModContext(SyntaxContext, SyntaxKind::DeclModifier);
      // We still model these specifiers as attributes.
      isError |=
          parseNewDeclAttribute(Attributes, /*AtLoc=*/{}, DAK_AccessControl);
      hasModifier = true;
      continue;
    }

    // Context sensitive keywords.
    case tok::identifier: {
      if (Tok.isEscapedIdentifier())
        break;

      DeclAttrKind Kind = llvm::StringSwitch<DeclAttrKind>(Tok.getText())
#define CONTEXTUAL_CASE(KW, CLASS) .Case(#KW, DAK_##CLASS)
#define CONTEXTUAL_DECL_ATTR(KW, CLASS, ...) CONTEXTUAL_CASE(KW, CLASS)
#define CONTEXTUAL_DECL_ATTR_ALIAS(KW, CLASS) CONTEXTUAL_CASE(KW, CLASS)
#define CONTEXTUAL_SIMPLE_DECL_ATTR(KW, CLASS, ...) CONTEXTUAL_CASE(KW, CLASS)
#include <swift/AST/Attr.def>
#undef CONTEXTUAL_CASE
        .Default(DAK_Count);

      if (Kind == DAK_Count)
        break;

      SyntaxParsingContext ModContext(SyntaxContext,
                                      SyntaxKind::DeclModifier);
      isError |= parseNewDeclAttribute(Attributes, /*AtLoc=*/{}, Kind);
      hasModifier = true;
      continue;
    }

    case tok::kw_static: {
      // 'static' is not handled as an attribute in AST.
      if (StaticLoc.isValid()) {
        diagnose(Tok, diag::decl_already_static,
                 StaticSpellingKind::KeywordStatic)
            .highlight(StaticLoc)
            .fixItRemove(Tok.getLoc());
      } else {
        StaticLoc = Tok.getLoc();
        StaticSpelling = StaticSpellingKind::KeywordStatic;
      }
      SyntaxParsingContext ModContext(SyntaxContext, SyntaxKind::DeclModifier);
      consumeToken(tok::kw_static);
      hasModifier = true;
      continue;
    }

    case tok::kw_class: {
      // If 'class' is a modifier on another decl kind, like var or func,
      // then treat it as a modifier.
      {
        BacktrackingScope Scope(*this);
        consumeToken(tok::kw_class);
        // When followed by an 'override' or CC token inside a class,
        // treat 'class' as a modifier; in the case of a following CC
        // token, we cannot be sure there is no intention to override
        // or witness something static.
        if (isStartOfDecl() || (isa<ClassDecl>(CurDeclContext) &&
                                (Tok.is(tok::code_complete) ||
                                 Tok.getRawText().equals("override")))) {
          /* We're OK */
        } else {
          // This 'class' is a real ClassDecl introducer.
          break;
        }
      }
      if (StaticLoc.isValid()) {
        diagnose(Tok, diag::decl_already_static,
                 StaticSpellingKind::KeywordClass)
            .highlight(StaticLoc)
            .fixItRemove(Tok.getLoc());
      } else {
        StaticLoc = Tok.getLoc();
        StaticSpelling = StaticSpellingKind::KeywordClass;
      }
      SyntaxParsingContext ModContext(SyntaxContext, SyntaxKind::DeclModifier);
      consumeToken(tok::kw_class);
      hasModifier = true;
      continue;
    }

    case tok::unknown:
      // Eat an invalid token in decl modifier context. Error tokens are
      // diagnosed by the lexer, so we don't need to emit another diagnostic.
      consumeToken(tok::unknown);
      hasModifier = true;
      continue;

    default:
      break;
    }

    // If we don't have any modifiers, don't bother to construct an empty list.
    if (!hasModifier)
      ListContext.setTransparent();

    // If we 'break' out of the switch, modifier list has ended.
    return isError;
  }
}

/// This is the internal implementation of \c parseTypeAttributeList,
/// which we expect to be inlined to handle the common case of an absent
/// attribute list.
///
/// \verbatim
///   attribute-list:
///     /*empty*/
///     attribute-list-clause attribute-list
///     'inout' attribute-list-clause attribute-list
///     '__shared' attribute-list-clause attribute-list
///     '__owned' attribute-list-clause attribute-list
///     'some' attribute-list-clause attribute-list
///   attribute-list-clause:
///     '@' attribute
///     '@' attribute attribute-list-clause
/// \endverbatim
bool Parser::parseTypeAttributeListPresent(ParamDecl::Specifier &Specifier,
                                           SourceLoc &SpecifierLoc,
                                           TypeAttributes &Attributes) {
  Specifier = ParamDecl::Specifier::Default;
  while (Tok.is(tok::kw_inout) ||
         (Tok.is(tok::identifier) &&
          (Tok.getRawText().equals("__shared") ||
           Tok.getRawText().equals("__owned")))) {
    if (SpecifierLoc.isValid()) {
      diagnose(Tok, diag::parameter_specifier_repeated)
        .fixItRemove(SpecifierLoc);
    } else {
      if (Tok.is(tok::kw_inout)) {
        Specifier = ParamDecl::Specifier::InOut;
      } else if (Tok.is(tok::identifier)) {
        if (Tok.getRawText().equals("__shared")) {
          Specifier = ParamDecl::Specifier::Shared;
        } else if (Tok.getRawText().equals("__owned")) {
          Specifier = ParamDecl::Specifier::Owned;
        }
      }
    }
    SpecifierLoc = consumeToken();
  }

  SyntaxParsingContext AttrListCtx(SyntaxContext, SyntaxKind::AttributeList);
  while (Tok.is(tok::at_sign)) {
    if (Attributes.AtLoc.isInvalid())
      Attributes.AtLoc = Tok.getLoc();
    SyntaxParsingContext AttrCtx(SyntaxContext, SyntaxKind::Attribute);
    SourceLoc AtLoc = consumeToken();
    if (parseTypeAttribute(Attributes, AtLoc))
      return true;
  }
  
  return false;
}

static bool isStartOfOperatorDecl(const Token &Tok, const Token &Tok2) {
  return Tok.isContextualKeyword("operator") &&
         (Tok2.isContextualKeyword("prefix") ||
          Tok2.isContextualKeyword("postfix") ||
          Tok2.isContextualKeyword("infix"));
}

/// Diagnose issues with fixity attributes, if any.
static void diagnoseOperatorFixityAttributes(Parser &P,
                                             DeclAttributes &Attrs,
                                             const Decl *D) {
  auto isFixityAttr = [](DeclAttribute *attr){
    DeclAttrKind kind = attr->getKind();
    return attr->isValid() && (kind == DAK_Prefix ||
                               kind == DAK_Infix ||
                               kind == DAK_Postfix);
  };
  
  SmallVector<DeclAttribute *, 3> fixityAttrs;
  std::copy_if(Attrs.begin(), Attrs.end(),
               std::back_inserter(fixityAttrs), isFixityAttr);
  std::reverse(fixityAttrs.begin(), fixityAttrs.end());
  
  for (auto it = fixityAttrs.begin(); it != fixityAttrs.end(); ++it) {
    if (it != fixityAttrs.begin()) {
      auto *attr = *it;
      P.diagnose(attr->getLocation(), diag::mutually_exclusive_attrs,
                 attr->getAttrName(), fixityAttrs.front()->getAttrName(),
                 attr->isDeclModifier())
      .fixItRemove(attr->getRange());
      attr->setInvalid();
    }
  }
  
  // Operator declarations must specify a fixity.
  if (auto *OD = dyn_cast<OperatorDecl>(D)) {
    if (fixityAttrs.empty()) {
      P.diagnose(OD->getOperatorLoc(), diag::operator_decl_no_fixity);
    }
  }
  // Infix operator is only allowed on operator declarations, not on func.
  else if (isa<FuncDecl>(D)) {
    if (auto *attr = Attrs.getAttribute<InfixAttr>()) {
      P.diagnose(attr->getLocation(), diag::invalid_infix_on_func)
        .fixItRemove(attr->getLocation());
      attr->setInvalid();
    }
  } else {
    llvm_unreachable("unexpected decl kind?");
  }
}

static unsigned skipUntilMatchingRBrace(Parser &P,
                                        bool &HasPoundDirective,
                                        bool &HasOperatorDeclarations,
                                        bool &HasNestedClassDeclarations) {
  HasPoundDirective = false;
  HasOperatorDeclarations = false;
  HasNestedClassDeclarations = false;

  unsigned OpenBraces = 1;

  bool LastTokenWasFunc = false;

  while (OpenBraces != 0 && P.Tok.isNot(tok::eof)) {
    // Detect 'func' followed by an operator identifier.
    if (LastTokenWasFunc) {
      LastTokenWasFunc = false;
      HasOperatorDeclarations |= P.Tok.isAnyOperator();
    } else {
      LastTokenWasFunc = P.Tok.is(tok::kw_func);
    }

    HasNestedClassDeclarations |= P.Tok.is(tok::kw_class);

    HasPoundDirective |= P.Tok.isAny(tok::pound_sourceLocation, tok::pound_line,
      tok::pound_if, tok::pound_else, tok::pound_endif, tok::pound_elseif);
    if (P.consumeIf(tok::l_brace)) {
      OpenBraces++;
      continue;
    }
    if (OpenBraces == 1 && P.Tok.is(tok::r_brace))
      break;
    if (P.consumeIf(tok::r_brace)) {
      OpenBraces--;
      continue;
    }
    P.consumeToken();
  }
  return OpenBraces;
}

bool swift::isKeywordPossibleDeclStart(const Token &Tok) {
  switch (Tok.getKind()) {
  case tok::at_sign:
  case tok::kw_associatedtype:
  case tok::kw_case:
  case tok::kw_class:
  case tok::kw_deinit:
  case tok::kw_enum:
  case tok::kw_extension:
  case tok::kw_fileprivate:
  case tok::kw_func:
  case tok::kw_import:
  case tok::kw_init:
  case tok::kw_internal:
  case tok::kw_let:
  case tok::kw_operator:
  case tok::kw_precedencegroup:
  case tok::kw_private:
  case tok::kw_protocol:
  case tok::kw_public:
  case tok::kw_static:
  case tok::kw_struct:
  case tok::kw_subscript:
  case tok::kw_typealias:
  case tok::kw_var:
  case tok::pound_if:
  case tok::pound_warning:
  case tok::pound_error:
  case tok::identifier:
  case tok::pound_sourceLocation:
    return true;
  case tok::pound_line:
    // #line at the start of the line is a directive, but it's deprecated.
    // #line within a line is an expression.
    return Tok.isAtStartOfLine();

  case tok::kw_try:
    // 'try' is not a valid way to start a decl, but we special-case 'try let'
    // and 'try var' for better recovery.
    return true;
  default:
    return false;
  }
}

/// Given a current token of 'unowned', check to see if it is followed by a
/// "(safe)" or "(unsafe)" specifier.
static bool isParenthesizedUnowned(Parser &P) {
  assert(P.Tok.getText() == "unowned" && P.peekToken().is(tok::l_paren) &&
         "Invariant violated");
  
  // Look ahead to parse the parenthesized expression.
  Parser::BacktrackingScope Backtrack(P);
  P.consumeToken(tok::identifier);
  P.consumeToken(tok::l_paren);
  return P.Tok.is(tok::identifier) && P.peekToken().is(tok::r_paren) &&
          (P.Tok.getText() == "safe" || P.Tok.getText() == "unsafe");
}

  
bool Parser::isStartOfDecl() {
  // If this is obviously not the start of a decl, then we're done.
  if (!isKeywordPossibleDeclStart(Tok)) return false;

  // When 'init' appears inside another 'init', it's likely the user wants to
  // invoke an initializer but forgets to prefix it with 'self.' or 'super.'
  // Otherwise, expect 'init' to be the start of a declaration (and complain
  // when the expectation is not fulfilled).
  if (Tok.is(tok::kw_init)) {
    return !isa<ConstructorDecl>(CurDeclContext);
  }

  // Similarly, when 'case' appears inside a function, it's probably a switch
  // case, not an enum case declaration.
  if (Tok.is(tok::kw_case)) {
    return !isa<AbstractFunctionDecl>(CurDeclContext);
  }

  // The protocol keyword needs more checking to reject "protocol<Int>".
  if (Tok.is(tok::kw_protocol)) {
    const Token &Tok2 = peekToken();
    return !Tok2.isAnyOperator() || !Tok2.getText().equals("<");
  }

  // The 'try' case is only for simple local recovery, so we only bother to
  // check 'let' and 'var' right now.
  if (Tok.is(tok::kw_try))
    return peekToken().isAny(tok::kw_let, tok::kw_var);
  
  // Look through attribute list, because it may be an *type* attribute list.
  if (Tok.is(tok::at_sign)) {
    BacktrackingScope backtrack(*this);
    while (consumeIf(tok::at_sign)) {
      // If not identifier or code complete token, consider '@' as an incomplete
      // attribute.
      if (Tok.isNot(tok::identifier, tok::code_complete))
        continue;
      consumeToken();
      // Eat paren after attribute name; e.g. @foo(x)
      if (consumeIf(tok::l_paren)) {
        while (Tok.isNot(tok::r_brace, tok::eof, tok::pound_endif)) {
          if (consumeIf(tok::r_paren)) break;
          skipSingle();
        }
      }
    }
    // If this attribute is the last element in the block,
    // consider it is a start of incomplete decl.
    if (Tok.isAny(tok::r_brace, tok::eof, tok::pound_endif))
      return true;

    return isStartOfDecl();
  }

  // Otherwise, the only hard case left is the identifier case.
  if (Tok.isNot(tok::identifier)) return true;

  // If this is an operator declaration, handle it.
  const Token &Tok2 = peekToken();
  if (isStartOfOperatorDecl(Tok, Tok2))
    return true;
    
  // If this can't possibly be a contextual keyword, then this identifier is
  // not interesting.  Bail out.
  if (!Tok.isContextualDeclKeyword())
    return false;
      
  // If it might be, we do some more digging.

  // If this is 'unowned', check to see if it is valid.
  if (Tok.getText() == "unowned" && Tok2.is(tok::l_paren) &&
      isParenthesizedUnowned(*this)) {
    Parser::BacktrackingScope Backtrack(*this);
    consumeToken(tok::identifier);
    consumeToken(tok::l_paren);
    consumeToken(tok::identifier);
    consumeToken(tok::r_paren);
    return isStartOfDecl();
  }

  // If the next token is obviously not the start of a decl, bail early.
  if (!isKeywordPossibleDeclStart(Tok2))
    return false;
  
  // Otherwise, do a recursive parse.
  Parser::BacktrackingScope Backtrack(*this);
  consumeToken(tok::identifier);
  return isStartOfDecl();
}

void Parser::consumeDecl(ParserPosition BeginParserPosition,
                         ParseDeclOptions Flags,
                         bool IsTopLevel) {
  SyntaxParsingContext Discarding(SyntaxContext);
  Discarding.disable();
  SourceLoc CurrentLoc = Tok.getLoc();

  SourceLoc EndLoc = PreviousLoc;
  backtrackToPosition(BeginParserPosition);
  SourceLoc BeginLoc = Tok.getLoc();

  State->setCodeCompletionDelayedDeclState(
      SourceMgr, L->getBufferID(),
      CodeCompletionDelayedDeclKind::Decl,
      Flags.toRaw(), CurDeclContext, {BeginLoc, EndLoc},
      BeginParserPosition.PreviousLoc);

  while (SourceMgr.isBeforeInBuffer(Tok.getLoc(), CurrentLoc))
    consumeToken();

  if (IsTopLevel) {
    // Skip the rest of the file to prevent the parser from constructing the
    // AST for it.  Forward references are not allowed at the top level.
    while (Tok.isNot(tok::eof))
      consumeToken();
  }
}

void Parser::setLocalDiscriminator(ValueDecl *D) {
  // If we're not in a local context, this is unnecessary.
  if (!CurLocalContext || !D->getDeclContext()->isLocalContext())
    return;

  if (auto TD = dyn_cast<TypeDecl>(D))
    if (!getScopeInfo().isInactiveConfigBlock())
      SF.LocalTypeDecls.insert(TD);

  Identifier name = D->getBaseName().getIdentifier();
  unsigned discriminator = CurLocalContext->claimNextNamedDiscriminator(name);
  D->setLocalDiscriminator(discriminator);
}

void Parser::setLocalDiscriminatorToParamList(ParameterList *PL) {
  for (auto P : *PL) {
    if (!P->hasName() || P->isImplicit())
      continue;
    setLocalDiscriminator(P);
  }
}

<<<<<<< HEAD
// SWIFT_ENABLE_TENSORFLOW
static void setOriginalFunctionInDifferentiableAttributes(
    DeclAttributes Attributes, Decl *D) {
  for (auto *attr : Attributes.getAttributes<DifferentiableAttr>())
    const_cast<DifferentiableAttr *>(attr)->setOriginalDeclaration(D);
}
// SWIFT_ENABLE_TENSORFLOW END
=======
/// Set the original declaration in `@differentiable` attributes.
///
/// Necessary because `Parser::parseNewDeclAttribute` (which calls
/// `Parser::parseDifferentiableAttribute`) does not have access to the
/// parent declaration of parsed attributes.
static void
setOriginalDeclarationForDifferentiableAttributes(DeclAttributes attrs,
                                                  Decl *D) {
  for (auto *attr : attrs.getAttributes<DifferentiableAttr>())
    const_cast<DifferentiableAttr *>(attr)->setOriginalDeclaration(D);
}
>>>>>>> 3b9014dc

/// Parse a single syntactic declaration and return a list of decl
/// ASTs.  This can return multiple results for var decls that bind to multiple
/// values, structs that define a struct decl and a constructor, etc.
///
/// \verbatim
///   decl:
///     decl-typealias
///     decl-extension
///     decl-let
///     decl-var
///     decl-class
///     decl-func
///     decl-enum
///     decl-struct
///     decl-import
///     decl-operator
/// \endverbatim
ParserResult<Decl>
Parser::parseDecl(ParseDeclOptions Flags,
                  bool IsAtStartOfLineOrPreviousHadSemi,
                  llvm::function_ref<void(Decl*)> Handler) {
  ParserPosition BeginParserPosition;
  if (isCodeCompletionFirstPass())
    BeginParserPosition = getParserPosition();

  if (Tok.is(tok::pound_if)) {
    auto IfConfigResult = parseIfConfig(
      [&](SmallVectorImpl<ASTNode> &Decls, bool IsActive) {
        Optional<Scope> scope;
        if (!IsActive)
          scope.emplace(this, getScopeInfo().getCurrentScope()->getKind(),
                        /*inactiveConfigBlock=*/true);

        ParserStatus Status;
        bool PreviousHadSemi = true;
        SyntaxParsingContext DeclListCtx(SyntaxContext,
                                         SyntaxKind::MemberDeclList);
        while (Tok.isNot(tok::pound_else, tok::pound_endif, tok::pound_elseif,
                         tok::eof)) {
          if (Tok.is(tok::r_brace)) {
            diagnose(Tok.getLoc(),
                      diag::unexpected_rbrace_in_conditional_compilation_block);
            // If we see '}', following declarations don't look like belong to
            // the current decl context; skip them.
            skipUntilConditionalBlockClose();
            break;
          }
          Status |= parseDeclItem(PreviousHadSemi, Flags,
                                  [&](Decl *D) {Decls.emplace_back(D);});
        }
      });
    if (IfConfigResult.hasCodeCompletion() && isCodeCompletionFirstPass()) {
      consumeDecl(BeginParserPosition, Flags,
                  CurDeclContext->isModuleScopeContext());
      return makeParserError();
    }

    if (auto ICD = IfConfigResult.getPtrOrNull()) {
      // The IfConfigDecl is ahead of its members in source order.
      Handler(ICD);
      // Copy the active members into the entries list.
      for (auto activeMember : ICD->getActiveClauseElements()) {
        auto *D = activeMember.get<Decl*>();
        if (isa<IfConfigDecl>(D))
          // Don't hoist nested '#if'.
          continue;
        Handler(D);
      }
    }
    return IfConfigResult;
  }
  if (Tok.isAny(tok::pound_warning, tok::pound_error)) {
    auto Result = parseDeclPoundDiagnostic();
    if (Result.isNonNull())
      Handler(Result.get());
    return Result;
  }

  SyntaxParsingContext DeclParsingContext(SyntaxContext,
                                          SyntaxContextKind::Decl);

  // Note that we're parsing a declaration.
  StructureMarkerRAII ParsingDecl(*this, Tok.getLoc(),
                                  StructureMarkerKind::Declaration);

  // Parse attributes.
  DeclAttributes Attributes;
  if (Tok.hasComment())
    Attributes.add(new (Context) RawDocCommentAttr(Tok.getCommentRange()));
  ParserStatus AttrStatus = parseDeclAttributeList(Attributes);

  // Parse modifiers.
  // Keep track of where and whether we see a contextual keyword on the decl.
  SourceLoc StaticLoc;
  StaticSpellingKind StaticSpelling = StaticSpellingKind::None;
  parseDeclModifierList(Attributes, StaticLoc, StaticSpelling);

  // We emit diagnostics for 'try let ...' in parseDeclVar().
  SourceLoc tryLoc;
  if (Tok.is(tok::kw_try) && peekToken().isAny(tok::kw_let, tok::kw_var))
    tryLoc = consumeToken(tok::kw_try);

  ParserResult<Decl> DeclResult;

  // Save the original token, in case code-completion needs it.
  auto OrigTok = Tok;
  bool MayNeedOverrideCompletion = false;

  auto parseLetOrVar = [&](bool HasLetOrVarKeyword) {
    // Collect all modifiers into a modifier list.
    DeclParsingContext.setCreateSyntax(SyntaxKind::VariableDecl);
    llvm::SmallVector<Decl *, 4> Entries;
    DeclResult = parseDeclVar(Flags, Attributes, Entries, StaticLoc,
                              StaticSpelling, tryLoc, HasLetOrVarKeyword);
    StaticLoc = SourceLoc(); // we handled static if present.
    MayNeedOverrideCompletion = true;
    if (DeclResult.hasCodeCompletion() && isCodeCompletionFirstPass())
      return;
    std::for_each(Entries.begin(), Entries.end(), Handler);
    if (auto *D = DeclResult.getPtrOrNull())
      markWasHandled(D);
  };

  auto parseFunc = [&](bool HasFuncKeyword) {
    // Collect all modifiers into a modifier list.
    DeclParsingContext.setCreateSyntax(SyntaxKind::FunctionDecl);
    DeclResult = parseDeclFunc(StaticLoc, StaticSpelling, Flags, Attributes,
                               HasFuncKeyword);
    StaticLoc = SourceLoc(); // we handled static if present.
    MayNeedOverrideCompletion = true;
  };

  switch (Tok.getKind()) {
  case tok::kw_import:
    DeclParsingContext.setCreateSyntax(SyntaxKind::ImportDecl);
    DeclResult = parseDeclImport(Flags, Attributes);
    break;
  case tok::kw_extension:
    DeclParsingContext.setCreateSyntax(SyntaxKind::ExtensionDecl);
    DeclResult = parseDeclExtension(Flags, Attributes);
    break;
  case tok::kw_let:
  case tok::kw_var: {
    parseLetOrVar(/*HasLetOrVarKeyword=*/true);
    break;
  }
  case tok::kw_typealias:
    DeclParsingContext.setCreateSyntax(SyntaxKind::TypealiasDecl);
    DeclResult = parseDeclTypeAlias(Flags, Attributes);
    MayNeedOverrideCompletion = true;
    break;
  case tok::kw_associatedtype:
    DeclParsingContext.setCreateSyntax(SyntaxKind::AssociatedtypeDecl);
    DeclResult = parseDeclAssociatedType(Flags, Attributes);
    break;
  case tok::kw_enum:
    DeclParsingContext.setCreateSyntax(SyntaxKind::EnumDecl);
    DeclResult = parseDeclEnum(Flags, Attributes);
    break;
  case tok::kw_case: {
    llvm::SmallVector<Decl *, 4> Entries;
    DeclParsingContext.setCreateSyntax(SyntaxKind::EnumCaseDecl);
    DeclResult = parseDeclEnumCase(Flags, Attributes, Entries);
    if (DeclResult.hasCodeCompletion() && isCodeCompletionFirstPass())
      break;
    std::for_each(Entries.begin(), Entries.end(), Handler);
    if (auto *D = DeclResult.getPtrOrNull())
      markWasHandled(D);
    break;
  }
  case tok::kw_class:
    DeclParsingContext.setCreateSyntax(SyntaxKind::ClassDecl);
    DeclResult = parseDeclClass(Flags, Attributes);
    break;
  case tok::kw_struct:
    DeclParsingContext.setCreateSyntax(SyntaxKind::StructDecl);
    DeclResult = parseDeclStruct(Flags, Attributes);
    break;
  case tok::kw_init:
    DeclParsingContext.setCreateSyntax(SyntaxKind::InitializerDecl);
    DeclResult = parseDeclInit(Flags, Attributes);
    break;
  case tok::kw_deinit:
    DeclParsingContext.setCreateSyntax(SyntaxKind::DeinitializerDecl);
    DeclResult = parseDeclDeinit(Flags, Attributes);
    break;
  case tok::kw_operator:
    DeclParsingContext.setCreateSyntax(SyntaxKind::OperatorDecl);
    DeclResult = parseDeclOperator(Flags, Attributes);
    break;
  case tok::kw_precedencegroup:
    DeclParsingContext.setCreateSyntax(SyntaxKind::PrecedenceGroupDecl);
    DeclResult = parseDeclPrecedenceGroup(Flags, Attributes);
    break;
  case tok::kw_protocol:
    DeclParsingContext.setCreateSyntax(SyntaxKind::ProtocolDecl);
    DeclResult = parseDeclProtocol(Flags, Attributes);
    break;
  case tok::kw_func:
    parseFunc(/*HasFuncKeyword=*/true);
    break;
  case tok::kw_subscript: {
    DeclParsingContext.setCreateSyntax(SyntaxKind::SubscriptDecl);
    llvm::SmallVector<Decl *, 4> Entries;
    DeclResult = parseDeclSubscript(StaticLoc, StaticSpelling, Flags,
                                    Attributes, Entries);
    StaticLoc = SourceLoc(); // we handled static if present.
    if (DeclResult.hasCodeCompletion() && isCodeCompletionFirstPass())
      break;
    std::for_each(Entries.begin(), Entries.end(), Handler);
    MayNeedOverrideCompletion = true;
    if (auto *D = DeclResult.getPtrOrNull())
      markWasHandled(D);
    break;
  }

  case tok::code_complete:
    MayNeedOverrideCompletion = true;
    DeclResult = makeParserError();
    // Handled below.
    break;
  case tok::pound:
    if (Tok.isAtStartOfLine() &&
        peekToken().is(tok::code_complete) &&
        Tok.getLoc().getAdvancedLoc(1) == peekToken().getLoc()) {
      consumeToken();
      if (CodeCompletion)
        CodeCompletion->completeAfterPoundDirective();
      consumeToken(tok::code_complete);
      DeclResult = makeParserCodeCompletionResult<Decl>();
      break;
    }
    LLVM_FALLTHROUGH;

  case tok::pound_if:
  case tok::pound_sourceLocation:
  case tok::pound_line:
  case tok::pound_warning:
  case tok::pound_error:
    // We see some attributes right before these pounds.
    // TODO: Emit dedicated errors for them.
    LLVM_FALLTHROUGH;

  // Obvious nonsense.
  default:

    if (Flags.contains(PD_HasContainerType) &&
        IsAtStartOfLineOrPreviousHadSemi) {

      // Emit diagnostics if we meet an identifier/operator where a declaration
      // is expected, perhaps the user forgot the 'func' or 'var' keyword.
      //
      // Must not confuse it with trailing closure syntax, so we only
      // recover in contexts where there can be no statements.

      const bool IsProbablyVarDecl =
          Tok.isIdentifierOrUnderscore() &&
          peekToken().isAny(tok::colon, tok::equal, tok::comma);

      const bool IsProbablyTupleDecl =
          Tok.is(tok::l_paren) && peekToken().isIdentifierOrUnderscore();

      if (IsProbablyVarDecl || IsProbablyTupleDecl) {

        DescriptiveDeclKind DescriptiveKind;

        switch (StaticSpelling) {
        case StaticSpellingKind::None:
          DescriptiveKind = DescriptiveDeclKind::Property;
          break;
        case StaticSpellingKind::KeywordStatic:
          DescriptiveKind = DescriptiveDeclKind::StaticProperty;
          break;
        case StaticSpellingKind::KeywordClass:
          llvm_unreachable("kw_class is only parsed as a modifier if it's "
                           "followed by a keyword");
        }

        diagnose(Tok.getLoc(), diag::expected_keyword_in_decl, "var",
                 DescriptiveKind)
            .fixItInsert(Tok.getLoc(), "var ");
        parseLetOrVar(/*HasLetOrVarKeyword=*/false);
        break;
      }

      const bool IsProbablyFuncDecl =
          Tok.isIdentifierOrUnderscore() || Tok.isAnyOperator();

      if (IsProbablyFuncDecl) {

        DescriptiveDeclKind DescriptiveKind;

        if (Tok.isAnyOperator()) {
          DescriptiveKind = DescriptiveDeclKind::OperatorFunction;
        } else {
          switch (StaticSpelling) {
          case StaticSpellingKind::None:
            DescriptiveKind = DescriptiveDeclKind::Method;
            break;
          case StaticSpellingKind::KeywordStatic:
            DescriptiveKind = DescriptiveDeclKind::StaticMethod;
            break;
          case StaticSpellingKind::KeywordClass:
            llvm_unreachable("kw_class is only parsed as a modifier if it's "
                             "followed by a keyword");
          }
        }

        diagnose(Tok.getLoc(), diag::expected_keyword_in_decl, "func",
                 DescriptiveKind)
            .fixItInsert(Tok.getLoc(), "func ");
        parseFunc(/*HasFuncKeyword=*/false);
        break;
      }
    }

    diagnose(Tok, diag::expected_decl);

    if (CurDeclContext) {
      if (auto nominal = dyn_cast<NominalTypeDecl>(CurDeclContext)) {
        diagnose(nominal->getLoc(), diag::note_in_decl_extension, false,
                 nominal->createNameRef());
      } else if (auto extension = dyn_cast<ExtensionDecl>(CurDeclContext)) {
        if (auto repr = extension->getExtendedTypeRepr()) {
          if (auto idRepr = dyn_cast<IdentTypeRepr>(repr)) {
            diagnose(extension->getLoc(), diag::note_in_decl_extension, true,
                     idRepr->getComponentRange().front()->getNameRef());
          }
        }
      }
    }
  }

  if (DeclResult.isParseError() && Tok.is(tok::code_complete)) {
    if (MayNeedOverrideCompletion && CodeCompletion) {
      // If we need to complete an override, collect the keywords already
      // specified so that we do not duplicate them in code completion
      // strings.
      SmallVector<StringRef, 3> Keywords;
      SourceLoc introducerLoc;
      switch (OrigTok.getKind()) {
      case tok::kw_func:
      case tok::kw_subscript:
      case tok::kw_var:
      case tok::kw_let:
      case tok::kw_typealias:
        Keywords.push_back(OrigTok.getText());
        introducerLoc = OrigTok.getLoc();
        break;
      default:
        // Other tokens are already accounted for.
        break;
      }
      if (StaticSpelling == StaticSpellingKind::KeywordStatic) {
        Keywords.push_back(getTokenText(tok::kw_static));
      } else if (StaticSpelling == StaticSpellingKind::KeywordClass) {
        Keywords.push_back(getTokenText(tok::kw_class));
      }
      for (auto attr : Attributes) {
        Keywords.push_back(attr->getAttrName());
      }
      CodeCompletion->completeNominalMemberBeginning(Keywords,
                                                     introducerLoc);
    }

    DeclResult = makeParserCodeCompletionStatus();
    consumeToken(tok::code_complete);
  }

  if (AttrStatus.hasCodeCompletion() || DeclResult.hasCodeCompletion()) {
    if (isCodeCompletionFirstPass() &&
        !CurDeclContext->isModuleScopeContext() &&
        !isa<TopLevelCodeDecl>(CurDeclContext) &&
        !isa<AbstractClosureExpr>(CurDeclContext)) {
      // Only consume non-toplevel decls.
      consumeDecl(BeginParserPosition, Flags, /*IsTopLevel=*/false);

      return makeParserError();
    }
    if (AttrStatus.hasCodeCompletion() && CodeCompletion) {
      Optional<DeclKind> DK;
      if (DeclResult.isNonNull())
        DK = DeclResult.get()->getKind();
      CodeCompletion->setAttrTargetDeclKind(DK);
    }
    DeclResult.setHasCodeCompletion();
  }

  if (auto SF = CurDeclContext->getParentSourceFile()) {
    if (!getScopeInfo().isInactiveConfigBlock()) {
      for (auto Attr : Attributes) {
        if (isa<ObjCAttr>(Attr))
          SF->AttrsRequiringFoundation.insert(Attr);
      }
    }
  }

  if (DeclResult.isNonNull()) {
    Decl *D = DeclResult.get();
<<<<<<< HEAD
    if (!declWasHandledAlready(D)) {
      Handler(D);
      // SWIFT_ENABLE_TENSORFLOW
      if (auto FD = dyn_cast<FuncDecl>(D)) {
        if (auto attr = D->getAttrs().getAttribute<QuotedAttr>()) {
          // TODO(TF-718): Properly mangle names for quote decls.
          auto originalName = FD->getBaseName().userFacingName();
          SmallString<16> buf;
          buf.append("_quoted");
          buf.push_back(clang::toUppercase(originalName[0]));
          buf.append(originalName.begin() + 1, originalName.end());
          auto id = Context.getIdentifier(StringRef(buf.data(), buf.size()));
          SmallVector<Identifier, 4> pieces;
          auto name = DeclName(Context, id, pieces);

          // TODO(TF-716): Should this perhaps be a let?
          // TODO(TF-717): Figure out the overriding story for quote decls.
          auto kind = CurDeclContext->isTypeContext()
                          ? StaticSpellingKind::KeywordClass
                          : StaticSpellingKind::None;
          auto params =
              ParameterList::create(Context, SourceLoc(), {}, SourceLoc());
          auto ret = new (Context)
              SimpleIdentTypeRepr(DeclNameLoc(),
                                  DeclNameRef(Context.getIdentifier("Tree")));
          auto quoteDecl = FuncDecl::create(
              Context, SourceLoc(), kind, SourceLoc(), name, SourceLoc(),
              /*Throws=*/false, SourceLoc(),
              /*GenericParams=*/nullptr, params, TypeLoc(ret), CurDeclContext);
          quoteDecl->setImplicit(true);
          auto expr = DeclQuoteExpr::create(Context, FD);
          auto stmt =
              new (Context) ReturnStmt(SourceLoc(), expr, /*Implicit=*/true);
          auto body = BraceStmt::create(Context, SourceLoc(), {stmt},
                                        SourceLoc(), /*Implicit=*/true);
          quoteDecl->setBody(body);

          attr->setQuoteDecl(quoteDecl);
          Handler(quoteDecl);
        }
      }
      // SWIFT_ENABLE_TENSORFLOW END
    }
    // SWIFT_ENABLE_TENSORFLOW
    // Set original declaration in `@differentiable` attributes.
    setOriginalFunctionInDifferentiableAttributes(D->getAttrs(), D);
    // SWIFT_ENABLE_TENSORFLOW END
=======
    if (!declWasHandledAlready(D))
      Handler(D);
    setOriginalDeclarationForDifferentiableAttributes(D->getAttrs(), D);
>>>>>>> 3b9014dc
  }

  if (!DeclResult.isParseError()) {
    // If we parsed 'class' or 'static', but didn't handle it above, complain
    // about it.
    if (StaticLoc.isValid())
      diagnose(DeclResult.get()->getLoc(), diag::decl_not_static,
               StaticSpelling)
          .fixItRemove(SourceRange(StaticLoc));
  }

  return DeclResult;
}

/// Determine the declaration parsing options to use when parsing the members
/// of the given context.
static Parser::ParseDeclOptions getMemberParseDeclOptions(
                                                    IterableDeclContext *idc) {
  using ParseDeclOptions = Parser::ParseDeclOptions;

  auto decl = idc->getDecl();
  switch (decl->getKind()) {
  case DeclKind::Extension:
    return ParseDeclOptions(
        Parser::PD_HasContainerType | Parser::PD_InExtension);
  case DeclKind::Enum:
    return ParseDeclOptions(
        Parser::PD_HasContainerType | Parser::PD_AllowEnumElement |
        Parser::PD_InEnum);

  case DeclKind::Protocol:
    return ParseDeclOptions(
        Parser::PD_HasContainerType | Parser::PD_DisallowInit |
        Parser::PD_InProtocol);

  case DeclKind::Class:
    return ParseDeclOptions(
        Parser::PD_HasContainerType | Parser::PD_AllowDestructor |
        Parser::PD_InClass);

  case DeclKind::Struct:
    return ParseDeclOptions(Parser::PD_HasContainerType | Parser::PD_InStruct);

  default:
    llvm_unreachable("Bad iterable decl context kinds.");
  }
}

static ScopeKind getMemberParseScopeKind(IterableDeclContext *idc) {
  auto decl = idc->getDecl();
  switch (decl->getKind()) {
  case DeclKind::Extension: return ScopeKind::Extension;
  case DeclKind::Enum: return ScopeKind::EnumBody;
  case DeclKind::Protocol: return ScopeKind::ProtocolBody;
  case DeclKind::Class: return ScopeKind::ClassBody;
  case DeclKind::Struct: return ScopeKind::StructBody;

  default:
    llvm_unreachable("Bad iterable decl context kinds.");
  }
}

std::vector<Decl *> Parser::parseDeclListDelayed(IterableDeclContext *IDC) {
  Decl *D = const_cast<Decl*>(IDC->getDecl());
  DeclContext *DC = cast<DeclContext>(D);
  SourceRange BodyRange;
  if (auto ext = dyn_cast<ExtensionDecl>(IDC)) {
    BodyRange = ext->getBraces();
  } else {
    auto *ntd = cast<NominalTypeDecl>(IDC);
    BodyRange = ntd->getBraces();
  }

  if (BodyRange.isInvalid()) {
    assert(D->isImplicit());
    return { };
  }

  auto BeginParserPosition = getParserPosition({BodyRange.Start, SourceLoc()});
  auto EndLexerState = L->getStateForEndOfTokenLoc(BodyRange.End);

  // ParserPositionRAII needs a primed parser to restore to.
  if (Tok.is(tok::NUM_TOKENS))
    consumeTokenWithoutFeedingReceiver();

  // Ensure that we restore the parser state at exit.
  ParserPositionRAII PPR(*this);

  // Create a lexer that cannot go past the end state.
  Lexer LocalLex(*L, BeginParserPosition.LS, EndLexerState);

  // Temporarily swap out the parser's current lexer with our new one.
  llvm::SaveAndRestore<Lexer *> T(L, &LocalLex);

  // Rewind to the start of the member list, which is a '{' in well-formed
  // code.
  restoreParserPosition(BeginParserPosition);

  // If there is no left brace, then return an empty list of declarations;
  // we will have already diagnosed this.
  if (!Tok.is(tok::l_brace))
    return { };

  // Re-enter the lexical scope. The top-level scope is needed because
  // delayed parsing of members happens with a fresh parser, where there is
  // no context.
  Scope TopLevelScope(this, ScopeKind::TopLevel);

  Scope S(this, getMemberParseScopeKind(IDC));
  ContextChange CC(*this, DC);
  SourceLoc LBLoc = consumeToken(tok::l_brace);
  (void)LBLoc;
  assert(LBLoc == BodyRange.Start);
  SourceLoc RBLoc;
  Diag<> Id;
  switch (D->getKind()) {
  case DeclKind::Extension: Id = diag::expected_rbrace_extension; break;
  case DeclKind::Enum: Id = diag::expected_rbrace_enum; break;
  case DeclKind::Protocol: Id = diag::expected_rbrace_protocol; break;
  case DeclKind::Class: Id = diag::expected_rbrace_class; break;
  case DeclKind::Struct: Id = diag::expected_rbrace_struct; break;
  default:
    llvm_unreachable("Bad iterable decl context kinds.");
  }
  bool hadError = false;
  ParseDeclOptions Options = getMemberParseDeclOptions(IDC);
  return parseDeclList(LBLoc, RBLoc, Id, Options, IDC, hadError);
}

/// Parse an 'import' declaration, doing no token skipping on error.
///
/// \verbatim
///   decl-import:
///     'import' attribute-list import-kind? import-path
///   import-kind:
///     'typealias'
///     'struct'
///     'class'
///     'enum'
///     'protocol'
///     'var'
///     'func'
///   import-path:
///     any-identifier ('.' any-identifier)*
/// \endverbatim
ParserResult<ImportDecl> Parser::parseDeclImport(ParseDeclOptions Flags,
                                                 DeclAttributes &Attributes) {
  SourceLoc ImportLoc = consumeToken(tok::kw_import);
  DebuggerContextChange DCC (*this);

  if (!CodeCompletion && !DCC.movedToTopLevel() && !(Flags & PD_AllowTopLevel)) {
    diagnose(ImportLoc, diag::decl_inner_scope);
    return nullptr;
  }

  ImportKind Kind = ImportKind::Module;
  SourceLoc KindLoc;
  if (Tok.isKeyword()) {
    switch (Tok.getKind()) {
    case tok::kw_typealias:
      Kind = ImportKind::Type;
      break;
    case tok::kw_struct:
      Kind = ImportKind::Struct;
      break;
    case tok::kw_class:
      Kind = ImportKind::Class;
      break;
    case tok::kw_enum:
      Kind = ImportKind::Enum;
      break;
    case tok::kw_protocol:
      Kind = ImportKind::Protocol;
      break;
    case tok::kw_var:
    case tok::kw_let:
      Kind = ImportKind::Var;
      break;
    case tok::kw_func:
      Kind = ImportKind::Func;
      break;
    default:
      diagnose(Tok, diag::expected_identifier_in_decl, "import");
      diagnose(Tok, diag::keyword_cant_be_identifier, Tok.getText());
      diagnose(Tok, diag::backticks_to_escape);
      return nullptr;
    }
    KindLoc = consumeToken();
  }

  std::vector<Located<Identifier>> ImportPath;
  bool HasNext;
  do {
    SyntaxParsingContext AccessCompCtx(SyntaxContext,
                                       SyntaxKind::AccessPathComponent);
    if (Tok.is(tok::code_complete)) {
      consumeToken();
      if (CodeCompletion) {
        CodeCompletion->completeImportDecl(ImportPath);
      }
      return makeParserCodeCompletionStatus();
    }
    ImportPath.push_back({Identifier(), Tok.getLoc()});
    if (parseAnyIdentifier(ImportPath.back().Item,
                           diag::expected_identifier_in_decl, "import"))
      return nullptr;
    HasNext = consumeIf(tok::period);
  } while (HasNext);

  // Collect all access path components to an access path.
  SyntaxContext->collectNodesInPlace(SyntaxKind::AccessPath);

  if (Tok.is(tok::code_complete)) {
    // We omit the code completion token if it immediately follows the module
    // identifiers.
    auto BufferId = SourceMgr.getCodeCompletionBufferID();
    auto IdEndOffset = SourceMgr.getLocOffsetInBuffer(ImportPath.back().Loc,
      BufferId) + ImportPath.back().Item.str().size();
    auto CCTokenOffset = SourceMgr.getLocOffsetInBuffer(SourceMgr.
      getCodeCompletionLoc(), BufferId);
    if (IdEndOffset == CCTokenOffset) {
      consumeToken();
    }
  }

  if (Kind != ImportKind::Module && ImportPath.size() == 1) {
    diagnose(ImportPath.front().Loc, diag::decl_expected_module_name);
    return nullptr;
  }

  auto *ID = ImportDecl::create(Context, CurDeclContext, ImportLoc, Kind,
                                KindLoc, ImportPath);
  ID->getAttrs() = Attributes;
  return DCC.fixupParserResult(ID);
}

/// Parse an inheritance clause.
///
/// \verbatim
///   inheritance:
///      ':' inherited (',' inherited)*
///
///   inherited:
///     'class'
///     type-identifier
/// \endverbatim
ParserStatus Parser::parseInheritance(SmallVectorImpl<TypeLoc> &Inherited,
                                      bool allowClassRequirement,
                                      bool allowAnyObject) {
  SyntaxParsingContext InheritanceContext(SyntaxContext,
                                          SyntaxKind::TypeInheritanceClause);

  Scope S(this, ScopeKind::InheritanceClause);
  consumeToken(tok::colon);

  SyntaxParsingContext TypeListContext(SyntaxContext,
                                       SyntaxKind::InheritedTypeList);
  SourceLoc classRequirementLoc;

  ParserStatus Status;
  SourceLoc prevComma;
  bool HasNextType;
  do {
    SyntaxParsingContext TypeContext(SyntaxContext, SyntaxKind::InheritedType);
    SWIFT_DEFER {
      // Check for a ',', which indicates that there are more protocols coming.
      HasNextType = consumeIf(tok::comma, prevComma);
    };
    // Parse the 'class' keyword for a class requirement.
    if (Tok.is(tok::kw_class)) {
      SyntaxParsingContext ClassTypeContext(SyntaxContext,
                                            SyntaxKind::ClassRestrictionType);
      // If we aren't allowed to have a class requirement here, complain.
      auto classLoc = consumeToken();
      if (!allowClassRequirement) {
        diagnose(classLoc, diag::unexpected_class_constraint);

        // Note that it makes no sense to suggest fixing
        // 'struct S : class' to 'struct S : AnyObject' for
        // example; in that case we just complain about
        // 'class' being invalid here.
        if (allowAnyObject) {
          diagnose(classLoc, diag::suggest_anyobject)
            .fixItReplace(classLoc, "AnyObject");
        }
        continue;
      }

      // If we already saw a class requirement, complain.
      if (classRequirementLoc.isValid()) {
        diagnose(classLoc, diag::redundant_class_requirement)
          .highlight(classRequirementLoc)
          .fixItRemove(SourceRange(prevComma, classLoc));
        continue;
      }

      // If the class requirement was not the first requirement, complain.
      if (!Inherited.empty()) {
        SourceLoc properLoc = Inherited[0].getSourceRange().Start;
        diagnose(classLoc, diag::late_class_requirement)
          .fixItInsert(properLoc, "class, ")
          .fixItRemove(SourceRange(prevComma, classLoc));
      }

      // Record the location of the 'class' keyword.
      classRequirementLoc = classLoc;

      // Add 'AnyObject' to the inherited list.
      Inherited.push_back(
        new (Context) SimpleIdentTypeRepr(DeclNameLoc(classLoc), DeclNameRef(
                                          Context.getIdentifier("AnyObject"))));
      continue;
    }

    auto ParsedTypeResult = parseType();
    Status |= ParsedTypeResult;

    // Record the type if its a single type.
    if (ParsedTypeResult.isNonNull())
      Inherited.push_back(ParsedTypeResult.get());
  } while (HasNextType);

  return Status;
}

static ParserStatus
parseIdentifierDeclName(Parser &P, Identifier &Result, SourceLoc &Loc,
                        StringRef DeclKindName,
                        llvm::function_ref<bool(const Token &)> canRecover) {
  if (P.Tok.is(tok::identifier)) {
    Loc = P.consumeIdentifier(&Result);

    // We parsed an identifier for the declaration. If we see another
    // identifier, it might've been a single identifier that got broken by a
    // space or newline accidentally.
    if (P.Tok.isIdentifierOrUnderscore() && !P.Tok.isContextualDeclKeyword())
      P.diagnoseConsecutiveIDs(Result.str(), Loc, DeclKindName);

    // Return success anyway
    return makeParserSuccess();
  }

  P.checkForInputIncomplete();

  if (P.Tok.is(tok::integer_literal) || P.Tok.is(tok::floating_literal) ||
      (P.Tok.is(tok::unknown) && isdigit(P.Tok.getText()[0]))) {
    // Using numbers for identifiers is a common error for beginners, so it's
    // worth handling this in a special way.
    P.diagnose(P.Tok, diag::number_cant_start_decl_name, DeclKindName);

    // Pretend this works as an identifier, which shouldn't be observable since
    // actual uses of it will hit random other errors, e.g. `1()` won't be
    // callable.
    Result = P.Context.getIdentifier(P.Tok.getText());
    Loc = P.Tok.getLoc();
    P.consumeToken();

    // We recovered, so this is a success.
    return makeParserSuccess();
  }

  if (P.Tok.isKeyword()) {
    P.diagnose(P.Tok, diag::keyword_cant_be_identifier, P.Tok.getText());
    P.diagnose(P.Tok, diag::backticks_to_escape)
      .fixItReplace(P.Tok.getLoc(), "`" + P.Tok.getText().str() + "`");

    // Recover if the next token is one of the expected tokens.
    if (canRecover(P.peekToken())) {
      llvm::SmallString<32> Name(P.Tok.getText());
      // Append an invalid character so that nothing can resolve to this name.
      Name += "#";
      Result = P.Context.getIdentifier(Name.str());
      Loc = P.Tok.getLoc();
      P.consumeToken();
      // Return success because we recovered.
      return makeParserSuccess();
    }
    return makeParserError();
  }

  P.diagnose(P.Tok, diag::expected_identifier_in_decl, DeclKindName);
  return makeParserError();
}

/// Add a fix-it to remove the space in consecutive identifiers.
/// Add a camel-cased option if it is different than the first option.
void Parser::diagnoseConsecutiveIDs(StringRef First, SourceLoc FirstLoc,
                                    StringRef DeclKindName) {
  assert(Tok.isAny(tok::identifier, tok::kw__));

  diagnose(Tok, diag::repeated_identifier, DeclKindName);
  auto Second = Tok.getText();
  auto SecondLoc = consumeToken();

  SourceRange FixRange(FirstLoc, SecondLoc);
  // Provide two fix-its: a direct concatenation of the two identifiers
  // and a camel-cased version.
  //
  auto DirectConcatenation = First.str() + Second.str();
  diagnose(SecondLoc, diag::join_identifiers)
    .fixItReplace(FixRange, DirectConcatenation);

  SmallString<8> CapitalizedScratch;
  auto Capitalized = camel_case::toSentencecase(Second,
                                                CapitalizedScratch);
  if (Capitalized != Second) {
    auto CamelCaseConcatenation = First.str() + Capitalized.str();
    diagnose(SecondLoc, diag::join_identifiers_camel_case)
      .fixItReplace(FixRange, CamelCaseConcatenation);
  }
}

/// Parse a Decl item in decl list.
ParserStatus Parser::parseDeclItem(bool &PreviousHadSemi,
                                   Parser::ParseDeclOptions Options,
                                   llvm::function_ref<void(Decl*)> handler) {
  if (Tok.is(tok::semi)) {
    // Consume ';' without preceding decl.
    diagnose(Tok, diag::unexpected_separator, ";")
      .fixItRemove(Tok.getLoc());
    consumeToken();
    // Return success because we already recovered.
    return makeParserSuccess();
  }

  // If the previous declaration didn't have a semicolon and this new
  // declaration doesn't start a line, complain.
  const bool IsAtStartOfLineOrPreviousHadSemi =
      PreviousHadSemi || Tok.isAtStartOfLine() || Tok.is(tok::unknown);
  if (!IsAtStartOfLineOrPreviousHadSemi) {
    auto endOfPrevious = getEndOfPreviousLoc();
    diagnose(endOfPrevious, diag::declaration_same_line_without_semi)
      .fixItInsert(endOfPrevious, ";");
  }

  if (Tok.isAny(tok::pound_sourceLocation, tok::pound_line)) {
    auto LineDirectiveStatus = parseLineDirective(Tok.is(tok::pound_line));
    if (LineDirectiveStatus.isError())
      skipUntilDeclRBrace(tok::semi, tok::pound_endif);
    return LineDirectiveStatus;
  }

  ParserResult<Decl> Result;
  SyntaxParsingContext DeclContext(SyntaxContext,
                                   SyntaxKind::MemberDeclListItem);
  if (loadCurrentSyntaxNodeFromCache()) {
    return ParserStatus();
  }
  Result = parseDecl(Options, IsAtStartOfLineOrPreviousHadSemi, handler);
  if (Result.isParseError())
    skipUntilDeclRBrace(tok::semi, tok::pound_endif);
  SourceLoc SemiLoc;
  PreviousHadSemi = consumeIf(tok::semi, SemiLoc);
  if (PreviousHadSemi && Result.isNonNull())
    Result.get()->TrailingSemiLoc = SemiLoc;
  return Result;
}

bool Parser::parseMemberDeclList(SourceLoc LBLoc, SourceLoc &RBLoc,
                                 SourceLoc PosBeforeLB,
                                 Diag<> ErrorDiag,
                                 IterableDeclContext *IDC) {
  bool HasOperatorDeclarations;
  bool HasNestedClassDeclarations;

  if (canDelayMemberDeclParsing(HasOperatorDeclarations,
                                HasNestedClassDeclarations)) {
    if (HasOperatorDeclarations)
      IDC->setMaybeHasOperatorDeclarations();
    if (HasNestedClassDeclarations)
      IDC->setMaybeHasNestedClassDeclarations();

    if (delayParsingDeclList(LBLoc, RBLoc, IDC))
      return true;
  } else {
    // When forced to eagerly parse, do so and cache the results in the
    // evaluator.
    bool hadError = false;
    ParseDeclOptions Options = getMemberParseDeclOptions(IDC);
    auto members = parseDeclList(
        LBLoc, RBLoc, ErrorDiag, Options, IDC, hadError);
    IDC->setMaybeHasOperatorDeclarations();
    IDC->setMaybeHasNestedClassDeclarations();
    Context.evaluator.cacheOutput(
        ParseMembersRequest{IDC},
        Context.AllocateCopy(llvm::makeArrayRef(members)));

    if (hadError)
      return true;
  }

  return false;
}

/// Parse the members in a struct/class/enum/protocol/extension.
///
/// \verbatim
///    decl* '}'
/// \endverbatim
std::vector<Decl *> Parser::parseDeclList(
    SourceLoc LBLoc, SourceLoc &RBLoc, Diag<> ErrorDiag,
    ParseDeclOptions Options, IterableDeclContext *IDC,
    bool &hadError) {
  std::vector<Decl *> decls;
  ParserStatus Status;
  bool PreviousHadSemi = true;
  {
    SyntaxParsingContext ListContext(SyntaxContext, SyntaxKind::MemberDeclList);
    while (Tok.isNot(tok::r_brace)) {
      Status |= parseDeclItem(PreviousHadSemi, Options,
                              [&](Decl *D) { decls.push_back(D); });
      if (Tok.isAny(tok::eof, tok::pound_endif, tok::pound_else,
                    tok::pound_elseif)) {
        IsInputIncomplete = true;
        break;
      }
    }
  }
  if (parseMatchingToken(tok::r_brace, RBLoc, ErrorDiag, LBLoc)) {
    // Synthesize an r_brace syntax node if the token is absent
    SyntaxContext->synthesize(tok::r_brace, RBLoc);
  }

  // Increase counter.
  if (auto *stat = Context.Stats) {
    stat->getFrontendCounters().NumIterableDeclContextParsed ++;
  }
  // If we found the closing brace, then the caller should not care if there
  // were errors while parsing inner decls, because we recovered.
  if (RBLoc.isInvalid())
    hadError = true;
  return decls;
}

bool Parser::canDelayMemberDeclParsing(bool &HasOperatorDeclarations,
                                       bool &HasNestedClassDeclarations) {
  // If explicitly disabled, respect the flag.
  if (!DelayBodyParsing)
    return false;
  // Recovering parser status later for #sourceLocation is not-trivial and
  // it may not worth it.
  if (InPoundLineEnvironment)
    return false;

  // Skip until the matching right curly bracket; if we find a pound directive,
  // we can't lazily parse.
  BacktrackingScope BackTrack(*this);
  bool HasPoundDirective;
  skipUntilMatchingRBrace(*this,
                          HasPoundDirective,
                          HasOperatorDeclarations,
                          HasNestedClassDeclarations);
  if (!HasPoundDirective)
    BackTrack.cancelBacktrack();
  return !BackTrack.willBacktrack();
}

bool Parser::delayParsingDeclList(SourceLoc LBLoc, SourceLoc &RBLoc,
                                  IterableDeclContext *IDC) {
  bool error = false;

  if (Tok.is(tok::r_brace)) {
    RBLoc = consumeToken();
  } else {
    RBLoc = Tok.getLoc();
    error = true;
  }
  return error;
}

/// Parse an 'extension' declaration.
///
/// \verbatim
///   extension:
///    'extension' attribute-list type inheritance? where-clause?
///        '{' decl* '}'
/// \endverbatim
ParserResult<ExtensionDecl>
Parser::parseDeclExtension(ParseDeclOptions Flags, DeclAttributes &Attributes) {
  SourceLoc ExtensionLoc = consumeToken(tok::kw_extension);
  
  DebuggerContextChange DCC (*this);

  // Parse the type being extended.
  ParserStatus status;
  ParserResult<TypeRepr> extendedType = parseType(diag::extension_type_expected);
  status |= extendedType;

  // Parse optional inheritance clause.
  SmallVector<TypeLoc, 2> Inherited;
  if (Tok.is(tok::colon))
    status |= parseInheritance(Inherited,
                               /*allowClassRequirement=*/false,
                               /*allowAnyObject=*/false);

  // Parse the optional where-clause.
  TrailingWhereClause *trailingWhereClause = nullptr;
  if (Tok.is(tok::kw_where)) {
    SourceLoc whereLoc;
    SmallVector<RequirementRepr, 4> requirements;
    bool firstTypeInComplete;
    auto whereStatus = parseGenericWhereClause(whereLoc, requirements,
                                               firstTypeInComplete);
    if (whereStatus.isSuccess()) {
      trailingWhereClause = TrailingWhereClause::create(Context, whereLoc,
                                                        requirements);
    } else if (whereStatus.hasCodeCompletion()) {
      if (CodeCompletion && firstTypeInComplete) {
        CodeCompletion->completeGenericParams(extendedType.getPtrOrNull());
      } else
        return makeParserCodeCompletionResult<ExtensionDecl>();
    }
  }

  ExtensionDecl *ext = ExtensionDecl::create(Context, ExtensionLoc,
                                             extendedType.getPtrOrNull(),
                                             Context.AllocateCopy(Inherited),
                                             CurDeclContext,
                                             trailingWhereClause);
  ext->getAttrs() = Attributes;

  SyntaxParsingContext BlockContext(SyntaxContext, SyntaxKind::MemberDeclBlock);
  SourceLoc LBLoc, RBLoc;

  auto PosBeforeLB = Tok.getLoc();
  if (parseToken(tok::l_brace, LBLoc, diag::expected_lbrace_extension)) {
    LBLoc = PreviousLoc;
    RBLoc = LBLoc;
    status.setIsParseError();
  } else {
    ContextChange CC(*this, ext);
    Scope S(this, ScopeKind::Extension);

    if (parseMemberDeclList(LBLoc, RBLoc, PosBeforeLB,
                            diag::expected_rbrace_extension,
                            ext))
      status.setIsParseError();

    // Don't propagate the code completion bit from members: we cannot help
    // code completion inside a member decl, and our callers cannot do
    // anything about it either.  But propagate the error bit.
  }
  ext->setBraces({LBLoc, RBLoc});
  if (!DCC.movedToTopLevel() && !(Flags & PD_AllowTopLevel)) {
    diagnose(ExtensionLoc, diag::decl_inner_scope);
    status.setIsParseError();

    // Tell the type checker not to touch this extension.
    ext->setInvalid();
  }

  return DCC.fixupParserResult(status, ext);
}

ParserResult<PoundDiagnosticDecl> Parser::parseDeclPoundDiagnostic() {
  bool isError = Tok.is(tok::pound_error);
  SyntaxParsingContext LocalContext(SyntaxContext, 
    isError ? SyntaxKind::PoundErrorDecl : SyntaxKind::PoundWarningDecl);
  SourceLoc startLoc = 
    consumeToken(isError ? tok::pound_error : tok::pound_warning);

  SourceLoc lParenLoc = Tok.getLoc();
  bool hadLParen = consumeIf(tok::l_paren);

  if (!Tok.is(tok::string_literal)) {
    // Catch #warning(oops, forgot the quotes)
    SourceLoc wordsStartLoc = Tok.getLoc();

    skipUntilTokenOrEndOfLine(tok::r_paren);

    SourceLoc wordsEndLoc = getEndOfPreviousLoc();

    auto diag = diagnose(wordsStartLoc, 
                          diag::pound_diagnostic_expected_string, isError);
    if (wordsEndLoc != wordsStartLoc) {
      diag.fixItInsert(wordsStartLoc, hadLParen ? "\"" : "(\"")
          .fixItInsert(wordsEndLoc, Tok.is(tok::r_paren) ? "\"" : "\")");
    }

    // Consume the right paren to finish the decl, if it's there.
    consumeIf(tok::r_paren);

    return makeParserError();
  }

  auto string = parseExprStringLiteral();
  if (string.isNull())
    return makeParserError();

  auto messageExpr = string.get();

  SourceLoc rParenLoc = Tok.getLoc();
  bool hadRParen = consumeIf(tok::r_paren);

  if (!Tok.isAtStartOfLine() && Tok.isNot(tok::eof)) {
    diagnose(Tok.getLoc(),
             diag::extra_tokens_pound_diagnostic_directive, isError);
    return makeParserError();
  }

  if (!hadLParen && !hadRParen) {
    // Catch if the user forgot parentheses around the string, e.g.
    // #warning "foo"
    diagnose(lParenLoc, diag::pound_diagnostic_expected_parens, isError)
      .highlight(messageExpr->getSourceRange())
      .fixItInsert(messageExpr->getStartLoc(), "(")
      .fixItInsertAfter(messageExpr->getEndLoc(), ")");
    return makeParserError();
  } else if (hadRParen && !hadLParen) {
    // Catch if the user forgot a left paren before the string, e.g.
    // #warning "foo")
    diagnose(messageExpr->getStartLoc(), diag::pound_diagnostic_expected,
             "(", isError)
      .fixItInsert(messageExpr->getStartLoc(), "(");
    return makeParserError();
  } else if (hadLParen && !hadRParen) {
    // Catch if the user forgot a right paren after the string, e.g.
    // #warning("foo"
    diagnose(messageExpr->getEndLoc(), diag::pound_diagnostic_expected,
             ")", isError)
      .fixItInsertAfter(messageExpr->getEndLoc(), ")");
    return makeParserError();
  }

  if (messageExpr->getKind() == ExprKind::InterpolatedStringLiteral) {
    diagnose(messageExpr->getStartLoc(), diag::pound_diagnostic_interpolation,
             isError)
      .highlight(messageExpr->getSourceRange());
    return makeParserError();
  }

  ParserStatus Status;
  return makeParserResult(Status,
    new (Context) PoundDiagnosticDecl(CurDeclContext, isError,
                                      startLoc, rParenLoc,
                                      cast<StringLiteralExpr>(messageExpr)));
}

ParserStatus Parser::parseLineDirective(bool isLine) {
  SyntaxParsingContext PoundSourceLocation(SyntaxContext,
                                           SyntaxKind::PoundSourceLocation);
  SourceLoc Loc = consumeToken();
  if (isLine) {
    diagnose(Loc, diag::line_directive_style_deprecated)
        .fixItReplace(Loc, "#sourceLocation");
  }
  bool WasInPoundLineEnvironment = InPoundLineEnvironment;
  if (WasInPoundLineEnvironment) {
    SourceMgr.closeVirtualFile(Loc);
    InPoundLineEnvironment = false;
  }

  
  unsigned StartLine = 0;
  Optional<StringRef> Filename;
  if (!isLine) {
    // #sourceLocation()
    // #sourceLocation(file: "foo", line: 42)
    if (parseToken(tok::l_paren, diag::sourceLocation_expected, "("))
      return makeParserError();

    // Handle the "reset" form.
    if (consumeIf(tok::r_paren)) {
      if (!WasInPoundLineEnvironment) {
        diagnose(Tok, diag::unexpected_line_directive);
        return makeParserError();
      }
      return makeParserSuccess();
    }

    {
      SyntaxParsingContext Args(SyntaxContext,
                                SyntaxKind::PoundSourceLocationArgs);

      if (parseSpecificIdentifier("file", diag::sourceLocation_expected,
                                  "file:") ||
          parseToken(tok::colon, diag::sourceLocation_expected, ":"))
        return makeParserError();

      if (Tok.isNot(tok::string_literal)) {
        diagnose(Tok, diag::expected_line_directive_name);
        return makeParserError();
      }

      Filename =
          getStringLiteralIfNotInterpolated(Loc, "'#sourceLocation'");
      if (!Filename.hasValue())
        return makeParserError();
      consumeToken(tok::string_literal);

      if (parseToken(tok::comma, diag::sourceLocation_expected, ",") ||
          parseSpecificIdentifier("line", diag::sourceLocation_expected,
                                  "line:") ||
          parseToken(tok::colon, diag::sourceLocation_expected, ":"))
        return makeParserError();

      if (Tok.isNot(tok::integer_literal)) {
        diagnose(Tok, diag::expected_line_directive_number);
        return makeParserError();
      }
      if (Tok.getText().getAsInteger(0, StartLine)) {
        diagnose(Tok, diag::expected_line_directive_number);
        return makeParserError();
      }
      if (StartLine == 0) {
        diagnose(Tok, diag::line_directive_line_zero);
        return makeParserError();
      }
      consumeToken(tok::integer_literal);
    }

    if (Tok.isNot(tok::r_paren)) {
      diagnose(Tok, diag::sourceLocation_expected, ")");
      return makeParserError();
    }
  } else {  // Legacy #line syntax.
  
    // #line\n returns to the main buffer.
    if (Tok.isAtStartOfLine()) {
      if (!WasInPoundLineEnvironment) {
        diagnose(Tok, diag::unexpected_line_directive);
        return makeParserError();
      }
      return makeParserSuccess();
    }

    // #line 42 "file.swift"\n
    if (Tok.isNot(tok::integer_literal)) {
      diagnose(Tok, diag::expected_line_directive_number);
      return makeParserError();
    }
    if (Tok.getText().getAsInteger(0, StartLine)) {
      diagnose(Tok, diag::expected_line_directive_number);
      return makeParserError();
    }
    if (StartLine == 0) {
      diagnose(Tok, diag::line_directive_line_zero);
      return makeParserError();
    }
    consumeToken(tok::integer_literal);

    if (Tok.isNot(tok::string_literal)) {
      diagnose(Tok, diag::expected_line_directive_name);
      return makeParserError();
    }
    
    Filename = getStringLiteralIfNotInterpolated(Loc, "'#line'");
    if (!Filename.hasValue())
      return makeParserError();
  }

  const char *LastTokTextEnd = Tok.getText().end();

  // Skip over trailing whitespace and a single \n to the start of the next
  // line.
  while (*LastTokTextEnd == ' ' || *LastTokTextEnd == '\t')
    ++LastTokTextEnd;
  SourceLoc nextLineStartLoc = Lexer::getSourceLoc(LastTokTextEnd);
  
  if (*LastTokTextEnd == '\n')
    nextLineStartLoc = nextLineStartLoc.getAdvancedLoc(1);
  else {
    diagnose(Tok.getLoc(), diag::extra_tokens_line_directive);
    return makeParserError();
  }
  
  int LineOffset = StartLine - SourceMgr.getLineNumber(nextLineStartLoc);
 
  // Create a new virtual file for the region started by the #line marker.
  bool isNewFile = SourceMgr.openVirtualFile(nextLineStartLoc,
                                             Filename.getValue(), LineOffset);
  assert(isNewFile);(void)isNewFile;

  // Lexing of next token must be deferred until after virtual file setup.
  consumeToken(isLine ? tok::string_literal : tok::r_paren);

  InPoundLineEnvironment = true;
  return makeParserSuccess();
}

/// Parse a typealias decl.
///
/// \verbatim
///   decl-typealias:
///     'typealias' identifier generic-params? '=' type requirement-clause?
/// \endverbatim
ParserResult<TypeDecl> Parser::
parseDeclTypeAlias(Parser::ParseDeclOptions Flags, DeclAttributes &Attributes) {
  ParserPosition startPosition = getParserPosition();
  llvm::Optional<SyntaxParsingContext> TmpCtxt;
  TmpCtxt.emplace(SyntaxContext);
  TmpCtxt->setBackTracking();

  SourceLoc TypeAliasLoc = consumeToken(tok::kw_typealias);
  SourceLoc EqualLoc;
  Identifier Id;
  SourceLoc IdLoc;
  ParserStatus Status;

  Status |= parseIdentifierDeclName(
      *this, Id, IdLoc, "typealias",
      [](const Token &next) { return next.isAny(tok::colon, tok::equal); });
  if (Status.isError()) {
    TmpCtxt->setTransparent();
    return nullptr;
  }
    
  DebuggerContextChange DCC(*this, Id, DeclKind::TypeAlias);

  Optional<Scope> GenericsScope;
  GenericsScope.emplace(this, ScopeKind::Generics);

  // Parse a generic parameter list if it is present.
  GenericParamList *genericParams = nullptr;
  if (startsWithLess(Tok)) {
    auto Result = parseGenericParameters();
    if (Result.hasCodeCompletion() && !CodeCompletion)
      return makeParserCodeCompletionStatus();
    genericParams = Result.getPtrOrNull();

    if (!genericParams) {
      // If the parser returned null, it is an already diagnosed parse error.
    } else if (!genericParams->getRequirements().empty()) {
      // Reject a where clause.
      diagnose(genericParams->getWhereLoc(),
               diag::associated_type_generic_parameter_list)
          .highlight(genericParams->getWhereClauseSourceRange());
    }
  }

  if (Flags.contains(PD_InProtocol) && !genericParams && !Tok.is(tok::equal)) {
    TmpCtxt.reset();
    // If we're in a protocol and don't see an '=' this looks like leftover Swift 2
    // code intending to be an associatedtype.
    backtrackToPosition(startPosition);
    return parseDeclAssociatedType(Flags, Attributes);
  }
  TmpCtxt->setTransparent();
  TmpCtxt.reset();

  auto *TAD = new (Context) TypeAliasDecl(TypeAliasLoc, EqualLoc, Id, IdLoc,
                                          genericParams, CurDeclContext);
  setLocalDiscriminator(TAD);
  ParserResult<TypeRepr> UnderlyingTy;

  if (Tok.is(tok::colon) || Tok.is(tok::equal)) {
    ContextChange CC(*this, TAD);

    SyntaxParsingContext InitCtx(SyntaxContext,
                                 SyntaxKind::TypeInitializerClause);
    if (Tok.is(tok::colon)) {
      // It is a common mistake to write "typealias A : Int" instead of = Int.
      // Recognize this and produce a fixit.
      diagnose(Tok, diag::expected_equal_in_typealias)
          .fixItReplace(Tok.getLoc(), " = ");
      EqualLoc = consumeToken(tok::colon);
    } else {
      EqualLoc = consumeToken(tok::equal);
    }

    UnderlyingTy = parseType(diag::expected_type_in_typealias);
    TAD->setTypeEndLoc(PreviousLoc);
    Status |= UnderlyingTy;
  }

  TAD->setUnderlyingTypeRepr(UnderlyingTy.getPtrOrNull());
  TAD->getAttrs() = Attributes;

  // Parse a 'where' clause if present, adding it to our GenericParamList.
  if (Tok.is(tok::kw_where)) {
    ContextChange CC(*this, TAD);
    Status |= parseFreestandingGenericWhereClause(genericParams);
  }

  if (UnderlyingTy.isNull()) {
    // If there is an attempt to do code completion
    // inside of typealias type, let's just return
    // because we've seen required '=' token.
    if (EqualLoc.isInvalid()) {
      diagnose(Tok, diag::expected_equal_in_typealias);
      Status.setIsParseError();
      return Status;
    }
  }

  // Exit the scope introduced for the generic parameters.
  GenericsScope.reset();

  addToScope(TAD);
  return DCC.fixupParserResult(Status, TAD);
}

/// Parse an associatedtype decl.
///
/// \verbatim
///   decl-associatedtype:
///     'associatedtype' identifier inheritance? ('=' type)? where-clause?
/// \endverbatim

ParserResult<TypeDecl> Parser::parseDeclAssociatedType(Parser::ParseDeclOptions Flags,
                                                       DeclAttributes &Attributes) {
  SourceLoc AssociatedTypeLoc;
  ParserStatus Status;
  Identifier Id;
  SourceLoc IdLoc;
  
  // Look for 'typealias' here and diagnose a fixit because parseDeclTypeAlias can
  // ask us to fix up leftover Swift 2 code intending to be an associatedtype.
  if (Tok.is(tok::kw_typealias)) {
    AssociatedTypeLoc = consumeToken(tok::kw_typealias);
    diagnose(AssociatedTypeLoc, diag::typealias_inside_protocol_without_type)
        .fixItReplace(AssociatedTypeLoc, "associatedtype");
  } else {
    AssociatedTypeLoc = consumeToken(tok::kw_associatedtype);
  }

  Status = parseIdentifierDeclName(
      *this, Id, IdLoc, "associatedtype",
      [](const Token &next) { return next.isAny(tok::colon, tok::equal); });
  if (Status.isError())
    return nullptr;
  
  DebuggerContextChange DCC(*this, Id, DeclKind::AssociatedType);
  
  // Reject generic parameters with a specific error.
  if (startsWithLess(Tok)) {
    // Introduce a throwaway scope to capture the generic parameters. We
    // don't want them visible anywhere!
    Scope S(this, ScopeKind::Generics);

    if (auto genericParams = parseGenericParameters().getPtrOrNull()) {
      diagnose(genericParams->getLAngleLoc(),
               diag::associated_type_generic_parameter_list)
      .fixItRemove(genericParams->getSourceRange());
    }
  }
  
  // Parse optional inheritance clause.
  // FIXME: Allow class requirements here.
  SmallVector<TypeLoc, 2> Inherited;
  if (Tok.is(tok::colon))
    Status |= parseInheritance(Inherited,
                               /*allowClassRequirement=*/false,
                               /*allowAnyObject=*/true);
  
  ParserResult<TypeRepr> UnderlyingTy;
  if (Tok.is(tok::equal)) {
    SyntaxParsingContext InitContext(SyntaxContext,
                                     SyntaxKind::TypeInitializerClause);
    consumeToken(tok::equal);
    UnderlyingTy = parseType(diag::expected_type_in_associatedtype);
    Status |= UnderlyingTy;
    if (UnderlyingTy.isNull())
      return Status;
  }

  TrailingWhereClause *TrailingWhere = nullptr;
  // Parse a 'where' clause if present.
  if (Tok.is(tok::kw_where)) {
    auto whereStatus = parseProtocolOrAssociatedTypeWhereClause(
        TrailingWhere, /*isProtocol=*/false);
    Status |= whereStatus;
    if (whereStatus.hasCodeCompletion() && !CodeCompletion) {
      // Trigger delayed parsing, no need to continue.
      return whereStatus;
    }
  }

  if (!Flags.contains(PD_InProtocol)) {
    diagnose(AssociatedTypeLoc, diag::associatedtype_outside_protocol)
        .fixItReplace(AssociatedTypeLoc, "typealias");
    Status.setIsParseError();
    return Status;
  }

  auto assocType = new (Context)
      AssociatedTypeDecl(CurDeclContext, AssociatedTypeLoc, Id, IdLoc,
                         UnderlyingTy.getPtrOrNull(), TrailingWhere);
  assocType->getAttrs() = Attributes;
  if (!Inherited.empty())
    assocType->setInherited(Context.AllocateCopy(Inherited));
  addToScope(assocType);
  return makeParserResult(Status, assocType);
}

/// This function creates an accessor function (with no body) for a computed
/// property or subscript.
static AccessorDecl *createAccessorFunc(SourceLoc DeclLoc,
                                    ParameterList *param,
                                    GenericParamList *GenericParams,
                                    ParameterList *Indices,
                                    SourceLoc StaticLoc,
                                    Parser::ParseDeclOptions Flags,
                                    AccessorKind Kind,
                                    AbstractStorageDecl *storage,
                                    Parser *P, SourceLoc AccessorKeywordLoc) {
  // First task, set up the value argument list.  This is the "newValue" name
  // (for setters) followed by the index list (for subscripts).  For
  // non-subscript getters, this degenerates down to "()".
  //
  // We put the 'newValue' argument before the subscript index list as a
  // micro-optimization for Objective-C thunk generation.
  ParameterList *ValueArg;
  {
    SmallVector<ParamDecl*, 2> ValueArgElements;
    SourceLoc StartLoc, EndLoc;
    if (param) {
      assert(param->size() == 1 &&
             "Should only have a single parameter in the list");
      ValueArgElements.push_back(param->get(0));
      StartLoc = param->getStartLoc();
      EndLoc = param->getEndLoc();
    }

    if (Indices) {
      // Create parameter declarations corresponding to each of the
      // parameter declarations from the subscript declaration.
      for (ParamDecl *storageParam : *Indices) {
        // Clone the parameter.  Do not clone the parameter type;
        // this will be filled in by the type-checker.
        auto accessorParam =
          new (P->Context) ParamDecl(storageParam->getSpecifierLoc(),
                                     storageParam->getArgumentNameLoc(),
                                     storageParam->getArgumentName(),
                                     storageParam->getNameLoc(),
                                     storageParam->getName(),
                                     P->CurDeclContext);
        accessorParam->setVariadic(storageParam->isVariadic());
        accessorParam->setAutoClosure(storageParam->isAutoClosure());

        // The cloned parameter is implicit.
        accessorParam->setImplicit();

        // It has no default arguments; these will be always be taken
        // from the subscript declaration.
        accessorParam->setDefaultArgumentKind(DefaultArgumentKind::None);

        ValueArgElements.push_back(accessorParam);
      }

      if (StartLoc.isInvalid()) {
        StartLoc = Indices->getStartLoc();
        EndLoc = Indices->getEndLoc();
      }
    }

    ValueArg = ParameterList::create(P->Context, StartLoc, ValueArgElements,
                                     EndLoc);
  }

  // The typechecker will always fill this in.
  TypeLoc ReturnType;

  // Start the function.
  auto *D = AccessorDecl::create(P->Context,
                                 /*FIXME FuncLoc=*/DeclLoc,
                                 AccessorKeywordLoc,
                                 Kind, storage,
                                 StaticLoc, StaticSpellingKind::None,
                                 /*Throws=*/false, /*ThrowsLoc=*/SourceLoc(),
                                 (GenericParams
                                  ? GenericParams->clone(P->CurDeclContext)
                                  : nullptr),
                                 ValueArg, ReturnType,
                                 P->CurDeclContext);

  return D;
}

static ParamDecl *createSetterAccessorArgument(SourceLoc nameLoc,
                                               Identifier name,
                                               AccessorKind accessorKind,
                                               Parser &P) {
  // Add the parameter. If no name was specified, the name defaults to
  // 'value'.
  bool isNameImplicit = name.empty();
  if (isNameImplicit) {
    const char *implName =
      accessorKind == AccessorKind::DidSet ? "oldValue" : "newValue";
    name = P.Context.getIdentifier(implName);
  }

  auto result = new (P.Context)
      ParamDecl(SourceLoc(), SourceLoc(),
                Identifier(), nameLoc, name, P.CurDeclContext);

  if (isNameImplicit)
    result->setImplicit();

  return result;
}

/// Parse a "(value)" specifier for "set" or "willSet" if present.  Create a
/// parameter list to represent the spelled argument or return null if none is
/// present.
static ParameterList *parseOptionalAccessorArgument(SourceLoc SpecifierLoc,
                                                    Parser &P,
                                                    AccessorKind Kind) {
  // 'set' and 'willSet' have a (value) parameter, 'didSet' takes an (oldValue)
  // parameter and 'get' and always takes a () parameter.
  if (Kind != AccessorKind::Set && Kind != AccessorKind::WillSet &&
      Kind != AccessorKind::DidSet)
    return nullptr;

  SourceLoc StartLoc, NameLoc, EndLoc;
  Identifier Name;

  // If the SpecifierLoc is invalid, then the caller just wants us to synthesize
  // the default, not actually try to parse something.
  if (SpecifierLoc.isValid() && P.Tok.is(tok::l_paren)) {
    SyntaxParsingContext ParamCtx(P.SyntaxContext, SyntaxKind::AccessorParameter);
    StartLoc = P.consumeToken(tok::l_paren);
    if (P.Tok.isNot(tok::identifier)) {
      P.diagnose(P.Tok, diag::expected_accessor_parameter_name,
                 Kind == AccessorKind::Set ? 0 :
                 Kind == AccessorKind::WillSet ? 1 : 2);
      P.skipUntil(tok::r_paren, tok::l_brace);
      if (P.Tok.is(tok::r_paren))
        EndLoc = P.consumeToken();
      else
        EndLoc = StartLoc;
    } else {
      // We have a name.
      NameLoc = P.consumeIdentifier(&Name);

      auto DiagID =
         Kind == AccessorKind::Set ? diag::expected_rparen_set_name :
         Kind == AccessorKind::WillSet ? diag::expected_rparen_willSet_name :
          diag::expected_rparen_didSet_name;
      
      // Look for the closing ')'.
      P.parseMatchingToken(tok::r_paren, EndLoc, DiagID, StartLoc);
    }
  }

  if (Name.empty()) NameLoc = SpecifierLoc;
  auto param = createSetterAccessorArgument(NameLoc, Name, Kind, P);
  return ParameterList::create(P.Context, StartLoc, param, EndLoc);
}

bool Parser::skipBracedBlock() {
  SyntaxParsingContext disabled(SyntaxContext);
  SyntaxContext->disable();
  consumeToken(tok::l_brace);

  // We don't care if a skipped function body contained any of these, so
  // just ignore them.
  bool HasPoundDirectives;
  bool HasOperatorDeclarations;
  bool HasNestedClassDeclarations;

  unsigned OpenBraces = skipUntilMatchingRBrace(*this,
                                                HasPoundDirectives,
                                                HasOperatorDeclarations,
                                                HasNestedClassDeclarations);
  if (consumeIf(tok::r_brace))
    OpenBraces--;
  return OpenBraces != 0;
}

/// Returns a descriptive name for the given accessor/addressor kind.
static StringRef getAccessorNameForDiagnostic(AccessorKind accessorKind,
                                              bool article) {
  switch (accessorKind) {
  case AccessorKind::Get:
    return article ? "a getter" : "getter";
  case AccessorKind::Set:
    return article ? "a setter" : "setter";
  case AccessorKind::Address:
    return article ? "an addressor" : "addressor";
  case AccessorKind::MutableAddress:
    return article ? "a mutable addressor" : "mutable addressor";
  case AccessorKind::Read:
    return article ? "a 'read' accessor" : "'read' accessor";
  case AccessorKind::Modify:
    return article ? "a 'modify' accessor" : "'modify' accessor";
  case AccessorKind::WillSet:
    return "'willSet'";
  case AccessorKind::DidSet:
    return "'didSet'";
  }
  llvm_unreachable("bad accessor kind");  
}

static StringRef getAccessorNameForDiagnostic(AccessorDecl *accessor,
                                              bool article) {
  return getAccessorNameForDiagnostic(accessor->getAccessorKind(),
                                      article);
}

static void diagnoseRedundantAccessors(Parser &P, SourceLoc loc,
                                       AccessorKind accessorKind,
                                       bool isSubscript,
                                       AccessorDecl *previous) {
  assert(accessorKind == previous->getAccessorKind());

  P.diagnose(loc, diag::duplicate_accessor,
             unsigned(isSubscript),
             getAccessorNameForDiagnostic(previous, /*article*/ true));
  P.diagnose(previous->getLoc(), diag::previous_accessor,
             getAccessorNameForDiagnostic(previous, /*article*/ false),
             /*already*/ true);
}

static bool isAllowedInLimitedSyntax(AccessorKind kind) {
  switch (kind) {
  case AccessorKind::Get:
  case AccessorKind::Set:
    return true;

  case AccessorKind::Address:
  case AccessorKind::MutableAddress:
  case AccessorKind::WillSet:
  case AccessorKind::DidSet:
  case AccessorKind::Read:
  case AccessorKind::Modify:
    return false;
  }
  llvm_unreachable("bad accessor kind");
}

struct Parser::ParsedAccessors {
  SourceLoc LBLoc, RBLoc;
  SmallVector<AccessorDecl*, 16> Accessors;

#define ACCESSOR(ID) AccessorDecl *ID = nullptr;
#include "swift/AST/AccessorKinds.def"

  void record(Parser &P, AbstractStorageDecl *storage, bool invalid);
  void classify(Parser &P, AbstractStorageDecl *storage, bool invalid);

  /// Add an accessor.  If there's an existing accessor of this kind,
  /// return it.  The new accessor is still remembered but will be
  /// ignored.
  AccessorDecl *add(AccessorDecl *accessor);

  /// Find the first accessor that's not an observing accessor.
  AccessorDecl *findFirstNonObserver() {
    for (auto accessor : Accessors) {
      if (!accessor->isObservingAccessor())
        return accessor;
    }
    return nullptr;
  }

  /// Find the first accessor that can be used to perform mutation.
  AccessorDecl *findFirstMutator() const {
    if (Set) return Set;
    if (Modify) return Modify;
    if (MutableAddress) return MutableAddress;
    return nullptr;
  }
};

static bool parseAccessorIntroducer(Parser &P,
                                    DeclAttributes &Attributes,
                                    AccessorKind &Kind,
                                    SourceLoc &Loc) {
  assert(Attributes.isEmpty());
  P.parseDeclAttributeList(Attributes);

  // Parse the contextual keywords for 'mutating' and 'nonmutating' before
  // get and set.
  {
    SyntaxParsingContext ModifierCtx(P.SyntaxContext, SyntaxKind::DeclModifier);

    if (P.Tok.isContextualKeyword("mutating")) {
      P.parseNewDeclAttribute(Attributes, /*AtLoc*/ {}, DAK_Mutating);
    } else if (P.Tok.isContextualKeyword("nonmutating")) {
      P.parseNewDeclAttribute(Attributes, /*AtLoc*/ {}, DAK_NonMutating);
    } else if (P.Tok.isContextualKeyword("__consuming")) {
      P.parseNewDeclAttribute(Attributes, /*AtLoc*/ {}, DAK_Consuming);
    } else {
      ModifierCtx.setTransparent();
    }
  }

  if (!P.Tok.is(tok::identifier) || P.Tok.isEscapedIdentifier()) {
    return true;
  }
#define SUPPRESS_ARTIFICIAL_ACCESSORS 1
#define ACCESSOR_KEYWORD(KEYWORD)
#define SINGLETON_ACCESSOR(ID, KEYWORD)                                        \
  else if (P.Tok.getRawText() == #KEYWORD) {                                   \
    Kind = AccessorKind::ID;                                                   \
  }
#include "swift/AST/AccessorKinds.def"
  else {
    return true;
  }
  P.Tok.setKind(tok::contextual_keyword);
  Loc = P.consumeToken();
  return false;
}

ParserStatus Parser::parseGetSet(ParseDeclOptions Flags,
                                 GenericParamList *GenericParams,
                                 ParameterList *Indices,
                                 ParsedAccessors &accessors,
                                 AbstractStorageDecl *storage,
                                 SourceLoc StaticLoc) {
  assert(Tok.is(tok::l_brace));

  // Properties in protocols use a very limited syntax.
  // SIL mode and module interfaces use the same syntax.
  // Otherwise, we have a normal var or subscript declaration and we need
  // parse the full complement of specifiers, along with their bodies.
  bool parsingLimitedSyntax = Flags.contains(PD_InProtocol) ||
                              SF.Kind == SourceFileKind::SIL;

  SyntaxParsingContext AccessorListCtx(SyntaxContext,
                                       SyntaxKind::AccessorBlock);

  // If the body is completely empty, preserve it. This is at best a getter with
  // an implicit fallthrough off the end.
  if (peekToken().is(tok::r_brace)) {
    accessors.LBLoc = consumeToken(tok::l_brace);
    // Give syntax node an empty accessor list.
    if (SyntaxContext->isEnabled()) {
      SourceLoc listLoc = leadingTriviaLoc();
      SyntaxContext->addSyntax(
          ParsedSyntaxRecorder::makeBlankAccessorList(listLoc, *SyntaxContext));
    }
    accessors.RBLoc = consumeToken(tok::r_brace);

    // In the limited syntax, fall out and let the caller handle it.
    if (parsingLimitedSyntax)
      return makeParserSuccess();

    diagnose(accessors.RBLoc, diag::computed_property_no_accessors,
             /*subscript*/ Indices != nullptr);
    return makeParserError();
  }

  auto parseImplicitGetter = [&]() {
    assert(Tok.is(tok::l_brace));
    accessors.LBLoc = Tok.getLoc();
    auto getter =
        createAccessorFunc(Tok.getLoc(), /*ValueNamePattern*/ nullptr,
                           GenericParams, Indices, StaticLoc, Flags,
                           AccessorKind::Get, storage, this,
                           /*AccessorKeywordLoc*/ SourceLoc());
    accessors.add(getter);
    parseAbstractFunctionBody(getter);
    accessors.RBLoc = getter->getEndLoc();
  };

  // Prepare backtracking for implicit getter.
  Optional<BacktrackingScope> backtrack;
  backtrack.emplace(*this);

  bool Invalid = false;
  bool accessorHasCodeCompletion = false;
  bool IsFirstAccessor = true;
  accessors.LBLoc = consumeToken(tok::l_brace);
  while (!Tok.isAny(tok::r_brace, tok::eof)) {
    Optional<SyntaxParsingContext> AccessorCtx;
    AccessorCtx.emplace(SyntaxContext, SyntaxKind::AccessorDecl);

    // Parse introducer if possible.
    DeclAttributes Attributes;
    AccessorKind Kind = AccessorKind::Get;
    SourceLoc Loc;
    bool NotAccessor = parseAccessorIntroducer(
        *this, Attributes, Kind, Loc);
    if (NotAccessor) {
      AccessorCtx->setTransparent();
      AccessorCtx.reset();

      if (Tok.is(tok::code_complete)) {
        if (CodeCompletion) {
          CodeCompletionExpr *CCE = nullptr;
          if (IsFirstAccessor && !parsingLimitedSyntax) {
            // If CC token is the first token after '{', it might be implicit
            // getter. Set up dummy accessor as the decl context to populate
            // 'self' decl.

            // FIXME: if there is already code inside the body, we should fall
            // through to parseImplicitGetter and handle the completion there so
            // that we can differentiate a single-expression body from the first
            // expression in a multi-statement body.
            auto getter = createAccessorFunc(
                accessors.LBLoc, /*ValueNamePattern*/ nullptr, GenericParams,
                Indices, StaticLoc, Flags, AccessorKind::Get,
                storage, this, /*AccessorKeywordLoc*/ SourceLoc());
            CCE = new (Context) CodeCompletionExpr(Tok.getLoc());
            getter->setBodyParsed(BraceStmt::create(Context, Tok.getLoc(),
                                                    ASTNode(CCE), Tok.getLoc(),
                                                    /*implicit*/ true));
            accessors.add(getter);
            CodeCompletion->setParsedDecl(getter);
          } else {
            CodeCompletion->setParsedDecl(storage);
          }
          CodeCompletion->completeAccessorBeginning(CCE);
        }
        consumeToken(tok::code_complete);
        accessorHasCodeCompletion = true;
        break;
      }

      // parsingLimitedSyntax mode cannot have a body.
      if (parsingLimitedSyntax) {
        diagnose(Tok, diag::expected_getset_in_protocol);
        Invalid = true;
        break;
      }

      // Cannot have an implicit getter after other accessor.
      if (!IsFirstAccessor) {
        diagnose(Tok, diag::expected_accessor_kw);
        skipUntil(tok::r_brace);
        // Don't signal an error since we recovered.
        break;
      }

      // This is an implicit getter. Cancel accessor contexts, backtrack to '{'
      // position.
      backtrack.reset();
      AccessorListCtx.setTransparent();
      parseImplicitGetter();
      return makeParserSuccess();
    }
    IsFirstAccessor = false;

    // For now, immediately reject illegal accessors in protocols just to
    // avoid having to deal with them everywhere.
    if (parsingLimitedSyntax && !isAllowedInLimitedSyntax(Kind)) {
      diagnose(Loc, diag::expected_getset_in_protocol);
      continue;
    }

    // 'set' and 'willSet' can have an optional name.  This isn't valid in a
    // protocol, but we parse and then reject it for better QoI.
    //
    //     set-name    ::= '(' identifier ')'
    if (parsingLimitedSyntax && Tok.is(tok::l_paren)) {
      diagnose(Loc, diag::protocol_setter_name);
    }
    auto *ValueNamePattern = parseOptionalAccessorArgument(Loc, *this, Kind);

    // Set up a function declaration.
    auto accessor = createAccessorFunc(Loc, ValueNamePattern, GenericParams,
                                       Indices, StaticLoc, Flags,
                                       Kind, storage, this, Loc);
    accessor->getAttrs() = Attributes;

    // Collect this accessor and detect conflicts.
    if (auto existingAccessor = accessors.add(accessor)) {
      diagnoseRedundantAccessors(*this, Loc, Kind,
                                 /*subscript*/Indices != nullptr,
                                 existingAccessor);
    }

    // There's no body in the limited syntax.
    if (parsingLimitedSyntax)
      continue;

    // It's okay not to have a body if there's an external asm name.
    if (!Tok.is(tok::l_brace)) {
      // Accessors don't need bodies in module interfaces
      if (SF.Kind == SourceFileKind::Interface)
        continue;
      // _silgen_name'd accessors don't need bodies.
      if (!Attributes.hasAttribute<SILGenNameAttr>()) {
        diagnose(Tok, diag::expected_lbrace_accessor,
                 getAccessorNameForDiagnostic(accessor, /*article*/ false));
        Invalid = true;
        break;
      }
      continue;
    }

    parseAbstractFunctionBody(accessor);
  }
  backtrack->cancelBacktrack();
  backtrack.reset();
  // Collect all explicit accessors to a list.
  AccessorListCtx.collectNodesInPlace(SyntaxKind::AccessorList);
  // Parse the final '}'.
  if (Invalid)
    skipUntil(tok::r_brace);

  parseMatchingToken(tok::r_brace, accessors.RBLoc,
                     diag::expected_rbrace_in_getset, accessors.LBLoc);
  if (accessorHasCodeCompletion)
    return makeParserCodeCompletionStatus();
  return Invalid ? makeParserError() : makeParserSuccess();
}

/// Parse the brace-enclosed getter and setter for a variable.
ParserResult<VarDecl>
Parser::parseDeclVarGetSet(Pattern *pattern, ParseDeclOptions Flags,
                           SourceLoc StaticLoc,
                           StaticSpellingKind StaticSpelling,
                           SourceLoc VarLoc, bool hasInitializer,
                           const DeclAttributes &Attributes,
                           SmallVectorImpl<Decl *> &Decls) {
  bool Invalid = false;
  
  // The grammar syntactically requires a simple identifier for the variable
  // name. Complain if that isn't what we got. But for recovery purposes,
  // make an effort to look through other things anyway.
  VarDecl *PrimaryVar = nullptr;
  bool primaryVarIsWellFormed = true;
  {
    Pattern *cur = pattern;
    TypedPattern *previousTyped = nullptr;
    while (true) {
      if (auto typed = dyn_cast<TypedPattern>(cur)) {
        if (previousTyped) primaryVarIsWellFormed = false;
        previousTyped = typed;
        cur = typed->getSubPattern();
      } else if (auto paren = dyn_cast<ParenPattern>(cur)) {
        primaryVarIsWellFormed = false;
        cur = paren->getSubPattern();
      } else if (auto var = dyn_cast<VarPattern>(cur)) {
        primaryVarIsWellFormed = false;
        cur = var->getSubPattern();
      } else {
        break;
      }
    }

    if (auto named = dyn_cast<NamedPattern>(cur)) {
      PrimaryVar = named->getDecl();
    }
  }

  if (!PrimaryVar || !primaryVarIsWellFormed) {
    diagnose(pattern->getLoc(), diag::getset_nontrivial_pattern);
    Invalid = true;
  }

  // Create a fake VarDecl and PBD so that we don't have to weaken the
  // formation rule that an AccessorDecl always has a VarDecl.
  VarDecl *storage = PrimaryVar;
  if (!storage) {
    storage = new (Context) VarDecl(StaticLoc.isValid(),
                                    VarDecl::Introducer::Var,
                                    /*is capture list*/ false,
                                    VarLoc, Identifier(),
                                    CurDeclContext);
    storage->setImplicit(true);
    storage->setInvalid();

    Pattern *pattern =
      TypedPattern::createImplicit(Context, new (Context) NamedPattern(storage),
                                   ErrorType::get(Context));
    PatternBindingEntry entry(pattern, /*EqualLoc*/ SourceLoc(),
                              /*Init*/ nullptr, /*InitContext*/ nullptr);
    auto binding = PatternBindingDecl::create(Context, StaticLoc,
                                              StaticSpelling,
                                              VarLoc, entry, CurDeclContext);
    binding->setInvalid();
    storage->setParentPatternBinding(binding);

    Decls.push_back(binding);
    Decls.push_back(storage);
  }

  // Parse getter and setter.
  ParsedAccessors accessors;
  auto AccessorStatus = parseGetSet(Flags, /*GenericParams=*/nullptr,
                                    /*Indices=*/nullptr, accessors,
                                    storage, StaticLoc);
  if (AccessorStatus.hasCodeCompletion())
    return makeParserCodeCompletionStatus();
  if (AccessorStatus.isError())
    Invalid = true;

  // If we have an invalid case, bail out now.
  if (!PrimaryVar)
    return nullptr;

  TypeLoc TyLoc;
  if (auto *TP = dyn_cast<TypedPattern>(pattern)) {
    TyLoc = TP->getTypeLoc();
  }

  if (!TyLoc.hasLocation()) {
    if (accessors.Get || accessors.Set || accessors.Address ||
        accessors.MutableAddress) {
      SourceLoc locAfterPattern = pattern->getLoc().getAdvancedLoc(
        pattern->getBoundName().getLength());
      diagnose(pattern->getLoc(), diag::computed_property_missing_type)
        .fixItInsert(locAfterPattern, ": <# Type #>");
      Invalid = true;
    }
  }

  // Reject accessors on 'let's after parsing them (for better recovery).
  if (PrimaryVar->isLet() && !Attributes.hasAttribute<HasStorageAttr>()) {
    Diag<> DiagID;
    if (accessors.WillSet || accessors.DidSet)
      DiagID = diag::let_cannot_be_observing_property;
    else if (accessors.Address || accessors.MutableAddress)
      DiagID = diag::let_cannot_be_addressed_property;
    else
      DiagID = diag::let_cannot_be_computed_property;

    diagnose(accessors.LBLoc, DiagID).fixItReplace(VarLoc, "var");
    Invalid = true;
  }

  accessors.record(*this, PrimaryVar, Invalid);

<<<<<<< HEAD
  // SWIFT_ENABLE_TENSORFLOW
  // Set original declaration in `@differentiable` attributes.
  for (auto *accessor : accessors.Accessors)
    setOriginalFunctionInDifferentiableAttributes(accessor->getAttrs(),
                                                  accessor);
  // SWIFT_ENABLE_TENSORFLOW END
=======
  // Set original declaration in `@differentiable` attributes.
  for (auto *accessor : accessors.Accessors)
    setOriginalDeclarationForDifferentiableAttributes(accessor->getAttrs(),
                                                      accessor);
>>>>>>> 3b9014dc

  return makeParserResult(PrimaryVar);
}

/// Add the given accessor to the collection of parsed accessors.  If
/// it's the first accessor of its kind, remember it for that purpose
/// and return null; otherwise, return the existing accessor.
AccessorDecl *Parser::ParsedAccessors::add(AccessorDecl *accessor) {
  Accessors.push_back(accessor);

  switch (accessor->getAccessorKind()) {
#define ACCESSOR(ID)                      \
  case AccessorKind::ID:                  \
    if (ID) {                             \
      return ID;                          \
    } else {                              \
      ID = accessor;                      \
      return nullptr;                     \
    }
#include "swift/AST/AccessorKinds.def"
  }
  llvm_unreachable("bad accessor kind");
}

/// Record a bunch of parsed accessors into the given abstract storage decl.
void Parser::ParsedAccessors::record(Parser &P, AbstractStorageDecl *storage,
                                     bool invalid) {
  classify(P, storage, invalid);
  storage->setAccessors(LBLoc, Accessors, RBLoc);
}

static void diagnoseConflictingAccessors(Parser &P, AccessorDecl *first,
                                         AccessorDecl *&second) {
  if (!second) return;
  P.diagnose(second->getLoc(), diag::conflicting_accessor,
             isa<SubscriptDecl>(first->getStorage()),
             getAccessorNameForDiagnostic(second, /*article*/ true),
             getAccessorNameForDiagnostic(first, /*article*/ true));
  P.diagnose(first->getLoc(), diag::previous_accessor,
             getAccessorNameForDiagnostic(first, /*article*/ false),
             /*already*/ false);
  second->setInvalid();
}

template <class... DiagArgs>
static void diagnoseAndIgnoreObservers(Parser &P,
                                       Parser::ParsedAccessors &accessors,
                                       Diag<unsigned, DiagArgs...> diagnostic,
                        typename std::enable_if<true, DiagArgs>::type... args) {
  if (auto &accessor = accessors.WillSet) {
    P.diagnose(accessor->getLoc(), diagnostic, /*willSet*/ 0, args...);
    accessor->setInvalid();
  }
  if (auto &accessor = accessors.DidSet) {
    P.diagnose(accessor->getLoc(), diagnostic, /*didSet*/ 1, args...);
    accessor->setInvalid();
  }
}

void Parser::ParsedAccessors::classify(Parser &P, AbstractStorageDecl *storage,
                                       bool invalid) {
  // If there was a problem parsing accessors, mark all parsed accessors
  // as invalid to avoid tripping up later invariants.
  // We also want to avoid diagnose missing accessors if something
  // was invalid.
  if (invalid) {
    for (auto accessor : Accessors) {
      accessor->setInvalid();
    }
  }

  // The observing accessors have very specific restrictions.
  // Prefer to ignore them.
  if (WillSet || DidSet) {
    // For now, we don't support the observing accessors on subscripts.
    if (isa<SubscriptDecl>(storage)) {
      diagnoseAndIgnoreObservers(P, *this,
                                 diag::observing_accessor_in_subscript);

    // The observing accessors cannot be combined with other accessors.
    } else if (auto nonObserver = findFirstNonObserver()) {
      diagnoseAndIgnoreObservers(P, *this,
                   diag::observing_accessor_conflicts_with_accessor,
                   getAccessorNameForDiagnostic(nonObserver, /*article*/ true));
    }
  }

  // Okay, observers are out of the way.

  // 'get', 'read', and a non-mutable addressor are all exclusive.
  if (Get) {
    diagnoseConflictingAccessors(P, Get, Read);
    diagnoseConflictingAccessors(P, Get, Address);
  } else if (Read) {
    diagnoseConflictingAccessors(P, Read, Address);
  } else if (Address) {
    // Nothing can go wrong.

  // If there's a writing accessor of any sort, there must also be a
  // reading accessor.
  } else if (auto mutator = findFirstMutator()) {
    if (!invalid) {
      P.diagnose(mutator->getLoc(),
                 // Don't mention the more advanced accessors if the user
                 // only provided a setter without a getter.
                 (MutableAddress || Modify)
                   ? diag::missing_reading_accessor
                   : diag::missing_getter,
                 isa<SubscriptDecl>(storage),
                 getAccessorNameForDiagnostic(mutator, /*article*/ true));
    }

  // Subscripts always have to have some sort of accessor; they can't be
  // purely stored.
  } else if (isa<SubscriptDecl>(storage)) {
    if (!invalid) {
      P.diagnose(LBLoc, diag::subscript_without_get);
    }
  }

  // A mutable addressor is exclusive with 'set' and 'modify', but
  // 'set' and 'modify' can appear together.
  if (Set) {
    diagnoseConflictingAccessors(P, Set, MutableAddress);
  } else if (Modify) {
    diagnoseConflictingAccessors(P, Modify, MutableAddress);
  }
}


/// Parse a 'var' or 'let' declaration, doing no token skipping on error.
ParserResult<PatternBindingDecl>
Parser::parseDeclVar(ParseDeclOptions Flags,
                     DeclAttributes &Attributes,
                     SmallVectorImpl<Decl *> &Decls,
                     SourceLoc StaticLoc,
                     StaticSpellingKind StaticSpelling,
                     SourceLoc TryLoc,
                     bool HasLetOrVarKeyword) {
  assert(StaticLoc.isInvalid() || StaticSpelling != StaticSpellingKind::None);

  if (StaticLoc.isValid()) {
    if (!Flags.contains(PD_HasContainerType)) {
      diagnose(Tok, diag::static_var_decl_global_scope, StaticSpelling)
          .fixItRemove(StaticLoc);
      StaticLoc = SourceLoc();
      StaticSpelling = StaticSpellingKind::None;
    } else if (Flags.contains(PD_InStruct) || Flags.contains(PD_InEnum) ||
               Flags.contains(PD_InProtocol)) {
      if (StaticSpelling == StaticSpellingKind::KeywordClass)
        diagnose(Tok, diag::class_var_not_in_class, 
                 Flags.contains(PD_InProtocol))
            .fixItReplace(StaticLoc, "static");
    }
  }

  bool isLet = HasLetOrVarKeyword && Tok.is(tok::kw_let);
  assert(!HasLetOrVarKeyword || Tok.getKind() == tok::kw_let ||
         Tok.getKind() == tok::kw_var);

  SourceLoc VarLoc = HasLetOrVarKeyword ? consumeToken() : Tok.getLoc();

  // If this is a var in the top-level of script/repl source file, wrap the
  // PatternBindingDecl in a TopLevelCodeDecl, since it represents executable
  // code.  The VarDecl and any accessor decls (for computed properties) go in
  // CurDeclContext.
  //
  TopLevelCodeDecl *topLevelDecl = nullptr;
  if (allowTopLevelCode() && CurDeclContext->isModuleScopeContext()) {
    // The body of topLevelDecl will get set later.
    topLevelDecl = new (Context) TopLevelCodeDecl(CurDeclContext);
  }

  bool HasAccessors = false;  // Syntactically has accessor {}'s.
  ParserStatus Status;

  unsigned NumDeclsInResult = Decls.size();
  
  // In var/let decl with multiple patterns, accumulate them all in this list
  // so we can build our singular PatternBindingDecl at the end.
  SmallVector<PatternBindingEntry, 4> PBDEntries;
  auto BaseContext = CurDeclContext;

  // No matter what error path we take, make sure the
  // PatternBindingDecl/TopLevel code block are added.
  auto makeResult =
    [&](ParserStatus Status) -> ParserResult<PatternBindingDecl> {

    // If we didn't parse any patterns, don't create the pattern binding decl.
    if (PBDEntries.empty())
      return Status;
    
    // Now that we've parsed all of our patterns, initializers and accessors, we
    // can finally create our PatternBindingDecl to represent the
    // pattern/initializer pairs.
    auto *PBD = PatternBindingDecl::create(Context, StaticLoc, StaticSpelling,
                                           VarLoc, PBDEntries, BaseContext);

    // Wire up any initializer contexts we needed.
    for (unsigned i : indices(PBDEntries)) {
      if (auto initContext = PBD->getInitContext(i))
        cast<PatternBindingInitializer>(initContext)->setBinding(PBD, i);
    }

    // If we're setting up a TopLevelCodeDecl, configure it by setting up the
    // body that holds PBD and we're done.  The TopLevelCodeDecl is already set
    // up in Decls to be returned to caller.
    if (topLevelDecl) {
      PBD->setDeclContext(topLevelDecl);
      auto range = PBD->getSourceRange();
      topLevelDecl->setBody(BraceStmt::create(Context, range.Start,
                                              ASTNode(PBD), range.End, true));
      Decls.insert(Decls.begin()+NumDeclsInResult, topLevelDecl);
      return makeParserResult(Status, PBD);
    }

    // Otherwise return the PBD in "Decls" to the caller.  We add it at a
    // specific spot to get it in before any accessors, which SILGen seems to
    // want.
    Decls.insert(Decls.begin()+NumDeclsInResult, PBD);

    // Always return the result for PBD.
    return makeParserResult(Status, PBD);
  };
  SyntaxParsingContext PBListCtx(SyntaxContext, SyntaxKind::PatternBindingList);
  bool HasNext;
  do {
    SyntaxParsingContext PatternBindingCtx(SyntaxContext,
                                           SyntaxKind::PatternBinding);
    Pattern *pattern;
    {
      // In our recursive parse, remember that we're in a var/let pattern.
      llvm::SaveAndRestore<decltype(InVarOrLetPattern)>
      T(InVarOrLetPattern, isLet ? IVOLP_InLet : IVOLP_InVar);

      auto patternRes = parseTypedPattern();
      if (patternRes.hasCodeCompletion())
        return makeResult(makeParserCodeCompletionStatus());
      if (patternRes.isNull())
        return makeResult(makeParserError());

      pattern = patternRes.get();
    }
    
    bool hasOpaqueReturnTy = false;
    if (auto typedPattern = dyn_cast<TypedPattern>(pattern)) {
      hasOpaqueReturnTy =
                        isa<OpaqueReturnTypeRepr>(typedPattern->getTypeRepr());
    }
    auto sf = CurDeclContext->getParentSourceFile();
    
    // Configure all vars with attributes, 'static' and parent pattern.
    pattern->forEachVariable([&](VarDecl *VD) {
      VD->setStatic(StaticLoc.isValid());
      VD->getAttrs() = Attributes;
      // SWIFT_ENABLE_TENSORFLOW
      // Set original declaration in `@differentiable` attributes.
      setOriginalFunctionInDifferentiableAttributes(Attributes, VD);
      // SWIFT_ENABLE_TENSORFLOW END
      setLocalDiscriminator(VD);

      // Set original declaration in `@differentiable` attributes.
      setOriginalDeclarationForDifferentiableAttributes(Attributes, VD);

      Decls.push_back(VD);
      if (hasOpaqueReturnTy && sf && !InInactiveClauseEnvironment) {
        sf->addUnvalidatedDeclWithOpaqueResultType(VD);
      }
    });

    // Check whether we have already established an initializer context.
    PatternBindingInitializer *initContext =
      findAttributeInitContent(Attributes);

    // Remember this pattern/init pair for our ultimate PatternBindingDecl. The
    // Initializer will be added later when/if it is parsed.
    PBDEntries.push_back({pattern, /*EqualLoc*/ SourceLoc(), /*Init*/ nullptr,
                          initContext});

    Expr *PatternInit = nullptr;
    
    // Parse an initializer if present.
    if (Tok.is(tok::equal)) {
      SyntaxParsingContext InitCtx(SyntaxContext, SyntaxKind::InitializerClause);
      // If we're not in a local context, we'll need a context to parse initializers
      // into (should we have one).  This happens for properties and global
      // variables in libraries.

      // Record the variables that we're trying to initialize.  This allows us
      // to cleanly reject "var x = x" when "x" isn't bound to an enclosing
      // decl (even though names aren't injected into scope when the initializer
      // is parsed).
      SmallVector<VarDecl *, 4> Vars;
      Vars.append(DisabledVars.begin(), DisabledVars.end());
      pattern->collectVariables(Vars);
      
      llvm::SaveAndRestore<decltype(DisabledVars)>
      RestoreCurVars(DisabledVars, Vars);

      llvm::SaveAndRestore<decltype(DisabledVarReason)>
      RestoreReason(DisabledVarReason, diag::var_init_self_referential);
      
      // If we have no local context to parse the initial value into, create one
      // for the PBD we'll eventually create.  This allows us to have reasonable
      // DeclContexts for any closures that may live inside of initializers.
      if (!CurDeclContext->isLocalContext() && !topLevelDecl && !initContext)
        initContext = new (Context) PatternBindingInitializer(CurDeclContext);

      // If we're using a local context (either a TopLevelCodeDecl or a
      // PatternBindingContext) install it now so that CurDeclContext is set
      // right when parsing the initializer.
      Optional<ParseFunctionBody> initParser;
      Optional<ContextChange> topLevelParser;
      if (topLevelDecl)
        topLevelParser.emplace(*this, topLevelDecl,
                               &State->getTopLevelContext());
      if (initContext)
        initParser.emplace(*this, initContext);

      
      SourceLoc EqualLoc = consumeToken(tok::equal);
      PBDEntries.back().setEqualLoc(EqualLoc);

      ParserResult<Expr> init = parseExpr(diag::expected_init_value);
      PBDEntries.back().setOriginalInit(init.getPtrOrNull());

      // If this Pattern binding was not supposed to have an initializer, but it
      // did, diagnose this and remove it.
      if (Flags & PD_DisallowInit && init.isNonNull()) {
        diagnose(EqualLoc, diag::disallowed_init);
        init = nullptr;
      }
      
      // Otherwise, if this pattern binding *was* supposed (or allowed) to have
      // an initializer, but it was a parse error, replace it with ErrorExpr so
      // that downstream clients know that it was present (well, at least the =
      // was present).  This silences downstream diagnostics checking to make
      // sure that some PBD's that require initializers actually had them.
      if (!(Flags & PD_DisallowInit) && init.isNull())
        init = makeParserResult(init, new (Context) ErrorExpr(EqualLoc));
      
      
      // Remember this init for the PatternBindingDecl.
      PatternInit = init.getPtrOrNull();
      PBDEntries.back().setInit(PatternInit);

      // If we set up an initialization context for a property or module-level
      // global, record it.
      PBDEntries.back().setInitContext(initContext);

      if (init.hasCodeCompletion()) {
        Status |= init;
        // If we are doing second pass of code completion, we don't want to
        // suddenly cut off parsing and throw away the declaration.
        if (isCodeCompletionFirstPass())
          return makeResult(makeParserCodeCompletionStatus());
      }

      if (init.isNull())
        return makeResult(makeParserError());
    }
    
    // If we syntactically match the second decl-var production, with a
    // var-get-set clause, parse the var-get-set clause.
    if (Tok.is(tok::l_brace)) {
      HasAccessors = true;
      auto boundVar =
          parseDeclVarGetSet(pattern, Flags, StaticLoc, StaticSpelling, VarLoc,
                             PatternInit != nullptr, Attributes, Decls);
      if (boundVar.hasCodeCompletion())
        return makeResult(makeParserCodeCompletionStatus());
    }
    
    // Add all parsed vardecls to this scope.
    addPatternVariablesToScope(pattern);
    
    // Propagate back types for simple patterns, like "var A, B : T".
    if (auto *TP = dyn_cast<TypedPattern>(pattern)) {
      if (isa<NamedPattern>(TP->getSubPattern()) && PatternInit == nullptr) {
        for (unsigned i = PBDEntries.size() - 1; i != 0; --i) {
          Pattern *PrevPat = PBDEntries[i-1].getPattern();
          if (!isa<NamedPattern>(PrevPat) || PBDEntries[i-1].getInit())
            break;
          if (HasAccessors) {
            // FIXME -- offer a fixit to explicitly specify the type
            diagnose(PrevPat->getLoc(), diag::getset_cannot_be_implied);
            Status.setIsParseError();
          }

          TypedPattern *NewTP = new (Context) TypedPattern(PrevPat,
                                                           TP->getTypeRepr());
          NewTP->setPropagatedType();
          PBDEntries[i-1].setPattern(NewTP);
        }
      }
    }
     HasNext = consumeIf(tok::comma);
  } while (HasNext);

  if (HasAccessors && PBDEntries.size() > 1) {
    diagnose(VarLoc, diag::disallowed_var_multiple_getset);
    Status.setIsParseError();
  }

  if (TryLoc.isValid()) {
    auto inFlightDiag = diagnose(TryLoc, diag::try_on_var_let);

    if (PBDEntries.size() == 1 && PBDEntries.front().getInit() &&
        !isa<ErrorExpr>(PBDEntries.front().getInit())) {
      auto *init = PBDEntries.front().getInit();
      inFlightDiag.fixItRemoveChars(TryLoc, VarLoc);
      inFlightDiag.fixItInsert(init->getStartLoc(), "try ");

      // Note: We can't use TryLoc here because it's outside the PBD source
      // range.
      PBDEntries.front().setInit(new (Context) TryExpr(init->getStartLoc(),
                                                       init));
    }
  }

  return makeResult(Status);
}

void Parser::consumeAbstractFunctionBody(AbstractFunctionDecl *AFD,
                                         const DeclAttributes &Attrs) {
  auto BeginParserPosition = getParserPosition();
  SourceRange BodyRange;
  BodyRange.Start = Tok.getLoc();

  // Advance the parser to the end of the block; '{' ... '}'.
  skipBracedBlock();

  BodyRange.End = PreviousLoc;

  AFD->setBodyDelayed(BodyRange);

  if (isCodeCompletionFirstPass()) {
    if (SourceMgr.rangeContainsCodeCompletionLoc(BodyRange)) {
      State->setCodeCompletionDelayedDeclState(
          SourceMgr, L->getBufferID(),
          CodeCompletionDelayedDeclKind::FunctionBody,
          PD_Default, AFD, BodyRange, BeginParserPosition.PreviousLoc);
    } else {
      AFD->setBodySkipped(BodyRange);
    }
  }
}

/// Parse a 'func' declaration, returning null on error.  The caller
/// handles this case and does recovery as appropriate.
///
/// \verbatim
///   decl-func:
///     attribute-list? ('static' | 'class')? 'mutating'? 'func' 
///               any-identifier generic-params? func-signature where-clause?
///               stmt-brace?
/// \endverbatim
///
/// \note The caller of this method must ensure that the next token is 'func'.
ParserResult<FuncDecl> Parser::parseDeclFunc(SourceLoc StaticLoc,
                                             StaticSpellingKind StaticSpelling,
                                             ParseDeclOptions Flags,
                                             DeclAttributes &Attributes,
                                             bool HasFuncKeyword) {
  assert(StaticLoc.isInvalid() || StaticSpelling != StaticSpellingKind::None);

  if (StaticLoc.isValid()) {
    if (!Flags.contains(PD_HasContainerType)) {
      // Reject static functions at global scope.
      diagnose(Tok, diag::static_func_decl_global_scope, StaticSpelling)
          .fixItRemove(StaticLoc);
      StaticLoc = SourceLoc();
      StaticSpelling = StaticSpellingKind::None;
    } else if (Flags.contains(PD_InStruct) || Flags.contains(PD_InEnum) ||
               Flags.contains(PD_InProtocol)) {
      if (StaticSpelling == StaticSpellingKind::KeywordClass) {
        diagnose(Tok, diag::class_func_not_in_class,
                 Flags.contains(PD_InProtocol))
            .fixItReplace(StaticLoc, "static");

        StaticSpelling = StaticSpellingKind::KeywordStatic;
      }
    }
  }

  ParserStatus Status;
  SourceLoc FuncLoc =
      HasFuncKeyword ? consumeToken(tok::kw_func) : Tok.getLoc();

  // Parse function name.
  Identifier SimpleName;
  SourceLoc NameLoc;
  if (Tok.isAnyOperator() || Tok.isAny(tok::exclaim_postfix, tok::amp_prefix)) {
    // If the name is an operator token that ends in '<' and the following token
    // is an identifier, split the '<' off as a separate token. This allows
    // things like 'func ==<T>(x:T, y:T) {}' to parse as '==' with generic type
    // variable '<T>' as expected.
    auto NameStr = Tok.getText();
    if (NameStr.size() > 1 && NameStr.back() == '<' &&
        peekToken().is(tok::identifier)) {
      NameStr = NameStr.slice(0, NameStr.size() - 1);
    }
    SimpleName = Context.getIdentifier(NameStr);
    NameLoc = consumeStartingCharacterOfCurrentToken(tok::oper_binary_spaced,
                                                     NameStr.size());
    // Within a protocol, recover from a missing 'static'.
    if (Flags & PD_InProtocol) {
      switch (StaticSpelling) {
      case StaticSpellingKind::None: {
        diagnose(NameLoc, diag::operator_static_in_protocol, SimpleName.str())
            .fixItInsert(FuncLoc, "static ");
        StaticSpelling = StaticSpellingKind::KeywordStatic;
        break;
      }

      case StaticSpellingKind::KeywordStatic:
        // Okay, this is correct.
        break;

      case StaticSpellingKind::KeywordClass:
        llvm_unreachable("should have been fixed above");
      }
    }
  } else {
    // This non-operator path is quite accepting of what tokens might be a name,
    // because we're aggressive about recovering/providing good diagnostics for
    // beginners.
    auto NameStatus = parseIdentifierDeclName(
        *this, SimpleName, NameLoc, "function", [&](const Token &next) {
          return next.isAny(tok::l_paren, tok::arrow, tok::l_brace) ||
                 startsWithLess(next);
        });
    if (NameStatus.isError())
      return nullptr;
  }

  DebuggerContextChange DCC(*this, SimpleName, DeclKind::Func);
  
  // Parse the generic-params, if present.
  Optional<Scope> GenericsScope;
  GenericsScope.emplace(this, ScopeKind::Generics);
  GenericParamList *GenericParams;
  auto GenericParamResult = maybeParseGenericParams();
  GenericParams = GenericParamResult.getPtrOrNull();
  if (GenericParamResult.hasCodeCompletion()) {
    Status.setHasCodeCompletion();
    if (!CodeCompletion)
      return Status;
  }

  DefaultArgumentInfo DefaultArgs;
  TypeRepr *FuncRetTy = nullptr;
  DeclName FullName;
  ParameterList *BodyParams;
  SourceLoc throwsLoc;
  bool rethrows;
  Status |= parseFunctionSignature(SimpleName, FullName, BodyParams,
                                   DefaultArgs, throwsLoc, rethrows, FuncRetTy);
  if (Status.hasCodeCompletion() && !CodeCompletion) {
    // Trigger delayed parsing, no need to continue.
    return Status;
  }

  diagnoseWhereClauseInGenericParamList(GenericParams);

  // Create the decl for the func and add it to the parent scope.
  auto *FD = FuncDecl::create(Context, StaticLoc, StaticSpelling,
                              FuncLoc, FullName, NameLoc,
                              /*Throws=*/throwsLoc.isValid(), throwsLoc,
                              GenericParams,
                              BodyParams, FuncRetTy,
                              CurDeclContext);

  // Let the source file track the opaque return type mapping, if any.
  if (FuncRetTy && isa<OpaqueReturnTypeRepr>(FuncRetTy) &&
      !InInactiveClauseEnvironment) {
    if (auto sf = CurDeclContext->getParentSourceFile()) {
      sf->addUnvalidatedDeclWithOpaqueResultType(FD);
    }
  }
  
  // Parse a 'where' clause if present, adding it to our GenericParamList.
  if (Tok.is(tok::kw_where)) {
    ContextChange CC(*this, FD);

    Status |= parseFreestandingGenericWhereClause(GenericParams);
    if (Status.hasCodeCompletion() && !CodeCompletion) {
      // Trigger delayed parsing, no need to continue.
      return Status;
    }
  }
  
  // Protocol method arguments may not have default values.
  if (Flags.contains(PD_InProtocol) && DefaultArgs.HasDefaultArgument) {
    diagnose(FuncLoc, diag::protocol_method_argument_init);
    return nullptr;
  }

  // Add the 'rethrows' attribute.
  if (rethrows) {
    Attributes.add(new (Context) RethrowsAttr(throwsLoc));
  }

  diagnoseOperatorFixityAttributes(*this, Attributes, FD);
  // Add the attributes here so if we need them while parsing the body
  // they are available.
  FD->getAttrs() = Attributes;

  // Pass the function signature to code completion.
  if (Status.hasCodeCompletion()) {
    assert(CodeCompletion && "must be code completion second pass");
    CodeCompletion->setParsedDecl(FD);
  }

  DefaultArgs.setFunctionContext(FD, FD->getParameters());
  setLocalDiscriminator(FD);

  if (Flags.contains(PD_InProtocol)) {
    if (Tok.is(tok::l_brace)) {
      diagnose(Tok, diag::protocol_method_with_body);
      skipSingle();
    }
  } else if (!Status.hasCodeCompletion()) {
    parseAbstractFunctionBody(FD);
  }

  // Exit the scope introduced for the generic parameters.
  GenericsScope.reset();

  addToScope(FD);
  return DCC.fixupParserResult(FD);
}

/// Parse function body into \p AFD.
void Parser::parseAbstractFunctionBody(AbstractFunctionDecl *AFD) {
  if (!Tok.is(tok::l_brace)) {
    checkForInputIncomplete();
    return;
  }

  if (IsParsingInterfaceTokens) {
    // Record the curly braces but nothing inside.
    SF.recordInterfaceToken("{");
    SF.recordInterfaceToken("}");
  }
  llvm::SaveAndRestore<bool> T(IsParsingInterfaceTokens, false);

  if (isDelayedParsingEnabled()) {
    consumeAbstractFunctionBody(AFD, AFD->getAttrs());
    return;
  }

  Scope S(this, ScopeKind::FunctionBody);

  // Enter the arguments for the function into a new function-body scope.  We
  // need this even if there is no function body to detect argument name
  // duplication.
  if (auto *P = AFD->getImplicitSelfDecl())
    addToScope(P);
  addParametersToScope(AFD->getParameters());

   // Establish the new context.
  ParseFunctionBody CC(*this, AFD);
  setLocalDiscriminatorToParamList(AFD->getParameters());

  if (Context.Stats)
    Context.Stats->getFrontendCounters().NumFunctionsParsed++;

  ParserResult<BraceStmt> Body = parseBraceItemList(diag::invalid_diagnostic);
  if (!Body.isNull()) {
    BraceStmt * BS = Body.get();
    AFD->setBodyParsed(BS);

    // If the body consists of a single expression, turn it into a return
    // statement.
    //
    // But don't do this transformation during code completion, as the source
    // may be incomplete and the type mismatch in return statement will just
    // confuse the type checker.
    if (!Body.hasCodeCompletion() && BS->getNumElements() == 1) {
      auto Element = BS->getFirstElement();
      if (auto *stmt = Element.dyn_cast<Stmt *>()) {
        if (isa<FuncDecl>(AFD)) {
          if (auto *returnStmt = dyn_cast<ReturnStmt>(stmt)) {
            if (!returnStmt->hasResult()) {
              auto returnExpr = TupleExpr::createEmpty(Context,
                                                       SourceLoc(),
                                                       SourceLoc(),
                                                       /*implicit*/true);
              returnStmt->setResult(returnExpr);
              AFD->setHasSingleExpressionBody();
              AFD->setSingleExpressionBody(returnExpr);
            }
          }
        }
      } else if (auto *E = Element.dyn_cast<Expr *>()) {
        if (auto SE = dyn_cast<SequenceExpr>(E->getSemanticsProvidingExpr())) {
          if (SE->getNumElements() > 1 && isa<AssignExpr>(SE->getElement(1))) {
            // This is an assignment.  We don't want to implicitly return 
            // it.
            return;
          }
        }
        if (auto F = dyn_cast<FuncDecl>(AFD)) {
          auto RS = new (Context) ReturnStmt(SourceLoc(), E);
          BS->setFirstElement(RS);
          AFD->setHasSingleExpressionBody();
          AFD->setSingleExpressionBody(E);
        } else if (auto *F = dyn_cast<ConstructorDecl>(AFD)) {
          if (F->isFailable() && isa<NilLiteralExpr>(E)) {
            // If it's a nil literal, just insert return.  This is the only 
            // legal thing to return.
            auto RS = new (Context) ReturnStmt(E->getStartLoc(), E);
            BS->setFirstElement(RS);
            AFD->setHasSingleExpressionBody();
            AFD->setSingleExpressionBody(E);
          }
        }
      }
    }
  }
}

BraceStmt *Parser::parseAbstractFunctionBodyDelayed(AbstractFunctionDecl *AFD) {
  assert(AFD->getBodyKind() == AbstractFunctionDecl::BodyKind::Unparsed &&
         "function body should be delayed");

  auto bodyRange = AFD->getBodySourceRange();
  auto BeginParserPosition = getParserPosition({bodyRange.Start, SourceLoc()});
  auto EndLexerState = L->getStateForEndOfTokenLoc(AFD->getEndLoc());

  // ParserPositionRAII needs a primed parser to restore to.
  if (Tok.is(tok::NUM_TOKENS))
    consumeTokenWithoutFeedingReceiver();

  // Ensure that we restore the parser state at exit.
  ParserPositionRAII PPR(*this);

  // Create a lexer that cannot go past the end state.
  Lexer LocalLex(*L, BeginParserPosition.LS, EndLexerState);

  // Temporarily swap out the parser's current lexer with our new one.
  llvm::SaveAndRestore<Lexer *> T(L, &LocalLex);

  // Rewind to '{' of the function body.
  restoreParserPosition(BeginParserPosition);

  // Re-enter the lexical scope.
  Scope TopLevelScope(this, ScopeKind::TopLevel);
  Scope S(this, ScopeKind::FunctionBody);
  if (auto *P = AFD->getImplicitSelfDecl())
    addToScope(P);
  addParametersToScope(AFD->getParameters());
  ParseFunctionBody CC(*this, AFD);
  setLocalDiscriminatorToParamList(AFD->getParameters());

  return parseBraceItemList(diag::func_decl_without_brace).getPtrOrNull();
}

/// Parse a 'enum' declaration, returning true (and doing no token
/// skipping) on error.
///
/// \verbatim
///   decl-enum:
///      'enum' attribute-list identifier generic-params? inheritance?
///          where-clause? '{' decl-enum-body '}'
///   decl-enum-body:
///      decl*
/// \endverbatim
ParserResult<EnumDecl> Parser::parseDeclEnum(ParseDeclOptions Flags,
                                             DeclAttributes &Attributes) {
  SourceLoc EnumLoc = consumeToken(tok::kw_enum);

  Identifier EnumName;
  SourceLoc EnumNameLoc;
  ParserStatus Status;

  Status |= parseIdentifierDeclName(
      *this, EnumName, EnumNameLoc, "enum", [&](const Token &next) {
        return next.isAny(tok::colon, tok::l_brace) || startsWithLess(next);
      });
  if (Status.isError())
    return nullptr;

  DebuggerContextChange DCC(*this, EnumName, DeclKind::Enum);
  
  // Parse the generic-params, if present.
  GenericParamList *GenericParams = nullptr;
  {
    Scope S(this, ScopeKind::Generics);
    auto Result = maybeParseGenericParams();
    GenericParams = Result.getPtrOrNull();
    if (Result.hasCodeCompletion())
      return makeParserCodeCompletionStatus();
  }

  EnumDecl *ED = new (Context) EnumDecl(EnumLoc, EnumName, EnumNameLoc,
                                        { }, GenericParams, CurDeclContext);
  setLocalDiscriminator(ED);
  ED->getAttrs() = Attributes;

  ContextChange CC(*this, ED);

  // Parse optional inheritance clause within the context of the enum.
  if (Tok.is(tok::colon)) {
    SmallVector<TypeLoc, 2> Inherited;
    Status |= parseInheritance(Inherited,
                               /*allowClassRequirement=*/false,
                               /*allowAnyObject=*/false);
    ED->setInherited(Context.AllocateCopy(Inherited));
  }

  diagnoseWhereClauseInGenericParamList(GenericParams);
  
  // Parse a 'where' clause if present, adding it to our GenericParamList.
  if (Tok.is(tok::kw_where)) {
    auto whereStatus = parseFreestandingGenericWhereClause(GenericParams);
    Status |= whereStatus;
    if (whereStatus.hasCodeCompletion() && !CodeCompletion) {
      // Trigger delayed parsing, no need to continue.
      return whereStatus;
    }
  }

  SyntaxParsingContext BlockContext(SyntaxContext, SyntaxKind::MemberDeclBlock);
  SourceLoc LBLoc, RBLoc;
  SourceLoc PosBeforeLB = Tok.getLoc();
  if (parseToken(tok::l_brace, LBLoc, diag::expected_lbrace_enum)) {
    LBLoc = PreviousLoc;
    RBLoc = LBLoc;
    Status.setIsParseError();
  } else {
    Scope S(this, ScopeKind::EnumBody);

    if (parseMemberDeclList(LBLoc, RBLoc, PosBeforeLB,
                            diag::expected_rbrace_enum,
                            ED))
      Status.setIsParseError();
  }

  ED->setBraces({LBLoc, RBLoc});

  addToScope(ED);

  return DCC.fixupParserResult(Status, ED);
}

/// Parse a 'case' of an enum.
///
/// \verbatim
///   enum-case:
///      identifier type-tuple?
///   decl-enum-element:
///      'case' attribute-list enum-case (',' enum-case)*
/// \endverbatim
ParserResult<EnumCaseDecl>
Parser::parseDeclEnumCase(ParseDeclOptions Flags,
                          DeclAttributes &Attributes,
                          llvm::SmallVectorImpl<Decl *> &Decls) {
  ParserStatus Status;
  SourceLoc CaseLoc = consumeToken(tok::kw_case);

  // Parse comma-separated enum elements.
  SmallVector<EnumElementDecl*, 4> Elements;
  
  SourceLoc CommaLoc;
  for (;;) {
    SyntaxParsingContext ElementContext(SyntaxContext,
                                        SyntaxKind::EnumCaseElement);
    Identifier Name;
    SourceLoc NameLoc;

    // Consume an extraneous '.' so we can recover the case name.
    SourceLoc DotLoc;
    consumeIf(tok::period_prefix, DotLoc);

    // Handle the likely case someone typed 'case X, case Y'.
    if (Tok.is(tok::kw_case) && CommaLoc.isValid()) {
      diagnose(Tok, diag::expected_identifier_after_case_comma);
      Status.setIsParseError();
      return Status;
    }

    if (Tok.is(tok::identifier)) {
      Status |= parseIdentifierDeclName(
          *this, Name, NameLoc, "enum 'case'", [](const Token &next) {
            return next.isAny(tok::l_paren, tok::kw_case, tok::colon,
                              tok::r_brace);
          });
      assert(Status.isSuccess());
      if (DotLoc.isValid())
        diagnose(DotLoc, diag::enum_case_dot_prefix)
          .fixItRemove(DotLoc);
    } else {
      NameLoc = CaseLoc;
      bool NameIsKeyword = Tok.isKeyword();
      SourceLoc TokLoc = Tok.getLoc();
      StringRef TokText = Tok.getText();

      // For recovery, see if the user typed something resembling a switch
      // "case" label.
      {
        BacktrackingScope backtrack(*this);
        llvm::SaveAndRestore<decltype(InVarOrLetPattern)>
        T(InVarOrLetPattern, Parser::IVOLP_InMatchingPattern);
        parseMatchingPattern(/*isExprBasic*/false);
        
        if (consumeIf(tok::colon)) {
          backtrack.cancelBacktrack();
          diagnose(CaseLoc, diag::case_outside_of_switch, "case");
          Status.setIsParseError();
          return Status;
        }
      }
      
      if (NameIsKeyword) {
        diagnose(TokLoc, diag::keyword_cant_be_identifier, TokText);
        diagnose(TokLoc, diag::backticks_to_escape)
          .fixItReplace(TokLoc, "`" + TokText.str() + "`");
        if (!Tok.isAtStartOfLine()) {
          Name = Context.getIdentifier(Tok.getText());
          NameLoc = consumeToken();
        }
      } else if (CommaLoc.isValid()) {
        diagnose(Tok, diag::expected_identifier_after_case_comma);
        Status.setIsParseError();
        return Status;
      } else {
        diagnose(CaseLoc, diag::expected_identifier_in_decl, "enum 'case'");
      }
    }

    // See if there's a following argument type.
    ParserResult<ParameterList> ArgParams;
    SmallVector<Identifier, 4> argumentNames;
    DefaultArgumentInfo DefaultArgs;
    if (Tok.isFollowingLParen()) {
      ArgParams = parseSingleParameterClause(ParameterContextKind::EnumElement,
                                             &argumentNames, &DefaultArgs);
      if (ArgParams.isNull() || ArgParams.hasCodeCompletion())
        return ParserStatus(ArgParams);
    }

    // See if there's a raw value expression.
    SourceLoc EqualsLoc;
    ParserResult<Expr> RawValueExpr;
    LiteralExpr *LiteralRawValueExpr = nullptr;
    if (Tok.is(tok::equal)) {
      SyntaxParsingContext InitContext(SyntaxContext,
                                       SyntaxKind::InitializerClause);

      EqualsLoc = consumeToken();
      {
        CodeCompletionCallbacks::InEnumElementRawValueRAII
            InEnumElementRawValue(CodeCompletion);
        if (!CurLocalContext) {
          // A local context is needed for parsing closures. We want to parse
          // them anyways for proper diagnosis.
          LocalContext tempContext{};
          CurLocalContext = &tempContext;
          RawValueExpr = parseExpr(diag::expected_expr_enum_case_raw_value);
          CurLocalContext = nullptr;
        } else {
          RawValueExpr = parseExpr(diag::expected_expr_enum_case_raw_value);
        }
      }
      if (RawValueExpr.hasCodeCompletion()) {
        Status.setHasCodeCompletion();
        return Status;
      }
      if (RawValueExpr.isNull()) {
        Status.setIsParseError();
        return Status;
      }
      // The raw value must be syntactically a simple literal.
      LiteralRawValueExpr = dyn_cast<LiteralExpr>(RawValueExpr.getPtrOrNull());
      if (!LiteralRawValueExpr
          || isa<InterpolatedStringLiteralExpr>(LiteralRawValueExpr)) {
        diagnose(RawValueExpr.getPtrOrNull()->getLoc(),
                 diag::nonliteral_enum_case_raw_value);
        LiteralRawValueExpr = nullptr;
      }
    }
    
    // For recovery, again make sure the user didn't try to spell a switch
    // case label:
    // 'case Identifier:' or
    // 'case Identifier where ...:'
    if (Tok.is(tok::colon) || Tok.is(tok::kw_where)) {
      diagnose(CaseLoc, diag::case_outside_of_switch, "case");
      skipUntilDeclRBrace();
      Status.setIsParseError();
      return Status;
    }
    
    
    // Create the element.
    DeclName FullName;
    if (ArgParams.isNull()) {
      FullName = Name;
    } else {
      FullName = DeclName(Context, Name, argumentNames);
    }
    auto *result = new (Context) EnumElementDecl(NameLoc, FullName,
                                                 ArgParams.getPtrOrNull(),
                                                 EqualsLoc,
                                                 LiteralRawValueExpr,
                                                 CurDeclContext);

    DefaultArgs.setFunctionContext(result, result->getParameterList());

    if (NameLoc == CaseLoc) {
      result->setImplicit(); // Parse error
    }

    result->getAttrs() = Attributes;
    Elements.push_back(result);
    
    // Continue through the comma-separated list.
    if (!Tok.is(tok::comma))
      break;
    CommaLoc = consumeToken(tok::comma);
  }
  SyntaxContext->collectNodesInPlace(SyntaxKind::EnumCaseElementList);
  
  if (!(Flags & PD_AllowEnumElement)) {
    diagnose(CaseLoc, diag::disallowed_enum_element);
    // Don't add the EnumElementDecls unless the current context
    // is allowed to have EnumElementDecls.
    Status.setIsParseError();
    return Status;
  }

  // Create and insert the EnumCaseDecl containing all the elements.
  auto TheCase = EnumCaseDecl::create(CaseLoc, Elements, CurDeclContext);
  Decls.push_back(TheCase);
  
  // Insert the element decls.
  std::copy(Elements.begin(), Elements.end(), std::back_inserter(Decls));
  return makeParserResult(Status, TheCase);
}

/// Parse a 'struct' declaration, returning true (and doing no token
/// skipping) on error.
///
/// \verbatim
///   decl-struct:
///      'struct' attribute-list identifier generic-params? inheritance?
///          where-clause? '{' decl-struct-body '}
///   decl-struct-body:
///      decl*
/// \endverbatim
ParserResult<StructDecl> Parser::parseDeclStruct(ParseDeclOptions Flags,
                                                 DeclAttributes &Attributes) {
  SourceLoc StructLoc = consumeToken(tok::kw_struct);
  
  Identifier StructName;
  SourceLoc StructNameLoc;
  ParserStatus Status;

  Status |= parseIdentifierDeclName(
      *this, StructName, StructNameLoc, "struct", [&](const Token &next) {
        return next.isAny(tok::colon, tok::l_brace) || startsWithLess(next);
      });
  if (Status.isError())
    return nullptr;

  DebuggerContextChange DCC (*this, StructName, DeclKind::Struct);
  
  // Parse the generic-params, if present.
  GenericParamList *GenericParams = nullptr;
  {
    Scope S(this, ScopeKind::Generics);
    auto Result = maybeParseGenericParams();
    GenericParams = Result.getPtrOrNull();
    if (Result.hasCodeCompletion())
      return makeParserCodeCompletionStatus();
  }

  StructDecl *SD = new (Context) StructDecl(StructLoc, StructName,
                                            StructNameLoc,
                                            { },
                                            GenericParams,
                                            CurDeclContext);
  setLocalDiscriminator(SD);
  SD->getAttrs() = Attributes;

  ContextChange CC(*this, SD);

  // Parse optional inheritance clause within the context of the struct.
  if (Tok.is(tok::colon)) {
    SmallVector<TypeLoc, 2> Inherited;
    Status |= parseInheritance(Inherited,
                               /*allowClassRequirement=*/false,
                               /*allowAnyObject=*/false);
    SD->setInherited(Context.AllocateCopy(Inherited));
  }

  diagnoseWhereClauseInGenericParamList(GenericParams);

  // Parse a 'where' clause if present, adding it to our GenericParamList.
  if (Tok.is(tok::kw_where)) {
    auto whereStatus = parseFreestandingGenericWhereClause(GenericParams);
    Status |= whereStatus;
    if (whereStatus.hasCodeCompletion() && !CodeCompletion) {
      // Trigger delayed parsing, no need to continue.
      return whereStatus;
    }
  }

  // Make the entities of the struct as a code block.
  SyntaxParsingContext BlockContext(SyntaxContext, SyntaxKind::MemberDeclBlock);
  SourceLoc LBLoc, RBLoc;
  SourceLoc PosBeforeLB = Tok.getLoc();
  if (parseToken(tok::l_brace, LBLoc, diag::expected_lbrace_struct)) {
    LBLoc = PreviousLoc;
    RBLoc = LBLoc;
    Status.setIsParseError();
  } else {
    // Parse the body.
    Scope S(this, ScopeKind::StructBody);

    if (parseMemberDeclList(LBLoc, RBLoc, PosBeforeLB,
                            diag::expected_rbrace_struct,
                            SD))
      Status.setIsParseError();
  }

  SD->setBraces({LBLoc, RBLoc});

  addToScope(SD);

  return DCC.fixupParserResult(Status, SD);
}

/// Parse a 'class' declaration, doing no token skipping on error.
///
/// \verbatim
///   decl-class:
///      'class' attribute-list identifier generic-params? inheritance?
///          where-clause? '{' decl-class-body '}
///   decl-class-body:
///      decl*
/// \endverbatim
ParserResult<ClassDecl> Parser::parseDeclClass(ParseDeclOptions Flags,
                                               DeclAttributes &Attributes) {
  SourceLoc ClassLoc = consumeToken(tok::kw_class);

  Identifier ClassName;
  SourceLoc ClassNameLoc;
  ParserStatus Status;

  Status |= parseIdentifierDeclName(
      *this, ClassName, ClassNameLoc, "class", [&](const Token &next) {
        return next.isAny(tok::colon, tok::l_brace) || startsWithLess(next);
      });
  if (Status.isError())
    return nullptr;

  DebuggerContextChange DCC (*this, ClassName, DeclKind::Class);
  
  // Parse the generic-params, if present.
  GenericParamList *GenericParams = nullptr;
  {
    Scope S(this, ScopeKind::Generics);
    auto Result = maybeParseGenericParams();
    GenericParams = Result.getPtrOrNull();
    if (Result.hasCodeCompletion())
      return makeParserCodeCompletionStatus();
  }

  // Create the class.
  ClassDecl *CD = new (Context) ClassDecl(ClassLoc, ClassName, ClassNameLoc,
                                          { }, GenericParams, CurDeclContext);
  setLocalDiscriminator(CD);
  CD->getAttrs() = Attributes;

  // Parsed classes never have missing vtable entries.
  CD->setHasMissingVTableEntries(false);

  ContextChange CC(*this, CD);

  // Parse optional inheritance clause within the context of the class.
  if (Tok.is(tok::colon)) {
    SmallVector<TypeLoc, 2> Inherited;
    Status |= parseInheritance(Inherited,
                               /*allowClassRequirement=*/false,
                               /*allowAnyObject=*/false);
    CD->setInherited(Context.AllocateCopy(Inherited));
  
  // Parse python style inheritance clause and replace parentheses with a colon
  } else if (Tok.is(tok::l_paren)) {
    bool isParenStyleInheritance = false;
    {
      BacktrackingScope backtrack(*this);
      consumeToken(tok::l_paren);
      isParenStyleInheritance = canParseType() &&
        Tok.isAny(tok::r_paren, tok::kw_where, tok::l_brace, tok::eof);
    }
    if(isParenStyleInheritance) {
      SourceLoc LParenLoc = consumeToken(tok::l_paren);
      auto TypeResult = parseType();
      if (TypeResult.isNull()) {
        Status.setIsParseError();
        return Status;
      }
      SourceLoc RParenLoc;
      consumeIf(tok::r_paren, RParenLoc);
      diagnose(LParenLoc, diag::expected_colon_class)
        .fixItReplace(LParenLoc, ": ")
        .fixItRemove(RParenLoc);
    }
  } 

  diagnoseWhereClauseInGenericParamList(GenericParams);

  // Parse a 'where' clause if present, adding it to our GenericParamList.
  if (Tok.is(tok::kw_where)) {
    auto whereStatus = parseFreestandingGenericWhereClause(GenericParams);
    Status |= whereStatus;
    if (whereStatus.hasCodeCompletion() && !CodeCompletion) {
      // Trigger delayed parsing, no need to continue.
      return whereStatus;
    }
  }

  SyntaxParsingContext BlockContext(SyntaxContext, SyntaxKind::MemberDeclBlock);
  SourceLoc LBLoc, RBLoc;
  auto PosBeforeLB = Tok.getLoc();
  if (parseToken(tok::l_brace, LBLoc, diag::expected_lbrace_class)) {
    LBLoc = PreviousLoc;
    RBLoc = LBLoc;
    Status.setIsParseError();
  } else {
    // Parse the body.
    Scope S(this, ScopeKind::ClassBody);

    if (parseMemberDeclList(LBLoc, RBLoc, PosBeforeLB,
                            diag::expected_rbrace_class,
                            CD))
      Status.setIsParseError();
  }

  CD->setBraces({LBLoc, RBLoc});

  addToScope(CD);

  return DCC.fixupParserResult(Status, CD);
}

/// Parse a 'protocol' declaration, doing no token skipping on error.
///
/// \verbatim
///   decl-protocol:
///      protocol-head '{' protocol-member* '}'
///
///   protocol-head:
///     'protocol' attribute-list identifier inheritance? 
///
///   protocol-member:
///      decl-func
///      decl-var-simple
///      decl-typealias
/// \endverbatim
ParserResult<ProtocolDecl> Parser::
parseDeclProtocol(ParseDeclOptions Flags, DeclAttributes &Attributes) {
  SourceLoc ProtocolLoc = consumeToken(tok::kw_protocol);
  
  SourceLoc NameLoc;
  Identifier ProtocolName;
  ParserStatus Status;

  Status |= parseIdentifierDeclName(
      *this, ProtocolName, NameLoc, "protocol",
      [&](const Token &next) { return next.isAny(tok::colon, tok::l_brace); });
  if (Status.isError())
    return nullptr;

  // Protocols don't support generic parameters, but people often want them and
  // we want to have good error recovery if they try them out.  Parse them and
  // produce a specific diagnostic if present.
  if (startsWithLess(Tok)) {
    diagnose(Tok, diag::generic_arguments_protocol);
    Scope S(this, ScopeKind::Generics);
    maybeParseGenericParams();
  }

  DebuggerContextChange DCC (*this);
  
  // Parse optional inheritance clause.
  SmallVector<TypeLoc, 4> InheritedProtocols;
  SourceLoc colonLoc;
  if (Tok.is(tok::colon)) {
    colonLoc = Tok.getLoc();
    Status |= parseInheritance(InheritedProtocols,
                               /*allowClassRequirement=*/true,
                               /*allowAnyObject=*/true);
  }

  TrailingWhereClause *TrailingWhere = nullptr;
  // Parse a 'where' clause if present.
  if (Tok.is(tok::kw_where)) {
    auto whereStatus = parseProtocolOrAssociatedTypeWhereClause(
        TrailingWhere, /*isProtocol=*/true);
    if (whereStatus.shouldStopParsing())
      return whereStatus;
  }

  ProtocolDecl *Proto = new (Context)
      ProtocolDecl(CurDeclContext, ProtocolLoc, NameLoc, ProtocolName,
                   Context.AllocateCopy(InheritedProtocols), TrailingWhere);
  // No need to setLocalDiscriminator: protocols can't appear in local contexts.

  Proto->getAttrs() = Attributes;

  ContextChange CC(*this, Proto);
  Scope ProtocolBodyScope(this, ScopeKind::ProtocolBody);

  // Parse the body.
  {
    SyntaxParsingContext BlockContext(SyntaxContext, SyntaxKind::MemberDeclBlock);
    SourceLoc LBraceLoc;
    SourceLoc RBraceLoc;
    SourceLoc PosBeforeLB = Tok.getLoc();
    if (parseToken(tok::l_brace, LBraceLoc, diag::expected_lbrace_protocol)) {
      LBraceLoc = PreviousLoc;
      RBraceLoc = LBraceLoc;
      Status.setIsParseError();
    } else {
      // Parse the members.
      if (parseMemberDeclList(LBraceLoc, RBraceLoc, PosBeforeLB,
                              diag::expected_rbrace_protocol,
                              Proto))
        Status.setIsParseError();
    }

    // Install the protocol elements.
    Proto->setBraces({LBraceLoc, RBraceLoc});
  }
  
  return DCC.fixupParserResult(Status, Proto);
}

/// Parse a 'subscript' declaration.
///
/// \verbatim
///   decl-subscript:
///     subscript-head get-set
///   subscript-head
///     attribute-list? 'subscript' parameter-clause '->' type
/// \endverbatim
ParserResult<SubscriptDecl>
Parser::parseDeclSubscript(SourceLoc StaticLoc,
                           StaticSpellingKind StaticSpelling,
                           ParseDeclOptions Flags,
                           DeclAttributes &Attributes,
                           SmallVectorImpl<Decl *> &Decls) {
  assert(StaticLoc.isInvalid() || StaticSpelling != StaticSpellingKind::None);
  
  if (StaticLoc.isValid()) {
    if (Flags.contains(PD_InStruct) || Flags.contains(PD_InEnum) ||
               Flags.contains(PD_InProtocol)) {
      if (StaticSpelling == StaticSpellingKind::KeywordClass) {
        diagnose(Tok, diag::class_subscript_not_in_class,
                 Flags.contains(PD_InProtocol))
        .fixItReplace(StaticLoc, "static");
        
        StaticSpelling = StaticSpellingKind::KeywordStatic;
      }
    }
  }
  
  ParserStatus Status;
  SourceLoc SubscriptLoc = consumeToken(tok::kw_subscript);

  // Diagnose 'subscript' with name.
  if (Tok.is(tok::identifier) &&
      (peekToken().is(tok::l_paren) || startsWithLess(peekToken()))) {
    diagnose(Tok, diag::subscript_has_name)
      .fixItRemove(Tok.getLoc());
    consumeToken(tok::identifier);
  }

  // Parse the generic-params, if present.
  Optional<Scope> GenericsScope;
  GenericsScope.emplace(this, ScopeKind::Generics);
  GenericParamList *GenericParams;

  auto Result = maybeParseGenericParams();
  GenericParams = Result.getPtrOrNull();
  if (Result.hasCodeCompletion()) {
    Status.setHasCodeCompletion();
    if (!CodeCompletion)
      return Status;
  }

  // Parse the parameter list.
  DefaultArgumentInfo DefaultArgs;
  SmallVector<Identifier, 4> argumentNames;
  ParserResult<ParameterList> Indices
    = parseSingleParameterClause(ParameterContextKind::Subscript,
                                 &argumentNames, &DefaultArgs);
  Status |= Indices;
  if (Status.hasCodeCompletion() && !CodeCompletion)
    return Status;
  
  SourceLoc ArrowLoc;
  ParserResult<TypeRepr> ElementTy;
  {
    SyntaxParsingContext ReturnCtxt(SyntaxContext, SyntaxKind::ReturnClause);

    // '->'
    if (!consumeIf(tok::arrow, ArrowLoc)) {
      if (!Indices.isParseError())
        diagnose(Tok, diag::expected_arrow_subscript);
      Status.setIsParseError();
    }

    if (!ArrowLoc.isValid() &&
        (Indices.isNull() || Indices.get()->size() == 0)) {
      // This doesn't look much like a subscript, so let regular recovery take
      // care of it.
      return Status;
    }

    // type
    ElementTy = parseDeclResultType(diag::expected_type_subscript);
    Status |= ElementTy;
    if (Status.hasCodeCompletion() && !CodeCompletion)
      return Status;

    if (ElementTy.isNull()) {
      // Always set an element type.
      ElementTy = makeParserResult(ElementTy, new (Context) ErrorTypeRepr());
    }
  }

  diagnoseWhereClauseInGenericParamList(GenericParams);

  // Build an AST for the subscript declaration.
  DeclName name = DeclName(Context, DeclBaseName::createSubscript(),
                           argumentNames);
  auto *Subscript = new (Context) SubscriptDecl(name,
                                                StaticLoc, StaticSpelling,
                                                SubscriptLoc, Indices.get(),
                                                ArrowLoc, ElementTy.get(),
                                                CurDeclContext,
                                                GenericParams);
  Subscript->getAttrs() = Attributes;
  
  // Let the source file track the opaque return type mapping, if any.
  if (ElementTy.get() && isa<OpaqueReturnTypeRepr>(ElementTy.get()) &&
      !InInactiveClauseEnvironment) {
    if (auto sf = CurDeclContext->getParentSourceFile()) {
      sf->addUnvalidatedDeclWithOpaqueResultType(Subscript);
    }
  }

  DefaultArgs.setFunctionContext(Subscript, Subscript->getIndices());

  // Parse a 'where' clause if present, adding it to our GenericParamList.
  if (Tok.is(tok::kw_where)) {
    ContextChange CC(*this, Subscript);

    Status |= parseFreestandingGenericWhereClause(GenericParams);
    if (Status.hasCodeCompletion() && !CodeCompletion) {
      // Trigger delayed parsing, no need to continue.
      return Status;
    }
  }

  // Pass the function signature to code completion.
  if (Status.hasCodeCompletion()) {
    assert(CodeCompletion && "must be code completion second pass");
    CodeCompletion->setParsedDecl(Subscript);
  }

  Decls.push_back(Subscript);

  // '{'
  // Parse getter and setter.
  ParsedAccessors accessors;
  if (Tok.isNot(tok::l_brace)) {
    // Subscript declarations must always have at least a getter, so they need
    // to be followed by a {.
    if (!Status.isError()) {
      if (Flags.contains(PD_InProtocol)) {
        diagnose(Tok, diag::expected_lbrace_subscript_protocol)
            .fixItInsertAfter(ElementTy.get()->getEndLoc(), " { get <#set#> }");
      } else {
        diagnose(Tok, diag::expected_lbrace_subscript);
      }
      Status.setIsParseError();
    }
  } else if (!Status.hasCodeCompletion()) {
    Status |= parseGetSet(Flags, GenericParams, Indices.get(),
                          accessors, Subscript, StaticLoc);
  }

  // Now that it's been parsed, set the end location.
  Subscript->setEndLoc(PreviousLoc);

  bool Invalid = false;
  // Reject 'subscript' functions outside of type decls
  if (!(Flags & PD_HasContainerType)) {
    diagnose(SubscriptLoc, diag::subscript_decl_wrong_scope);
    Invalid = true;
  }

  accessors.record(*this, Subscript, (Invalid || !Status.isSuccess()));

<<<<<<< HEAD
  // SWIFT_ENABLE_TENSORFLOW
  // Set original declaration in `@differentiable` attributes.
  for (auto *accessor : accessors.Accessors)
    setOriginalFunctionInDifferentiableAttributes(accessor->getAttrs(),
                                                  accessor);
  // SWIFT_ENABLE_TENSORFLOW END
=======
  // Set original declaration in `@differentiable` attributes.
  for (auto *accessor : accessors.Accessors)
    setOriginalDeclarationForDifferentiableAttributes(accessor->getAttrs(),
                                                      accessor);
>>>>>>> 3b9014dc

  // No need to setLocalDiscriminator because subscripts cannot
  // validly appear outside of type decls.
  return makeParserResult(Status, Subscript);
}

ParserResult<ConstructorDecl>
Parser::parseDeclInit(ParseDeclOptions Flags, DeclAttributes &Attributes) {
  assert(Tok.is(tok::kw_init));
  ParserStatus Status;
  SourceLoc ConstructorLoc = consumeToken();
  bool Failable = false, IUO = false;
  SourceLoc FailabilityLoc;

  const bool ConstructorsNotAllowed = !(Flags & PD_HasContainerType);

  // Reject constructors outside of types.
  if (ConstructorsNotAllowed) {
    diagnose(Tok, diag::initializer_decl_wrong_scope);
  }

  // Parse the '!' or '?' for a failable initializer.
  if (Tok.isAny(tok::exclaim_postfix, tok::sil_exclamation) ||
      (Tok.isAnyOperator() && Tok.getText() == "!")) {
    Failable = true;
    IUO = true;
    FailabilityLoc = consumeToken();
  } else if (Tok.isAny(tok::question_postfix, tok::question_infix)) {
    Failable = true;
    FailabilityLoc = consumeToken();
  }

  // Reject named 'init'. e.g. 'init withString(string: str)'.
  if (Tok.is(tok::identifier) &&
      (peekToken().is(tok::l_paren) || startsWithLess(peekToken()))) {
    diagnose(Tok, diag::initializer_has_name)
      .fixItRemove(Tok.getLoc());
    consumeToken(tok::identifier);
  }

  // Parse the generic-params, if present.
  Scope S(this, ScopeKind::Generics);
  auto GPResult = maybeParseGenericParams();
  GenericParamList *GenericParams = GPResult.getPtrOrNull();
  if (GPResult.hasCodeCompletion()) {
    Status.setHasCodeCompletion();
    if (!CodeCompletion)
      return Status;
  }

  // Parse the parameters.
  DefaultArgumentInfo DefaultArgs;
  llvm::SmallVector<Identifier, 4> namePieces;
  ParserResult<ParameterList> Params
    = parseSingleParameterClause(ParameterContextKind::Initializer,
                                 &namePieces, &DefaultArgs);
  Status |= Params;
  if (Status.hasCodeCompletion() && !CodeCompletion) {
    // Trigger delayed parsing, no need to continue.
    return Status;
  }

  // Protocol initializer arguments may not have default values.
  if (Flags.contains(PD_InProtocol) && DefaultArgs.HasDefaultArgument) {
    diagnose(ConstructorLoc, diag::protocol_init_argument_init);
    return nullptr;
  }

  // Parse 'throws' or 'rethrows'.
  SourceLoc throwsLoc;
  if (consumeIf(tok::kw_throws, throwsLoc)) {
    // okay
  } else if (consumeIf(tok::kw_rethrows, throwsLoc)) {
    Attributes.add(new (Context) RethrowsAttr(throwsLoc));
  }

  diagnoseWhereClauseInGenericParamList(GenericParams);

  DeclName FullName(Context, DeclBaseName::createConstructor(), namePieces);
  auto *CD = new (Context) ConstructorDecl(FullName, ConstructorLoc,
                                           Failable, FailabilityLoc,
                                           throwsLoc.isValid(), throwsLoc,
                                           Params.get(), GenericParams,
                                           CurDeclContext);
  CD->setImplicitlyUnwrappedOptional(IUO);
  CD->getAttrs() = Attributes;

  // Parse a 'where' clause if present, adding it to our GenericParamList.
  if (Tok.is(tok::kw_where)) {
    ContextChange(*this, CD);

    Status |= parseFreestandingGenericWhereClause(GenericParams);
    if (Status.hasCodeCompletion() && !CodeCompletion) {
      // Trigger delayed parsing, no need to continue.
      return Status;
    }
  }

  // No need to setLocalDiscriminator.

  DefaultArgs.setFunctionContext(CD, CD->getParameters());

  // Pass the function signature to code completion.
  if (Status.hasCodeCompletion()) {
    assert(CodeCompletion && "must be code completion second pass");
    CodeCompletion->setParsedDecl(CD);
  }

  if (ConstructorsNotAllowed || Params.isParseError()) {
    // Tell the type checker not to touch this constructor.
    CD->setInvalid();
  }

  if (Flags.contains(PD_InProtocol)) {
    if (Tok.is(tok::l_brace)) {
      diagnose(Tok, diag::protocol_init_with_body);
      skipSingle();
    }
  } else if(!Status.hasCodeCompletion()) {
    parseAbstractFunctionBody(CD);
  }

  return makeParserResult(Status, CD);
}

ParserResult<DestructorDecl> Parser::
parseDeclDeinit(ParseDeclOptions Flags, DeclAttributes &Attributes) {
  SourceLoc DestructorLoc = consumeToken(tok::kw_deinit);

  // Parse extraneous parentheses and remove them with a fixit.
  auto skipParameterListIfPresent = [this] {
    SourceLoc LParenLoc;
    if (!consumeIf(tok::l_paren, LParenLoc))
      return;
    SourceLoc RParenLoc;
    skipUntil(tok::r_paren);

    if (Tok.is(tok::r_paren)) {
      SourceLoc RParenLoc = consumeToken();
      diagnose(LParenLoc, diag::destructor_params)
        .fixItRemove(SourceRange(LParenLoc, RParenLoc));
    } else {
      diagnose(Tok, diag::opened_destructor_expected_rparen);
      diagnose(LParenLoc, diag::opening_paren);
    }
  };

  // '{'
  if (!Tok.is(tok::l_brace)) {
    switch (SF.Kind) {
    case SourceFileKind::Interface:
    case SourceFileKind::SIL:
      // It's okay to have no body for SIL code or module interfaces.
      break;
    case SourceFileKind::Library:
    case SourceFileKind::Main:
    case SourceFileKind::REPL:
      if (Tok.is(tok::identifier)) {
        diagnose(Tok, diag::destructor_has_name).fixItRemove(Tok.getLoc());
        consumeToken();
      }
      skipParameterListIfPresent();
      if (Tok.is(tok::l_brace))
        break;

      diagnose(Tok, diag::expected_lbrace_destructor);
      return nullptr;
    }
  }

  auto *DD = new (Context) DestructorDecl(DestructorLoc, CurDeclContext);
  parseAbstractFunctionBody(DD);

  DD->getAttrs() = Attributes;

  // Reject 'destructor' functions outside of classes
  if (!(Flags & PD_AllowDestructor)) {
    diagnose(DestructorLoc, diag::destructor_decl_outside_class);

    // Tell the type checker not to touch this destructor.
    DD->setInvalid();
  }

  return makeParserResult(DD);
}

ParserResult<OperatorDecl> 
Parser::parseDeclOperator(ParseDeclOptions Flags, DeclAttributes &Attributes) {
  SourceLoc OperatorLoc = consumeToken(tok::kw_operator);
  bool AllowTopLevel = Flags.contains(PD_AllowTopLevel);

  if (!Tok.isAnyOperator() && !Tok.is(tok::exclaim_postfix)) {
    // A common error is to try to define an operator with something in the
    // unicode plane considered to be an operator, or to try to define an
    // operator like "not".  Diagnose this specifically.
    if (Tok.is(tok::identifier))
      diagnose(Tok, diag::identifier_when_expecting_operator,
               Context.getIdentifier(Tok.getText()));
    else
      diagnose(Tok, diag::expected_operator_name_after_operator);

    // To improve recovery, check to see if we have a { right after this token.
    // If so, swallow until the end } to avoid tripping over the body of the
    // malformed operator decl.
    if (peekToken().is(tok::l_brace)) {
      consumeToken();
      skipSingle();
    }

    return nullptr;
  }

  DebuggerContextChange DCC (*this);

  Identifier Name = Context.getIdentifier(Tok.getText());
  SourceLoc NameLoc = consumeToken();

  if (Attributes.hasAttribute<PostfixAttr>()) {
    if (!Name.empty() && (Name.get()[0] == '?' || Name.get()[0] == '!'))
      diagnose(NameLoc, diag::expected_operator_name_after_operator);      
  }

  auto Result = parseDeclOperatorImpl(OperatorLoc, Name, NameLoc, Attributes);

  if (!DCC.movedToTopLevel() && !AllowTopLevel) {
    diagnose(OperatorLoc, diag::operator_decl_inner_scope);
    return nullptr;
  }

  return DCC.fixupParserResult(Result);
}

ParserResult<OperatorDecl>
Parser::parseDeclOperatorImpl(SourceLoc OperatorLoc, Identifier Name,
                              SourceLoc NameLoc, DeclAttributes &Attributes) {
  bool isPrefix = Attributes.hasAttribute<PrefixAttr>();
  bool isInfix = Attributes.hasAttribute<InfixAttr>();
  bool isPostfix = Attributes.hasAttribute<PostfixAttr>();

  // Parse (or diagnose) a specified precedence group and/or
  // designated protocol. These both look like identifiers, so we
  // parse them both as identifiers here and sort it out in type
  // checking.
  SourceLoc colonLoc;
  SmallVector<Identifier, 4> identifiers;
  SmallVector<SourceLoc, 4> identifierLocs;
  if (Tok.is(tok::colon)) {
    SyntaxParsingContext GroupCtxt(SyntaxContext,
                                   SyntaxKind::OperatorPrecedenceAndTypes);
    colonLoc = consumeToken();
    if (Tok.is(tok::code_complete)) {
      if (CodeCompletion && !isPrefix && !isPostfix) {
        CodeCompletion->completeInPrecedenceGroup(
          SyntaxKind::PrecedenceGroupRelation);
      }
      consumeToken();

      return makeParserCodeCompletionResult<OperatorDecl>();
    }

    if (Context.TypeCheckerOpts.EnableOperatorDesignatedTypes) {
      if (Tok.is(tok::identifier)) {
        SyntaxParsingContext GroupCtxt(SyntaxContext,
                                       SyntaxKind::IdentifierList);

        Identifier name;
        identifierLocs.push_back(consumeIdentifier(&name));
        identifiers.push_back(name);

        while (Tok.is(tok::comma)) {
          auto comma = consumeToken();

          if (Tok.is(tok::identifier)) {
            Identifier name;
            identifierLocs.push_back(consumeIdentifier(&name));
            identifiers.push_back(name);
          } else {
            if (Tok.isNot(tok::eof)) {
              auto otherTokLoc = consumeToken();
              diagnose(otherTokLoc, diag::operator_decl_expected_type);
            } else {
              diagnose(comma, diag::operator_decl_trailing_comma);
            }
          }
        }
      }
    } else if (Tok.is(tok::identifier)) {
      SyntaxParsingContext GroupCtxt(SyntaxContext,
                                     SyntaxKind::IdentifierList);

      identifiers.push_back(Context.getIdentifier(Tok.getText()));
      identifierLocs.push_back(consumeToken(tok::identifier));

      if (isPrefix || isPostfix) {
        diagnose(colonLoc, diag::precedencegroup_not_infix)
            .fixItRemove({colonLoc, identifierLocs.back()});
      }
      // Nothing to complete here, simply consume the token.
      if (Tok.is(tok::code_complete))
        consumeToken();
    }
  }

  // Diagnose deprecated operator body syntax `operator + { ... }`.
  SourceLoc lBraceLoc;
  if (consumeIf(tok::l_brace, lBraceLoc)) {
    if (isInfix && !Tok.is(tok::r_brace)) {
      diagnose(lBraceLoc, diag::deprecated_operator_body_use_group);
    } else {
      auto Diag = diagnose(lBraceLoc, diag::deprecated_operator_body);
      if (Tok.is(tok::r_brace)) {
        SourceLoc lastGoodLoc =
            !identifierLocs.empty() ? identifierLocs.back() : SourceLoc();
        if (lastGoodLoc.isInvalid())
          lastGoodLoc = NameLoc;
        SourceLoc lastGoodLocEnd = Lexer::getLocForEndOfToken(SourceMgr,
                                                              lastGoodLoc);
        SourceLoc rBraceEnd = Lexer::getLocForEndOfToken(SourceMgr, Tok.getLoc());
        Diag.fixItRemoveChars(lastGoodLocEnd, rBraceEnd);
      }
    }

    skipUntilDeclRBrace();
    (void) consumeIf(tok::r_brace);
  }

  OperatorDecl *res;
  if (Attributes.hasAttribute<PrefixAttr>())
    res = new (Context)
        PrefixOperatorDecl(CurDeclContext, OperatorLoc, Name, NameLoc,
                           Context.AllocateCopy(identifiers),
                           Context.AllocateCopy(identifierLocs));
  else if (Attributes.hasAttribute<PostfixAttr>())
    res = new (Context)
        PostfixOperatorDecl(CurDeclContext, OperatorLoc, Name, NameLoc,
                            Context.AllocateCopy(identifiers),
                            Context.AllocateCopy(identifierLocs));
  else
    res = new (Context)
        InfixOperatorDecl(CurDeclContext, OperatorLoc, Name, NameLoc, colonLoc,
                          Context.AllocateCopy(identifiers),
                          Context.AllocateCopy(identifierLocs));

  diagnoseOperatorFixityAttributes(*this, Attributes, res);

  res->getAttrs() = Attributes;
  return makeParserResult(res);
}

ParserResult<PrecedenceGroupDecl>
Parser::parseDeclPrecedenceGroup(ParseDeclOptions flags,
                                 DeclAttributes &attributes) {
  SourceLoc precedenceGroupLoc = consumeToken(tok::kw_precedencegroup);
  DebuggerContextChange DCC (*this);

  if (!CodeCompletion && !DCC.movedToTopLevel() && !(flags & PD_AllowTopLevel))
  {
    diagnose(precedenceGroupLoc, diag::decl_inner_scope);
    return nullptr;
  }

  Identifier name;
  SourceLoc nameLoc;
  if (parseIdentifier(name, nameLoc, diag::expected_precedencegroup_name)) {
    // If the identifier is missing or a keyword or something, try to
    // skip the entire body.
    if (!Tok.isAtStartOfLine() && Tok.isNot(tok::eof) &&
         peekToken().is(tok::l_brace))
      consumeToken();
    if (Tok.is(tok::l_brace)) {
      consumeToken(tok::l_brace);
      skipUntilDeclRBrace();
      (void) consumeIf(tok::r_brace);
    }
    return nullptr;
  }

  SourceLoc lbraceLoc, rbraceLoc;
  SourceLoc associativityKeywordLoc, associativityValueLoc;
  SourceLoc assignmentKeywordLoc, assignmentValueLoc;
  SourceLoc higherThanKeywordLoc, lowerThanKeywordLoc;
  SmallVector<PrecedenceGroupDecl::Relation, 4> higherThan, lowerThan;
  Associativity associativity = Associativity::None;
  bool assignment = false;
  bool invalid = false;
  bool hasCodeCompletion = false;

  // Helper functions.
  auto create = [&] {
    auto result = PrecedenceGroupDecl::create(CurDeclContext,
                                              precedenceGroupLoc,
                                              nameLoc, name, lbraceLoc,
                                              associativityKeywordLoc,
                                              associativityValueLoc,
                                              associativity,
                                              assignmentKeywordLoc,
                                              assignmentValueLoc,
                                              assignment,
                                              higherThanKeywordLoc, higherThan,
                                              lowerThanKeywordLoc, lowerThan,
                                              rbraceLoc);
    result->getAttrs() = attributes;
    return result;
  };
  auto createInvalid = [&](bool hasCodeCompletion) {
    // Use the last consumed token location as the rbrace to satisfy
    // the AST invariant about a decl's source range including all of
    // its components.
    if (!rbraceLoc.isValid()) rbraceLoc = PreviousLoc;

    auto result = create();
    result->setInvalid();
    if (hasCodeCompletion)
      return makeParserCodeCompletionResult(result);
    return makeParserErrorResult(result);
  };

  // Expect the body to start here.
  if (!consumeIf(tok::l_brace, lbraceLoc)) {
    diagnose(Tok, diag::expected_precedencegroup_lbrace);
    return createInvalid(/*hasCodeCompletion*/false);
  }
  // Empty body.
  if (Tok.is(tok::r_brace)) {
    // Create empty attribute list.
    SyntaxParsingContext(SyntaxContext,
                         SyntaxKind::PrecedenceGroupAttributeList);
    rbraceLoc = consumeToken(tok::r_brace);
    return makeParserResult(create());
  }

  auto abortBody = [&](bool hasCodeCompletion = false) {
    skipUntilDeclRBrace();
    (void) consumeIf(tok::r_brace, rbraceLoc);
    return createInvalid(hasCodeCompletion);
  };

  auto parseAttributePrefix = [&](SourceLoc &attrKeywordLoc) {
    auto attrName = Tok.getText(); 
    if (attrKeywordLoc.isValid()) {
      diagnose(Tok, diag::precedencegroup_attribute_redeclared, attrName);
      // We want to continue parsing after this.
      invalid = true;
    }
    attrKeywordLoc = consumeToken(tok::identifier);
    if (!consumeIf(tok::colon)) {
      diagnose(Tok, diag::expected_precedencegroup_attribute_colon, attrName);
      // Try to recover by allowing the colon to be missing.
    }
  };

  auto checkCodeCompletion = [&](SyntaxKind SK) -> bool {
    if (Tok.is(tok::code_complete)) {
      if (CodeCompletion)
        CodeCompletion->completeInPrecedenceGroup(SK);
      consumeToken();
      return true;
    }
    return false;
  };

  // Skips the CC token if it comes without spacing.
  auto skipUnspacedCodeCompleteToken = [&]() -> bool {
    if (Tok.is(tok::code_complete) && getEndOfPreviousLoc() == Tok.getLoc()) {
       consumeToken();
      return true;
    }
    return false;
  };

  // Parse the attributes in the body.
  while (Tok.isNot(tok::r_brace)) {
    if (checkCodeCompletion(SyntaxKind::PrecedenceGroupAttributeList)) {
      hasCodeCompletion = true;
      continue;
    } else if (Tok.isNot(tok::identifier)) {
      diagnose(Tok, diag::expected_precedencegroup_attribute);
      return abortBody();
    }
    auto attrName = Tok.getText();

    if (attrName == "associativity") {
      SyntaxParsingContext AttrCtxt(SyntaxContext,
                                    SyntaxKind::PrecedenceGroupAssociativity);
      // "associativity" is considered as a contextual keyword.
      TokReceiver->registerTokenKindChange(Tok.getLoc(),
                                           tok::contextual_keyword);
      parseAttributePrefix(associativityKeywordLoc);

      if (checkCodeCompletion(SyntaxKind::PrecedenceGroupAssociativity))
        return abortBody(/*hasCodeCompletion*/true);

      if (Tok.isNot(tok::identifier)) {
        diagnose(Tok, diag::expected_precedencegroup_associativity);
        return abortBody();
      }

      auto parsedAssociativity
        = llvm::StringSwitch<Optional<Associativity>>(Tok.getText())
          .Case("none", Associativity::None)
          .Case("left", Associativity::Left)
          .Case("right", Associativity::Right)
          .Default(None);

      if (!parsedAssociativity) {
        diagnose(Tok, diag::expected_precedencegroup_associativity);
        parsedAssociativity = Associativity::None;
        invalid = true;
      } else {
        // "left", "right" or "none" are considered contextual keywords.
        TokReceiver->registerTokenKindChange(Tok.getLoc(),
                                             tok::contextual_keyword);
      }
      associativity = *parsedAssociativity;
      associativityValueLoc = consumeToken();

      if (skipUnspacedCodeCompleteToken())
        return abortBody(/*hasCodeCompletion*/true);
      continue;
    }
    
    if (attrName == "assignment") {
      SyntaxParsingContext AttrCtxt(SyntaxContext,
                                    SyntaxKind::PrecedenceGroupAssignment);
      parseAttributePrefix(assignmentKeywordLoc);

      // "assignment" is considered as a contextual keyword.
      TokReceiver->registerTokenKindChange(assignmentKeywordLoc,
                                           tok::contextual_keyword);
      if (checkCodeCompletion(SyntaxKind::PrecedenceGroupAssignment))
        return abortBody(/*hasCodeCompletion*/true);

      if (consumeIf(tok::kw_true, assignmentValueLoc)) {
        assignment = true;
      } else if (consumeIf(tok::kw_false, assignmentValueLoc)) {
        assignment = false;
      } else {
        diagnose(Tok, diag::expected_precedencegroup_assignment);
        return abortBody();
      }
      if (skipUnspacedCodeCompleteToken())
        return abortBody(/*hasCodeCompletion*/true);
      continue;
    }

    bool isLowerThan = false;
    if (attrName == "higherThan" ||
        (isLowerThan = (attrName == "lowerThan"))) {
      SyntaxParsingContext AttrCtxt(SyntaxContext,
                                    SyntaxKind::PrecedenceGroupRelation);
      // "lowerThan" and "higherThan" are contextual keywords.
      TokReceiver->registerTokenKindChange(Tok.getLoc(),
                                           tok::contextual_keyword);
      parseAttributePrefix(isLowerThan ? lowerThanKeywordLoc
                                       : higherThanKeywordLoc);
      auto &relations = (isLowerThan ? lowerThan : higherThan);

      do {
        SyntaxParsingContext NameCtxt(SyntaxContext,
                                      SyntaxKind::PrecedenceGroupNameElement);
        if (checkCodeCompletion(SyntaxKind::PrecedenceGroupRelation)) {
          return abortBody(/*hasCodeCompletion*/true);
        }

        if (Tok.isNot(tok::identifier)) {
          diagnose(Tok, diag::expected_precedencegroup_relation, attrName);
          return abortBody();
        }
        Identifier name;
        SourceLoc nameLoc = consumeIdentifier(&name);
        relations.push_back({nameLoc, name, nullptr});

        if (skipUnspacedCodeCompleteToken())
          return abortBody(/*hasCodeCompletion*/true);
        if (!consumeIf(tok::comma))
          break;
      } while (true);
      SyntaxContext->collectNodesInPlace(SyntaxKind::PrecedenceGroupNameList);
      continue;
    }

    diagnose(Tok, diag::unknown_precedencegroup_attribute, attrName);
    return abortBody();
  }
  SyntaxContext->collectNodesInPlace(SyntaxKind::PrecedenceGroupAttributeList);
  rbraceLoc = consumeToken(tok::r_brace);

  auto result = create();
  if (invalid) result->setInvalid();
  if (hasCodeCompletion)
    return makeParserCodeCompletionResult(result);
  return makeParserResult(result);
}<|MERGE_RESOLUTION|>--- conflicted
+++ resolved
@@ -992,11 +992,8 @@
         .fixItReplace(withRespectToRange, "wrt:");
     return errorAndSkipUntilConsumeRightParen(*this, AttrName);
   }
-<<<<<<< HEAD
-  // Parse differentiability parameters' clause.
-=======
+
   // Parse the optional 'wrt' differentiability parameters clause.
->>>>>>> 3b9014dc
   if (isIdentifier(Tok, "wrt")) {
     if (parseDifferentiabilityParametersClause(parameters, AttrName))
       return true;
@@ -1027,11 +1024,7 @@
     // TODO(TF-1001): Remove deprecated `jvp:` and `vjp:` arguments.
     if (result.Loc.isValid()) {
       diagnose(result.Loc.getStartLoc(),
-<<<<<<< HEAD
-               diag::differentiable_attr_jvp_vjp_deprecated_warning)
-=======
                diag::attr_differentiable_jvp_vjp_deprecated_warning)
->>>>>>> 3b9014dc
           .highlight(result.Loc.getSourceRange());
     }
     // If no trailing comma or 'where' clause, terminate parsing arguments.
@@ -1214,7 +1207,6 @@
   return ParserResult<DerivativeAttr>(DerivativeAttr::create(
       Context, /*implicit*/ false, atLoc, SourceRange(loc, rParenLoc), baseType,
       original, parameters));
-<<<<<<< HEAD
 }
 
 // SWIFT_ENABLE_TENSORFLOW
@@ -1274,8 +1266,6 @@
   return ParserResult<DerivativeAttr>(DerivativeAttr::create(
       Context, /*implicit*/ false, atLoc, SourceRange(loc, rParenLoc), baseType,
       original, parameters));
-=======
->>>>>>> 3b9014dc
 }
 
 /// Parse a `@transpose(of:)` attribute, returning true on error.
@@ -3593,15 +3583,6 @@
   }
 }
 
-<<<<<<< HEAD
-// SWIFT_ENABLE_TENSORFLOW
-static void setOriginalFunctionInDifferentiableAttributes(
-    DeclAttributes Attributes, Decl *D) {
-  for (auto *attr : Attributes.getAttributes<DifferentiableAttr>())
-    const_cast<DifferentiableAttr *>(attr)->setOriginalDeclaration(D);
-}
-// SWIFT_ENABLE_TENSORFLOW END
-=======
 /// Set the original declaration in `@differentiable` attributes.
 ///
 /// Necessary because `Parser::parseNewDeclAttribute` (which calls
@@ -3613,7 +3594,6 @@
   for (auto *attr : attrs.getAttributes<DifferentiableAttr>())
     const_cast<DifferentiableAttr *>(attr)->setOriginalDeclaration(D);
 }
->>>>>>> 3b9014dc
 
 /// Parse a single syntactic declaration and return a list of decl
 /// ASTs.  This can return multiple results for var decls that bind to multiple
@@ -4014,7 +3994,7 @@
 
   if (DeclResult.isNonNull()) {
     Decl *D = DeclResult.get();
-<<<<<<< HEAD
+
     if (!declWasHandledAlready(D)) {
       Handler(D);
       // SWIFT_ENABLE_TENSORFLOW
@@ -4058,15 +4038,9 @@
       }
       // SWIFT_ENABLE_TENSORFLOW END
     }
-    // SWIFT_ENABLE_TENSORFLOW
-    // Set original declaration in `@differentiable` attributes.
-    setOriginalFunctionInDifferentiableAttributes(D->getAttrs(), D);
-    // SWIFT_ENABLE_TENSORFLOW END
-=======
     if (!declWasHandledAlready(D))
       Handler(D);
     setOriginalDeclarationForDifferentiableAttributes(D->getAttrs(), D);
->>>>>>> 3b9014dc
   }
 
   if (!DeclResult.isParseError()) {
@@ -5774,19 +5748,10 @@
 
   accessors.record(*this, PrimaryVar, Invalid);
 
-<<<<<<< HEAD
-  // SWIFT_ENABLE_TENSORFLOW
-  // Set original declaration in `@differentiable` attributes.
-  for (auto *accessor : accessors.Accessors)
-    setOriginalFunctionInDifferentiableAttributes(accessor->getAttrs(),
-                                                  accessor);
-  // SWIFT_ENABLE_TENSORFLOW END
-=======
   // Set original declaration in `@differentiable` attributes.
   for (auto *accessor : accessors.Accessors)
     setOriginalDeclarationForDifferentiableAttributes(accessor->getAttrs(),
                                                       accessor);
->>>>>>> 3b9014dc
 
   return makeParserResult(PrimaryVar);
 }
@@ -7298,19 +7263,10 @@
 
   accessors.record(*this, Subscript, (Invalid || !Status.isSuccess()));
 
-<<<<<<< HEAD
-  // SWIFT_ENABLE_TENSORFLOW
-  // Set original declaration in `@differentiable` attributes.
-  for (auto *accessor : accessors.Accessors)
-    setOriginalFunctionInDifferentiableAttributes(accessor->getAttrs(),
-                                                  accessor);
-  // SWIFT_ENABLE_TENSORFLOW END
-=======
   // Set original declaration in `@differentiable` attributes.
   for (auto *accessor : accessors.Accessors)
     setOriginalDeclarationForDifferentiableAttributes(accessor->getAttrs(),
                                                       accessor);
->>>>>>> 3b9014dc
 
   // No need to setLocalDiscriminator because subscripts cannot
   // validly appear outside of type decls.
