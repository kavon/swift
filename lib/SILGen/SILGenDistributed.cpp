--- conflicted
+++ resolved
@@ -171,11 +171,7 @@
   // By construction, automatically generated distributed actor ctors have
   // exactly one ActorSystem-conforming argument to the constructor,
   // so we grab the first one from the params.
-<<<<<<< HEAD
-  VarDecl *var = lookupDistributedActorProperty(classDecl, C.Id_actorSystem);
-=======
   VarDecl *var = classDecl->getDistributedActorSystemProperty();
->>>>>>> 786fbf87
   assert(var);
       
   initializeProperty(SGF, loc, actorSelf.getValue(), var, systemValue);
@@ -208,11 +204,7 @@
 
   // --- create a temporary storage for the result of the call
   // it will be deallocated automatically as we exit this scope
-<<<<<<< HEAD
-  VarDecl *var = lookupDistributedActorProperty(classDecl, C.Id_id);
-=======
   VarDecl *var = classDecl->getDistributedActorIDProperty();
->>>>>>> 786fbf87
   auto resultTy = getLoweredType(F.mapTypeIntoContext(var->getInterfaceType()));
   auto temp = emitTemporaryAllocation(loc, resultTy);
 
@@ -325,11 +317,7 @@
   ManagedValue actorSystem;
   SGFContext sgfCxt;
   {
-<<<<<<< HEAD
-    VarDecl *property = lookupDistributedActorProperty(classDecl, C.Id_actorSystem);
-=======
     VarDecl *property = classDecl->getDistributedActorSystemProperty();
->>>>>>> 786fbf87
     Type formalType = F.mapTypeIntoContext(property->getInterfaceType());
     SILType loweredType = getLoweredType(formalType).getAddressType();
     SILValue actorSystemRef = emitActorPropertyReference(
@@ -463,19 +451,11 @@
     auto classDecl = dc->getSelfClassDecl();
     
     initializeProperty(*this, loc, remote,
-<<<<<<< HEAD
-                       lookupDistributedActorProperty(classDecl, C.Id_id),
-                       idArg);
-
-    initializeProperty(*this, loc, remote,
-                       lookupDistributedActorProperty(classDecl, C.Id_actorSystem),
-=======
                        classDecl->getDistributedActorIDProperty(),
                        idArg);
 
     initializeProperty(*this, loc, remote,
                        classDecl->getDistributedActorSystemProperty(),
->>>>>>> 786fbf87
                        actorSystemArg);
 
     // ==== Branch to return the fully initialized remote instance
@@ -518,20 +498,12 @@
 
   // ==== locate: self.id
   auto idRef = emitActorPropertyReference(
-<<<<<<< HEAD
-      *this, loc, actorSelf.getValue(), lookupDistributedActorProperty(actorDecl, ctx.Id_id));
-=======
       *this, loc, actorSelf.getValue(), actorDecl->getDistributedActorIDProperty());
->>>>>>> 786fbf87
 
   // ==== locate: self.actorSystem
   auto systemRef = emitActorPropertyReference(
       *this, loc, actorSelf.getValue(),
-<<<<<<< HEAD
-      lookupDistributedActorProperty(actorDecl, ctx.Id_actorSystem));
-=======
       actorDecl->getDistributedActorSystemProperty());
->>>>>>> 786fbf87
 
   // Perform the call.
   emitDistributedActorSystemWitnessCall(
