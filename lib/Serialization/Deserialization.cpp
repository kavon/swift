--- conflicted
+++ resolved
@@ -843,11 +843,7 @@
 
   // Read the generic signature.
   BCOffsetRAII restoreOffset(DeclTypeCursor);
-<<<<<<< HEAD
-  fatalIfNotSuccess(DeclTypeCursor.JumpToBit(sigOrEnvOrOffset));
-=======
-  DeclTypeCursor.JumpToBit(sigOffset);
->>>>>>> 5ad53056
+  fatalIfNotSuccess(DeclTypeCursor.JumpToBit(sigOffset));
 
   // Read the parameter types.
   SmallVector<GenericTypeParamType *, 4> paramTypes;
