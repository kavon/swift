//===--- GlobalVariable.swift - Defines the GlobalVariable class ----------===//
//
// This source file is part of the Swift.org open source project
//
// Copyright (c) 2014 - 2021 Apple Inc. and the Swift project authors
// Licensed under Apache License v2.0 with Runtime Library Exception
//
// See https://swift.org/LICENSE.txt for license information
// See https://swift.org/CONTRIBUTORS.txt for the list of Swift project authors
//
//===----------------------------------------------------------------------===//

import Basic
import SILBridging

final public class GlobalVariable : CustomStringConvertible, HasShortDescription, Hashable {
  public var name: StringRef {
    return StringRef(bridged: bridged.getName())
  }

  public var description: String {
    return String(taking: bridged.getDebugDescription())
  }

  public var shortDescription: String { name.string }

  public var isLet: Bool { bridged.isLet() }

  /// True, if the linkage of the global variable indicates that it is visible outside the current
  /// compilation unit and therefore not all of its uses are known.
  ///
  /// For example, `public` linkage.
  public var isPossiblyUsedExternally: Bool {
    return bridged.isPossiblyUsedExternally()
  }

  /// True, if the linkage of the global indicates that it has a definition outside the
  /// current compilation unit.
  ///
  /// For example, `public_external` linkage.
  public var isAvailableExternally: Bool {
    return bridged.isAvailableExternally()
  }

  public var staticInitializerInstructions: InstructionList? {
    if let firstStaticInitInst = bridged.getFirstStaticInitInst().instruction {
      return InstructionList(first: firstStaticInitInst)
    }
    return nil
  }

  public var staticInitValue: SingleValueInstruction? {
    if let staticInitInsts = staticInitializerInstructions {
      return staticInitInsts.reversed().first! as? SingleValueInstruction
    }
    return nil
  }

  /// True if the global's linkage and resilience expansion allow the global
  /// to be initialized statically.
  public var canBeInitializedStatically: Bool {
    return bridged.canBeInitializedStatically()
  }

  public var mustBeInitializedStatically: Bool {
    return bridged.mustBeInitializedStatically()
  }

  public static func ==(lhs: GlobalVariable, rhs: GlobalVariable) -> Bool {
    lhs === rhs
  }

  public func hash(into hasher: inout Hasher) {
    hasher.combine(ObjectIdentifier(self))
  }

  public var bridged: BridgedGlobalVar { BridgedGlobalVar(SwiftObject(self)) }
}

extension Instruction {
  public var isValidInStaticInitializerOfGlobal: Bool {
    // Rule out SILUndef and SILArgument.
    if operands.contains(where: { $0.value.definingInstruction == nil }) {
      return false
    }
    switch self {
    case let bi as BuiltinInst:
      switch bi.id {
      case .ZeroInitializer:
        let type = bi.type.isBuiltinVector ? bi.type.builtinVectorElementType : bi.type
        return type.isBuiltinInteger || type.isBuiltinFloat
      case .PtrToInt:
        return bi.operands[0].value is StringLiteralInst
      case .IntToPtr:
        return bi.operands[0].value is IntegerLiteralInst
      case .StringObjectOr:
        // The first operand can be a string literal (i.e. a pointer), but the
        // second operand must be a constant. This enables creating a
        // a pointer+offset relocation.
        // Note that StringObjectOr requires the or'd bits in the first
        // operand to be 0, so the operation is equivalent to an addition.
        return bi.operands[1].value is IntegerLiteralInst
      case .ZExtOrBitCast:
        return true;
      case .USubOver:
        // Handle StringObjectOr(tuple_extract(usub_with_overflow(x, offset)), bits)
        // This pattern appears in UTF8 String literal construction.
        if let tei = bi.uses.getSingleUser(ofType: TupleExtractInst.self),
           tei.isResultOfOffsetSubtract {
          return true
        }
        return false
      case .OnFastPath:
        return true
      default:
        return false
      }
    case let tei as TupleExtractInst:
      // Handle StringObjectOr(tuple_extract(usub_with_overflow(x, offset)), bits)
      // This pattern appears in UTF8 String literal construction.
      if tei.isResultOfOffsetSubtract,
         let bi = tei.uses.getSingleUser(ofType: BuiltinInst.self),
         bi.id == .StringObjectOr {
        return true
      }
      return false
    case let sli as StringLiteralInst:
      switch sli.encoding {
      case .Bytes, .UTF8:
        return true
      case .ObjCSelector:
        // Objective-C selector string literals cannot be used in static
        // initializers.
        return false
      }
    case let fri as FunctionRefInst:
      // TODO: support async function pointers in static globals.
      return !fri.referencedFunction.isAsync
    case is StructInst,
         is TupleInst,
         is EnumInst,
         is IntegerLiteralInst,
         is FloatLiteralInst,
         is ObjectInst,
         is ValueToBridgeObjectInst,
         is ConvertFunctionInst,
         is ThinToThickFunctionInst,
         is AddressToPointerInst,
         is GlobalAddrInst:
      return true
    default:
      return false
    }
  }
}

// Match the pattern:
// tuple_extract(usub_with_overflow(x, integer_literal, integer_literal 0), 0)
private extension TupleExtractInst {
  var isResultOfOffsetSubtract: Bool {
    if fieldIndex == 0,
       let bi = tuple as? BuiltinInst,
       bi.id == .USubOver,
       bi.operands[1].value is IntegerLiteralInst,
<<<<<<< HEAD
       let overFlowFlag = bi.operands[2].value as? IntegerLiteralInst,
       overFlowFlag.value.isZero() {
=======
       let overflowLiteral = bi.operands[2].value as? IntegerLiteralInst,
       let overflowValue = overflowLiteral.value,
       overflowValue == 0
    {
>>>>>>> 879ffde5
      return true
    }
    return false
  }
}

// Bridging utilities

extension BridgedGlobalVar {
  public var globalVar: GlobalVariable { obj.getAs(GlobalVariable.self) }

  public var optional: OptionalBridgedGlobalVar {
    OptionalBridgedGlobalVar(obj: self.obj)
  }
}

extension OptionalBridgedGlobalVar {
  public var globalVar: GlobalVariable? { obj.getAs(GlobalVariable.self) }

  public static var none: OptionalBridgedGlobalVar {
    OptionalBridgedGlobalVar(obj: nil)
  }
}<|MERGE_RESOLUTION|>--- conflicted
+++ resolved
@@ -162,15 +162,10 @@
        let bi = tuple as? BuiltinInst,
        bi.id == .USubOver,
        bi.operands[1].value is IntegerLiteralInst,
-<<<<<<< HEAD
-       let overFlowFlag = bi.operands[2].value as? IntegerLiteralInst,
-       overFlowFlag.value.isZero() {
-=======
        let overflowLiteral = bi.operands[2].value as? IntegerLiteralInst,
        let overflowValue = overflowLiteral.value,
        overflowValue == 0
     {
->>>>>>> 879ffde5
       return true
     }
     return false
