--- conflicted
+++ resolved
@@ -654,15 +654,14 @@
 
   virtual ~LangSupport() { }
 
-<<<<<<< HEAD
   // SWIFT_ENABLE_TENSORFLOW
   /// Subsequent requests will write temporary output files to this filesystem
   /// rather than to the real filesystem.
   virtual void setInMemoryOutputFileSystem(
       llvm::IntrusiveRefCntPtr<clang::InMemoryOutputFileSystem> FS) = 0;
-=======
+  // SWIFT_ENABLE_TENSORFLOW END
+
   virtual void globalConfigurationUpdated(std::shared_ptr<GlobalConfig> Config) {};
->>>>>>> 1f6c3be6
 
   virtual void indexSource(StringRef Filename,
                            IndexingConsumer &Consumer,
